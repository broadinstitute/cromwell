import sbt._

object Dependencies {
  private val akkaHttpCirceIntegrationV = "1.29.1"
  private val akkaHttpV = "10.1.9"
  private val akkaV = "2.5.23"
  private val aliyunBcsV = "6.2.4"
  private val aliyunCoreV = "4.3.9"
  private val aliyunCrV = "3.0.1"
  private val aliyunOssV = "3.4.2"
  private val ammoniteOpsV = "1.6.9"
  private val apacheCommonNetV = "3.6"
  private val apacheHttpClientV = "4.5.12"
  private val awsSdkV = "2.10.71"
  private val betterFilesV = "3.9.1"
  private val catsEffectV = "2.0.0"
  private val catsV = "2.0.0"
  private val circeGenericExtrasV = "0.12.2"
  private val circeOpticsV = "0.13.0"
  private val circeV = "0.12.3"
  private val circeYamlV = "0.13.1"
  private val commonsCodecV = "1.11"
<<<<<<< HEAD
  private val commonsIoV = "2.7"
  private val commonsLang3V = "3.8.1"
  private val commonsMathV = "3.2"
  private val commonsTextV = "1.6"
=======
  private val commonsIoV = "2.6"
  private val commonsLang3V = "3.11"
  private val commonsMathV = "3.6.1"
  private val commonsTextV = "1.9"
>>>>>>> ff139e80
  private val configsV = "0.4.4"
  private val delightRhinoSandboxV = "0.0.10"
  private val ficusV = "1.4.7"
  private val fs2V = "2.0.1"
  private val fs2VStatsDProxy = "1.0.5"
  private val googleApiClientV = "1.30.10"
  private val googleCloudBigQueryV = "1.116.7"
  private val googleCloudKmsV = "v1-rev20200609-1.30.10"
  private val googleCloudMonitoringV = "1.100.1"
  private val googleCloudNioV = "0.61.0-alpha" // scala-steward:off
  private val googleCloudStorageV = "1.111.2"
  private val googleGaxGrpcV = "1.57.1"
  private val googleGenomicsServicesV1ApiV = "v1alpha2-rev495-1.23.0"
  private val googleGenomicsServicesV2Alpha1ApiV = "v2alpha1-rev20200330-1.30.9"
  private val googleHttpClientApacheV = "2.1.2"
  private val googleHttpClientV = "1.36.0"
  private val googleLifeSciencesServicesV2BetaApiV = "v2beta-rev20200603-1.30.10"
  private val googleOauth2V = "0.21.1"
  private val googleOauthClientV = "1.31.0"
  private val googleCloudResourceManagerV = "0.87.0-alpha"
  private val grpcV = "1.30.2"
  private val guavaV = "27.1-jre"
  private val heterodonV = "1.0.0-beta3"
  private val hsqldbV = "2.4.1"
  private val http4sVersion = "0.20.0-M5"
  private val jacksonV = "2.10.5"
  private val jacksonJqV = "1.0.0-preview.20191208"
  private val janinoV = "3.0.12"
  private val javaxActivationV = "1.2.0"
  private val jaxbV = "2.3.2"
  private val kindProjectorV = "0.9.9"
  private val kittensV = "2.0.0"
  private val liquibaseSlf4jV = "3.0.0"
  private val liquibaseV = "3.6.3"
  private val logbackV = "1.2.3"
  private val lz4JavaV = "1.7.1"
  private val mariadbV = "2.4.2"
  private val metrics3ScalaV = "4.0.0" // https://github.com/erikvanoosten/metrics-scala/tree/f733e26#download-4x
  private val metrics3StatsdV = "4.2.0"
  private val mockFtpServerV = "2.7.1"
  private val mockserverNettyV = "5.5.1"
  private val mouseV = "0.23"
  private val mysqlV = "8.0.21"
  private val nettyV = "4.1.46.Final"
  private val owlApiV = "5.1.16"
  private val paradiseV = "2.1.1"
  private val pegdownV = "1.6.0"
  private val postgresV = "42.2.5"
  private val rdf4jV = "2.4.2"
  private val refinedV = "0.9.8"
  private val rhinoV = "1.7.10"
  private val scalaGraphV = "1.12.5"
  private val scalaLoggingV = "3.9.2"
  private val scalaPoolV = "0.4.3"
  private val scalacheckV = "1.14.0"
  private val scalacticV = "3.0.5"
  private val scalameterV = "0.10.1"
  private val scalamockV = "4.1.0"
  private val scalatestV = "3.0.5"
  private val scalazV = "7.2.27"
  private val scoptV = "3.7.1"
  private val sentryLogbackV = "1.7.30"
  private val shapelessV = "2.3.3"
  private val simulacrumV = "0.19.0"
  private val slf4jV = "1.7.25"
  private val slickCatsV = "0.9.1"
  private val testContainersScalaV = "0.38.1"

  /* If you're about to update our Slick version:
    * Consider checking whether the new Slick version passes tests with upserts enabled (eg KeyValueDatabaseSpec)
    *
    * Current version 3.3.2-2076hotfix was built locally from https://github.com/grsterin/slick/tree/v3.3.2-2076hotfix
    * and manually uploaded to the Broad Institute artifactory at https://broadinstitute.jfrog.io/broadinstitute/.
    * Consider updating to the official newer Slick version once they fix issue #2076
    * Related Slick PR: https://github.com/slick/slick/pull/2101
  */
  private val slickV = "3.3.2-2076hotfix"
  private val snakeyamlV = "1.23"
  private val specs2MockV = "4.4.1"
  private val sprayJsonV = "1.3.5"
  private val sttpV = "1.5.8"
  private val swaggerParserV = "1.0.51"
  private val swaggerUiV = "3.23.11" // scala-steward:off
  private val tikaV = "1.24.1"
  private val typesafeConfigV = "1.3.3"
  private val workbenchGoogleV = "0.15-2fc79a3"
  private val workbenchModelV = "0.10-6800f3a"
  private val workbenchUtilV = "0.3-f3ce961"

  private val slf4jFacadeDependencies = List(
    "org.slf4j" % "slf4j-api" % slf4jV,
    "com.typesafe.scala-logging" %% "scala-logging" % scalaLoggingV,
  )

  private val circeYamlDependency = "io.circe" %% "circe-yaml" % circeYamlV

  private val circeDependencies = List(
    "core",
    "parser",
    "generic",
    "shapes",
    "refined",
    "literal"
  ).map(m => "io.circe" %% s"circe-$m" % circeV) :+ circeYamlDependency :+
  "io.circe" %% "circe-generic-extras" % circeGenericExtrasV

  private val catsDependencies = List(
    "org.typelevel" %% "cats-core" % catsV,
    "org.typelevel" %% "alleycats-core" % catsV,
    "org.typelevel" %% "mouse" % mouseV,
    "org.typelevel" %% "kittens" % kittensV
  )

  private val http4sDependencies = List(
    "org.http4s" %% "http4s-dsl" % http4sVersion,
    "org.http4s" %% "http4s-blaze-client" % http4sVersion,
    "org.http4s" %% "http4s-circe" % http4sVersion
  )

  private val googleApiClientDependencies = List(
    // Used by swagger, but only in tests.  This overrides an older 2.1.3 version of jackson-core brought in by
    // these Google dependencies, but which isn't properly evicted by IntelliJ's sbt integration.
    "com.fasterxml.jackson.core" % "jackson-core" % jacksonV,
    // The exclusions prevent guava from colliding at assembly time.
    "com.google.guava" % "guava" % guavaV,
    "com.google.api-client" % "google-api-client-java6" % googleApiClientV
      exclude("com.google.guava", "guava-jdk5"),
    "com.google.api-client" % "google-api-client-jackson2" % googleApiClientV
      exclude("com.google.guava", "guava-jdk5"),
    "com.google.cloud" % "google-cloud-resourcemanager" % googleCloudResourceManagerV,
  )

  val spiDependencies = List(
    "com.iheart" %% "ficus" % ficusV,
  ) ++ googleApiClientDependencies ++ slf4jFacadeDependencies

  val spiUtilDependencies = List(
    "com.iheart" %% "ficus" % ficusV,
    "org.typelevel" %% "cats-effect" % catsEffectV,
  )

  val implFtpDependencies = List(
    "commons-net" % "commons-net" % apacheCommonNetV,
    "io.github.andrebeat" %% "scala-pool" % scalaPoolV,
    "com.google.guava" % "guava" % guavaV,
    "org.scalamock" %% "scalamock" % scalamockV % Test,
    "org.mockftpserver" % "MockFtpServer" % mockFtpServerV % Test
  )

  val implDrsDependencies = List(
    "org.apache.commons" % "commons-lang3" % commonsLang3V,
    "com.google.cloud" % "google-cloud-storage" % googleCloudStorageV,
    "com.google.oauth-client" % "google-oauth-client" % googleOauthClientV
  ) ++ circeDependencies ++ catsDependencies

  // Internal collections of dependencies

  private val betterFilesDependencies = List(
    "com.github.pathikrit" %% "better-files" % betterFilesV
  )

  private val configDependencies = List(
    "com.typesafe" % "config" % typesafeConfigV,
    "com.iheart" %% "ficus" % ficusV
  )

  /*
  Adds a variety of logging libraries required for actual logging. However, some of these aren't always required.

  Ex: If one isn't using akka & slf4j, then 'akka-slf4j' isn't required. However, for now, all executables are using
  akka & slf4j... so leaving it.

  Similarly, not _all_ executables/logback.xml configs will need logback-access, raven-logback, janino, etc.
  Still, leaving them as dependencies for simplicity's sake.
   */
  private val slf4jBindingDependencies = List(
    // http://logback.qos.ch/dependencies.html
    "ch.qos.logback" % "logback-access" % logbackV,
    "ch.qos.logback" % "logback-classic" % logbackV,
    "ch.qos.logback" % "logback-core" % logbackV,
    "com.typesafe.akka" %% "akka-slf4j" % akkaV,
    "io.sentry" % "sentry-logback" % sentryLogbackV,
    "org.codehaus.janino" % "janino" % janinoV,
    // Replace all log4j usage with slf4j
    // https://www.slf4j.org/legacy.html#log4j-over-slf4j
    "org.slf4j" % "log4j-over-slf4j" % slf4jV
  ) ++ slf4jFacadeDependencies

  private val slickDependencies = List(
    "com.typesafe.slick" %% "slick" % slickV,
    "com.typesafe.slick" %% "slick-hikaricp" % slickV,
    "com.rms.miu" %% "slick-cats" % slickCatsV
  )

  private val liquibaseDependencies = List(
    "org.liquibase" % "liquibase-core" % liquibaseV,
    // This is to stop liquibase from being so noisy by default
    // See: http://stackoverflow.com/questions/20880783/how-to-get-liquibase-to-log-using-slf4j
    "com.mattbertolini" % "liquibase-slf4j" % liquibaseSlf4jV
  )

  private val akkaDependencies = List(
    "com.typesafe.akka" %% "akka-actor" % akkaV,
    "com.typesafe.akka" %% "akka-testkit" % akkaV % Test,
  )

  private val akkaStreamDependencies = List(
    "com.typesafe.akka" %% "akka-stream" % akkaV,
    "com.typesafe.akka" %% "akka-stream-testkit" % akkaV % Test,
  ) ++ akkaDependencies

  private val akkaHttpDependencies = List(
    "com.typesafe.akka" %% "akka-http" % akkaHttpV,
    "com.typesafe.akka" %% "akka-http-testkit" % akkaHttpV % Test,
    // WOM internally embeds spray-json. Leave this import here until WOM externalizes the json library choice like
    // other libraries do. See akka-http, elastic4s, etc.
    "com.typesafe.akka" %% "akka-http-spray-json" % akkaHttpV,
  ) ++ akkaStreamDependencies

  private val akkaHttpCirceIntegrationDependency = List(
    "de.heikoseeberger" %% "akka-http-circe" % akkaHttpCirceIntegrationV
  )

  private val swaggerUiDependencies = List(
    "org.webjars" % "swagger-ui" % swaggerUiV,
    "io.swagger" % "swagger-parser" % swaggerParserV % Test,
    "org.yaml" % "snakeyaml" % snakeyamlV % Test
  )

  // The v1 dependency has been cloned in the broad artifactory so that we can have the 2 versions co-exist in the same jar
  private val googleGenomicsV1Dependency = List(
    "org.broadinstitute" % "cromwell-google-api-services-genomics" % googleGenomicsServicesV1ApiV
      exclude("com.google.guava", "guava-jdk5")
  )

  private val googleGenomicsV2Alpha1Dependency = List(
    "com.google.apis" % "google-api-services-genomics" % googleGenomicsServicesV2Alpha1ApiV
      exclude("com.google.guava", "guava-jdk5")
  )

  private val googleLifeSciencesV2BetaDependency = List(
    "com.google.apis" % "google-api-services-lifesciences" % googleLifeSciencesServicesV2BetaApiV
      exclude("com.google.guava", "guava-jdk5")
  )

  /*
  Used instead of `"org.lerch" % "s3fs" % s3fsV exclude("org.slf4j", "jcl-over-slf4j")`
  org.lerch:s3fs:1.0.1 depends on a preview release of software.amazon.awssdk:s3.

  Instead the code has been re-forked into this repo, just like many of the other FileSystemProvider extensions.
   */
  private val s3fsDependencies = List(
    "com.google.code.findbugs" % "jsr305" % "3.0.2",
    "com.google.guava" % "guava" % guavaV,
    "org.apache.tika" % "tika-core" % tikaV,
    "software.amazon.awssdk" % "s3" % awsSdkV,
  ) ++ slf4jBindingDependencies

  private val awsCloudDependencies = List(
    "com.fasterxml.jackson.core" % "jackson-annotations" % jacksonV,
  ) ++ s3fsDependencies ++ List(
    "batch",
    "core",
    "cloudwatchlogs",
    "s3",
    "sts",
    "ecs"
  ).map(artifactName => "software.amazon.awssdk" % artifactName % awsSdkV)

  private val googleCloudDependencies = List(
    "io.grpc" % "grpc-core" % grpcV,
    "com.google.guava" % "guava" % guavaV,
    "com.google.cloud" % "google-cloud-nio" % googleCloudNioV
      exclude("com.google.api.grpc", "grpc-google-common-protos")
      exclude("com.google.cloud.datastore", "datastore-v1-protos")
      exclude("org.apache.httpcomponents", "httpclient"),
    "org.broadinstitute.dsde.workbench" %% "workbench-google" % workbenchGoogleV
      exclude("com.google.apis", "google-api-services-genomics"),
    "org.apache.httpcomponents" % "httpclient" % apacheHttpClientV,
    "com.google.apis" % "google-api-services-cloudkms" % googleCloudKmsV
      exclude("com.google.guava", "guava-jdk5")
  ) ++ googleGenomicsV1Dependency ++ googleGenomicsV2Alpha1Dependency ++ googleLifeSciencesV2BetaDependency

  private val aliyunOssDependencies = List(
    "com.aliyun.oss" % "aliyun-sdk-oss" % aliyunOssV
      // stax is included twice by oss 3.1.0 and cause assembly merge conflicts via stax vs. javax.xml.stream
      exclude("stax", "stax-api")
      // Exclude jersey-json until aliyun-sdk-oss >3.4.0 is published
      // https://github.com/aliyun/aliyun-oss-java-sdk/pull/149
      exclude("com.sun.jersey", "jersey-json")
      // jaxb-api and jaxb-core and included in jaxb-impl as of 2.3.1
      // https://github.com/eclipse-ee4j/jaxb-ri/issues/1168
      exclude("javax.xml.bind", "jaxb-api")
      exclude("com.sun.xml.bind", "jaxb-core")
      // javax.activation:activation has been replaced. https://stackoverflow.com/a/46493809
      // The old version was causing an assembly merge conflict.
      exclude("javax.activation", "activation"),
    "com.sun.activation" % "javax.activation" % javaxActivationV,
    "com.sun.xml.bind" % "jaxb-impl" % jaxbV,
    "org.glassfish.jaxb" % "jaxb-runtime" % jaxbV
      // already included in com.sun.activation
      exclude("jakarta.activation", "jakarta.activation-api"),
  )

  private val aliyunBatchComputeDependencies = List(
    "com.aliyun" % "aliyun-java-sdk-batchcompute" % aliyunBcsV,
    "com.aliyun" % "aliyun-java-sdk-core" % aliyunCoreV
      // jaxb-api and jaxb-core and included in jaxb-impl as of 2.3.1
      // https://github.com/eclipse-ee4j/jaxb-ri/issues/1168
      exclude("javax.xml.bind", "jaxb-api")
      exclude("com.sun.xml.bind", "jaxb-core")
      // javax.activation:activation has been replaced. https://stackoverflow.com/a/46493809
      // The old version was causing an assembly merge conflict.
      exclude("javax.activation", "activation"),
    "com.sun.activation" % "javax.activation" % javaxActivationV,
    "com.sun.xml.bind" % "jaxb-impl" % jaxbV,
    "org.glassfish.jaxb" % "jaxb-runtime" % jaxbV
      // already included in com.sun.activation
      exclude("jakarta.activation", "jakarta.activation-api"),
  )

  private val aliyunCrDependencies = List(
    "com.aliyun" % "aliyun-java-sdk-cr" % aliyunCrV,
    "com.aliyun" % "aliyun-java-sdk-core" % aliyunCoreV
      exclude("javax.xml.bind", "jaxb-api")
      exclude("com.sun.xml.bind", "jaxb-core")
      exclude("javax.activation", "activation"),
    "com.typesafe.akka" %% "akka-http-spray-json" % akkaHttpV
  )

  private val dbmsDependencies = List(
    "org.hsqldb" % "hsqldb" % hsqldbV,
    "org.mariadb.jdbc" % "mariadb-java-client" % mariadbV,
    "mysql" % "mysql-connector-java" % mysqlV,
    "org.postgresql" % "postgresql" % postgresV
  )

  private val refinedTypeDependenciesList = List(
    "eu.timepit" %% "refined" % refinedV
  )

  // Sub-project dependencies, added in addition to any dependencies inherited from .dependsOn().

  val commonDependencies = List(
    "org.typelevel" %% "cats-effect" % catsEffectV,
    "org.apache.commons" % "commons-lang3" % commonsLang3V,
    "org.apache.commons" % "commons-text" % commonsTextV,
    "com.lihaoyi" %% "pprint" % "0.5.9",
  ) ++ catsDependencies ++ configDependencies ++ slf4jFacadeDependencies ++ refinedTypeDependenciesList

  val cloudSupportDependencies = googleApiClientDependencies ++ googleCloudDependencies ++ betterFilesDependencies ++ awsCloudDependencies

  val databaseSqlDependencies = List(
    "commons-io" % "commons-io" % commonsIoV,
  ) ++ configDependencies ++ catsDependencies ++ slickDependencies ++ dbmsDependencies ++ refinedTypeDependenciesList

  val statsDDependencies = List(
    "nl.grons" %% "metrics-scala" % metrics3ScalaV,
    "com.readytalk" % "metrics3-statsd" % metrics3StatsdV
  )

  val stackdriverDependencies = List(
    "com.google.cloud" % "google-cloud-monitoring" % googleCloudMonitoringV
  )

  val gcsFileSystemDependencies = akkaHttpDependencies

  val httpFileSystemDependencies = akkaHttpDependencies

  val ossFileSystemDependencies = googleCloudDependencies ++ aliyunOssDependencies ++ List(
    "com.github.pathikrit" %% "better-files" % betterFilesV
  )

  val statsDProxyDependencies = List(
    "co.fs2" %% "fs2-io" % fs2VStatsDProxy,
    "com.iheart" %% "ficus" % ficusV,
    "com.google.cloud" % "google-cloud-nio" % googleCloudNioV
  ) ++ commonDependencies

  val womDependencies = List(
    "com.typesafe.scala-logging" %% "scala-logging" % scalaLoggingV,
    "io.spray" %% "spray-json" % sprayJsonV,
    "org.scalacheck" %% "scalacheck" % scalacheckV % Test,
    "com.github.mpilquist" %% "simulacrum" % simulacrumV,
    "commons-codec" % "commons-codec" % commonsCodecV,
  ) ++ circeDependencies ++ refinedTypeDependenciesList

  val wdlDependencies = List(
    "commons-io" % "commons-io" % commonsIoV,
    "org.scala-graph" %% "graph-core" % scalaGraphV,
    "com.chuusai" %% "shapeless" % shapelessV
  ) ++ betterFilesDependencies

  val languageFactoryDependencies = List(
    "com.softwaremill.sttp" %% "core" % sttpV,
    "com.softwaremill.sttp" %% "async-http-client-backend-cats" % sttpV
  )

  val draft2LanguageFactoryDependencies = List(
    "org.mock-server" % "mockserver-netty" % mockserverNettyV % Test
  )

  /*
  The distro artifact contains the actual impl, but transitively includes OSGI bundles that conflict with assembly:
  - https://github.com/owlcs/owlapi/wiki/Documentation/45d8f63d055f820c6ac2ca6c4679a2a7b705449b#howto
  - https://github.com/owlcs/owlapi/issues/455
  - https://github.com/owlcs/owlapi/issues/603

  jcl-over-slf4j.jar is a replacement for commons-logging 1.1.1. Meanwhile our extensive transitive use of apache's
  httpclient has been including commons-logging 1.2 for a while. Now the owl api dependency jcl-over-slf4j is
  conflicting during assembly. As there have been no reported errors AFAIK with commons-logging leaving it in for now.
  However as we use slf4j for cromwell log configuration the correct thing might actually be to exclude commons-logging
  whenever importing httpclient and include jcl-over-slf4j. That way we can control all of our logging in one place.

  - https://www.slf4j.org/legacy.html#jclOverSLF4J
   */
  val owlApiDependencies = List(
    "net.sourceforge.owlapi" % "owlapi-distribution" % owlApiV
      exclude("org.apache.httpcomponents", "httpclient-osgi")
      exclude("org.apache.httpcomponents", "httpcore-osgi")
      exclude("org.slf4j", "jcl-over-slf4j"),
    "org.apache.httpcomponents" % "httpclient-cache" % apacheHttpClientV,
    "org.apache.httpcomponents" % "httpclient" % apacheHttpClientV
  )

  val cwlDependencies = List(
    "com.lihaoyi" %% "ammonite-ops" % ammoniteOpsV,
    "org.broadinstitute" % "heterodon" % heterodonV classifier "single",
    "org.scalactic" %% "scalactic" % scalacticV,
    "org.scalacheck" %% "scalacheck" % scalacheckV % Test,
    "io.circe" %% "circe-optics" % circeOpticsV,
    "org.mozilla" % "rhino" % rhinoV,
    "org.javadelight" % "delight-rhino-sandbox" % delightRhinoSandboxV,
    "org.scalamock" %% "scalamock" % scalamockV % Test,
    "commons-io" % "commons-io" % commonsIoV % Test
  ) ++ betterFilesDependencies ++ owlApiDependencies

  val womtoolDependencies = catsDependencies ++ slf4jBindingDependencies

  val centaurCwlRunnerDependencies = List(
    "com.github.scopt" %% "scopt" % scoptV,
    "io.circe" %% "circe-optics" % circeOpticsV
  ) ++ slf4jBindingDependencies

  val coreDependencies = List(
    "com.google.auth" % "google-auth-library-oauth2-http" % googleOauth2V,
    "com.chuusai" %% "shapeless" % shapelessV,
    "com.storm-enroute" %% "scalameter" % scalameterV % Test,
    "com.github.scopt" %% "scopt" % scoptV,
    "org.scalamock" %% "scalamock" % scalamockV % Test,
  ) ++ akkaStreamDependencies ++ configDependencies ++ catsDependencies ++ circeDependencies ++
    googleApiClientDependencies ++ statsDDependencies ++ betterFilesDependencies ++
    // TODO: We're not using the "F" in slf4j. Core only supports logback, specifically the WorkflowLogger.
    slf4jBindingDependencies ++ stackdriverDependencies

  val databaseMigrationDependencies = liquibaseDependencies ++ dbmsDependencies

  val dockerHashingDependencies = http4sDependencies ++ circeDependencies ++ aliyunCrDependencies

  val cromwellApiClientDependencies = List(
    "org.scalaz" %% "scalaz-core" % scalazV,
    "org.typelevel" %% "cats-effect" % catsEffectV,
    "co.fs2" %% "fs2-io" % fs2V % Test,
  ) ++ akkaHttpDependencies ++ betterFilesDependencies ++ catsDependencies

  val centaurDependencies = List(
    "org.apache.commons" % "commons-math3" % commonsMathV,
    "com.github.kxbmap" %% "configs" % configsV,
    "com.google.cloud" % "google-cloud-bigquery" % googleCloudBigQueryV % IntegrationTest,
    "org.gnieh" %% "diffson-spray-json" % "4.0.1"
  ) ++ circeDependencies ++ slf4jBindingDependencies ++ cloudSupportDependencies ++ http4sDependencies

  val engineDependencies = List(
    "commons-codec" % "commons-codec" % commonsCodecV,
    "commons-io" % "commons-io" % commonsIoV,
    "com.storm-enroute" %% "scalameter" % scalameterV
      exclude("com.fasterxml.jackson.core", "jackson-databind")
      exclude("com.fasterxml.jackson.module", "jackson-module-scala")
      exclude("org.scala-tools.testing", "test-interface"),
    "com.fasterxml.jackson.core" % "jackson-databind" % jacksonV,
    "io.github.andrebeat" %% "scala-pool" % scalaPoolV
  ) ++ swaggerUiDependencies ++ akkaHttpDependencies ++ akkaHttpCirceIntegrationDependency ++ circeDependencies

  val hybridCarboniteMetadataServiceDependencies = List(
    "net.thisptr" % "jackson-jq" % jacksonJqV % Test
  )

  val servicesDependencies = List(
    "com.google.api" % "gax-grpc" % googleGaxGrpcV
  )

  val serverDependencies = slf4jBindingDependencies

  val cromiamDependencies = List(
    "com.softwaremill.sttp" %% "core" % sttpV,
    "com.softwaremill.sttp" %% "async-http-client-backend-future" % sttpV,
    "com.typesafe.scala-logging" %% "scala-logging" % scalaLoggingV,
    "org.broadinstitute.dsde.workbench" %% "workbench-model" % workbenchModelV,
    "org.broadinstitute.dsde.workbench" %% "workbench-util" % workbenchUtilV
  ) ++ akkaHttpDependencies ++ swaggerUiDependencies ++ slf4jBindingDependencies

  val wes2cromwellDependencies = coreDependencies ++ akkaHttpDependencies

  val backendDependencies = List(
    "org.scalacheck" %% "scalacheck" % scalacheckV % Test,
    "co.fs2" %% "fs2-io" % fs2V
  )

  val bcsBackendDependencies = commonDependencies ++ refinedTypeDependenciesList ++ aliyunBatchComputeDependencies
  val tesBackendDependencies = akkaHttpDependencies
  val sparkBackendDependencies = akkaHttpDependencies
  val sfsBackendDependencies = List (
    "org.lz4" % "lz4-java" % lz4JavaV
  )

  val testDependencies = List(
    "org.scalatest" %% "scalatest" % scalatestV,
    "org.pegdown" % "pegdown" % pegdownV,
    "org.specs2" %% "specs2-mock" % specs2MockV,
    "com.dimafeng" %% "testcontainers-scala-scalatest" % testContainersScalaV,
    "com.dimafeng" %% "testcontainers-scala-mysql" % testContainersScalaV,
    "com.dimafeng" %% "testcontainers-scala-mariadb" % testContainersScalaV,
    "com.dimafeng" %% "testcontainers-scala-postgresql" % testContainersScalaV
  ) ++ slf4jBindingDependencies // During testing, add an slf4j binding for _all_ libraries.

  val kindProjectorPlugin = "org.spire-math" %% "kind-projector" % kindProjectorV
  val paradisePlugin = "org.scalamacros" % "paradise" % paradiseV cross CrossVersion.full

  // Version of the swagger UI to write into config files
  val swaggerUiVersion = swaggerUiV

  val perfDependencies = circeDependencies ++ betterFilesDependencies ++ commonDependencies ++
    googleApiClientDependencies ++ googleCloudDependencies

  val drsLocalizerDependencies = List(
    "com.google.auth" % "google-auth-library-oauth2-http" % googleOauth2V,
    "com.google.cloud" % "google-cloud-storage" % googleCloudStorageV,
    "org.typelevel" %% "cats-effect" % catsEffectV,
    "com.iheart" %% "ficus" % ficusV,
    "com.softwaremill.sttp" %% "circe" % sttpV
  ) ++ circeDependencies ++ catsDependencies ++ slf4jBindingDependencies ++ languageFactoryDependencies

  val allProjectDependencies =
    backendDependencies ++
      bcsBackendDependencies ++
      centaurCwlRunnerDependencies ++
      centaurDependencies ++
      cloudSupportDependencies ++
      commonDependencies ++
      coreDependencies ++
      cromiamDependencies ++
      cromwellApiClientDependencies ++
      cwlDependencies ++
      databaseMigrationDependencies ++
      databaseSqlDependencies ++
      dockerHashingDependencies ++
      draft2LanguageFactoryDependencies ++
      drsLocalizerDependencies ++
      engineDependencies ++
      gcsFileSystemDependencies ++
      httpFileSystemDependencies ++
      implDrsDependencies ++
      implFtpDependencies ++
      languageFactoryDependencies ++
      ossFileSystemDependencies ++
      perfDependencies ++
      serverDependencies ++
      sfsBackendDependencies ++
      sparkBackendDependencies ++
      spiDependencies ++
      spiUtilDependencies ++
      statsDProxyDependencies ++
      tesBackendDependencies ++
      wdlDependencies ++
      wes2cromwellDependencies ++
      womDependencies ++
      womtoolDependencies

  /*
  If you see warnings from SBT about evictions, insert a specific dependency version into this list.

  Do not know a good way to check when these are out of date as `sbt dependencyUpdates` does not
  report on dependency overrides.

  Any dependencies that are removed may be also removed from this list.
  However, be careful about downgrading any of these dependencies.
  Older versions have known vulnerabilities, ex: CVE-2017-7525
   */

  val googleHttpClientDependencies = List(
    /*
    Move the google-http-client versions past https://github.com/googleapis/google-http-java-client/issues/606
    This created a situation where com/google/api/client/http/apache/ApacheHttpTransport.class was in *both*
    transitive dependencies causing an assembly merge conflict.

    At the time of this comment older versions are being pulled in via
    https://mvnrepository.com/artifact/com.google.api-client/google-api-client/1.28.0
     */
    "com.google.http-client" % "google-http-client-apache" % googleHttpClientApacheV,
    "com.google.http-client" % "google-http-client" % googleHttpClientV,
  )

  val nettyDependencyOverrides = List(
    "buffer",
    "codec",
    "codec-dns",
    "codec-http",
    "codec-http2",
    "codec-socks",
    "common",
    "handler-proxy",
    "resolver",
    "resolver-dns",
    "transport",
    "transport-native-epoll",
    "transport-native-unix-common",
  ).map(m => "io.netty" % s"netty-$m" % nettyV)

  val rdf4jDependencyOverrides = List(
    /*
    Yes. All of these are required to lock in the rdf4j version.

    Feel free to update versions but do not remove these overrides unless and until an updated
    owl-api is no longer pulling in vulnerable rdf4j dependencies.

    https://cve.mitre.org/cgi-bin/cvename.cgi?name=CVE-2018-1000644

    See comment mentioning "OSGI" further above for more info on the bundling of dependencies.
     */
    "model",
    "rio-api",
    "rio-binary",
    "rio-datatypes",
    "rio-jsonld",
    "rio-languages",
    "rio-n3",
    "rio-nquads",
    "rio-ntriples",
    "rio-rdfjson",
    "rio-rdfxml",
    "rio-trig",
    "rio-trix",
    "rio-turtle",
    "util",
  ).map(m => "org.eclipse.rdf4j" % s"rdf4j-$m" % rdf4jV)

  // Some libraries are importing older version of these dependencies, causing conflicts. Hence the need to override them.
  val grpcDependencyOverrides = List(
    "alts",
    "auth",
    "context",
    "core",
    "grpclb",
    "netty-shaded",
    "protobuf-lite",
    "protobuf",
    "stub",
  ).map(m => "io.grpc" % s"grpc-$m" % grpcV)

  /*
  If we use a version in one of our projects, that's the one we want all the libraries to use
  ...plus other groups of transitive dependencies shared across multiple projects
   */
  val cromwellDependencyOverrides =
    allProjectDependencies ++
      googleHttpClientDependencies ++
      nettyDependencyOverrides ++
      rdf4jDependencyOverrides ++
      grpcDependencyOverrides
}<|MERGE_RESOLUTION|>--- conflicted
+++ resolved
@@ -20,17 +20,10 @@
   private val circeV = "0.12.3"
   private val circeYamlV = "0.13.1"
   private val commonsCodecV = "1.11"
-<<<<<<< HEAD
-  private val commonsIoV = "2.7"
-  private val commonsLang3V = "3.8.1"
-  private val commonsMathV = "3.2"
-  private val commonsTextV = "1.6"
-=======
   private val commonsIoV = "2.6"
   private val commonsLang3V = "3.11"
   private val commonsMathV = "3.6.1"
   private val commonsTextV = "1.9"
->>>>>>> ff139e80
   private val configsV = "0.4.4"
   private val delightRhinoSandboxV = "0.0.10"
   private val ficusV = "1.4.7"
