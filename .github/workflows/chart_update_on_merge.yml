name: chart-update-on-merge

on:
  pull_request:
    types:
      - closed

jobs:
  chart-update:
    name: Cromwhelm Chart Auto Updater
    if: github.event.pull_request.merged == true
    runs-on: self-hosted # Faster machines; see https://github.com/broadinstitute/cromwell/settings/actions/runners
    steps:
    - name: Clone Cromwell
      uses: actions/checkout@v2
      with:
        repository: broadinstitute/cromwell
        token: ${{ secrets.BROADBOT_GITHUB_TOKEN }} # Has to be set at checkout AND later when pushing to work
        path: cromwell
    - uses: olafurpg/setup-scala@v10
      with:
        java-version: adopt@1.11
    - name: Clone Cromwhelm
      uses: actions/checkout@v2
      with:
        repository: broadinstitute/cromwhelm
        token: ${{ secrets.BROADBOT_GITHUB_TOKEN }} # Has to be set at checkout AND later when pushing to work
        path: cromwhelm
    - name: Find Cromwell short SHA
      run: |
        set -e
        cd cromwell
        echo "CROMWELL_SHORT_SHA=`git rev-parse --short $GITHUB_SHA`" >> $GITHUB_ENV
    - name: Find Cromwell release number
      run: |
        set -e
        previous_version=$(curl -X GET https://api.github.com/repos/broadinstitute/cromwell/releases/latest | jq .tag_name | xargs)
        if ! [[ "${previous_version}" =~ ^[0-9][0-9]+$ ]]; then
          exit 1
        fi
        echo "CROMWELL_NUMBER=$((previous_version + 1))" >> $GITHUB_ENV
    - name: Save complete image ID
      run: |
        echo "CROMWELL_VERSION=`echo "$CROMWELL_NUMBER-$CROMWELL_SHORT_SHA"`" >> $GITHUB_ENV
    # `DSDEJENKINS_PASSWORD` auto syncs from vault with https://github.com/broadinstitute/terraform-ap-deployments/pull/614
    - name: Login to Docker Hub
      uses: docker/login-action@v1
      with:
        username: dsdejenkins
        password: ${{ secrets.DSDEJENKINS_PASSWORD }}
    # Build & push `cromwell`, `womtool`, `cromiam`, and `cromwell-drs-localizer`
<<<<<<< HEAD
    - name: Set up QEMU
      uses: docker/setup-qemu-action@v2
    - name: Set up Docker Buildx
      uses: docker/setup-buildx-action@v2
=======
    # This step is validated in the GHA 'docker_build_test.yml' without the accompanying docker push
>>>>>>> bbf45bf8
    - name: Build Cromwell Docker
      run: |
        set -e
        cd cromwell
        sbt -Dproject.isSnapshot=false -Dproject.isRelease=false dockerBuildAndPush
    - name: Deploy to dev and board release train (Cromwell)
      uses: broadinstitute/repository-dispatch@master
      with:
        token: ${{ secrets.BROADBOT_GITHUB_TOKEN }}
        repository: broadinstitute/terra-helmfile
        event-type: update-service
        client-payload: '{"service": "cromwell", "version": "${{ env.CROMWELL_VERSION }}", "dev_only": false}'
    - name: Deploy to dev and board release train (CromIAM)
      uses: broadinstitute/repository-dispatch@master
      with:
        token: ${{ secrets.BROADBOT_GITHUB_TOKEN }}
        repository: broadinstitute/terra-helmfile
        event-type: update-service
        client-payload: '{"service": "cromiam", "version": "${{ env.CROMWELL_VERSION }}", "dev_only": false}'
    - name: Edit & push chart
      env:
        BROADBOT_GITHUB_TOKEN: ${{ secrets.BROADBOT_GITHUB_TOKEN }}
      run: |
        set -e
        cd cromwhelm
        git checkout main
        ls -la
        sed -i "s|image: broadinstitute/cromwell:.*|image: broadinstitute/cromwell:$CROMWELL_VERSION|" terra-batch-libchart/values.yaml

        git diff
        git config --global user.name "broadbot"
        git config --global user.email "broadbot@broadinstitute.org"
        git commit -am "Auto update to Cromwell $CROMWELL_VERSION"
        git push https://broadbot:$BROADBOT_GITHUB_TOKEN@github.com/broadinstitute/cromwhelm.git main<|MERGE_RESOLUTION|>--- conflicted
+++ resolved
@@ -49,14 +49,11 @@
         username: dsdejenkins
         password: ${{ secrets.DSDEJENKINS_PASSWORD }}
     # Build & push `cromwell`, `womtool`, `cromiam`, and `cromwell-drs-localizer`
-<<<<<<< HEAD
     - name: Set up QEMU
       uses: docker/setup-qemu-action@v2
     - name: Set up Docker Buildx
       uses: docker/setup-buildx-action@v2
-=======
     # This step is validated in the GHA 'docker_build_test.yml' without the accompanying docker push
->>>>>>> bbf45bf8
     - name: Build Cromwell Docker
       run: |
         set -e
