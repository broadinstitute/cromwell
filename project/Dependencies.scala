--- conflicted
+++ resolved
@@ -47,13 +47,8 @@
   private val grpcV = "1.30.2"
   private val guavaV = "27.1-jre"
   private val heterodonV = "1.0.0-beta3"
-<<<<<<< HEAD
-  private val hsqldbV = "2.4.1"
-  private val http4sVersion = "0.20.23"
-=======
   private val hsqldbV = "2.5.1"
   private val http4sVersion = "0.20.0-M5"
->>>>>>> 49232aec
   private val jacksonV = "2.10.5"
   private val jacksonJqV = "1.0.0-preview.20191208"
   private val janinoV = "3.0.16"
