--- conflicted
+++ resolved
@@ -136,12 +136,9 @@
   final case class Ceil(param: ExpressionElement) extends OneParamFunctionCallElement
   final case class Round(param: ExpressionElement) extends OneParamFunctionCallElement
   final case class Glob(param: ExpressionElement) extends OneParamFunctionCallElement
-<<<<<<< HEAD
   final case class Quote(param: ExpressionElement) extends OneParamFunctionCallElement
   final case class SQuote(param: ExpressionElement) extends OneParamFunctionCallElement
-=======
   final case class Unzip(param: ExpressionElement) extends OneParamFunctionCallElement
->>>>>>> 5e59b020
 
   // 1- or 2-param functions:
   sealed trait OneOrTwoParamFunctionCallElement extends FunctionCallElement {
