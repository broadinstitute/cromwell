--- conflicted
+++ resolved
@@ -23,12 +23,9 @@
     -e relative_output_paths_colliding \
     -e standard_output_paths_colliding_prevented \
     -e papi_v2alpha1_gcsa \
-<<<<<<< HEAD
     -e lots_of_inputs \
+    -e restart \
     # `lots_of_inputs` is redundant to, and a less rigorous version of, `lots_of_inputs_papiv2`
-=======
-    -e restart \
->>>>>>> fede8596
 
 cromwell::build::generate_code_coverage
 
