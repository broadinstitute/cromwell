--- conflicted
+++ resolved
@@ -241,7 +241,6 @@
     }
   }
 
-<<<<<<< HEAD
   it should "evaluate a quote expression correctly with an empty array" in {
     val str = """ quote([]) """
     val expr = fromString[ExpressionElement](str, parser.parse_e)
@@ -364,7 +363,8 @@
     expr.shouldBeValidPF { case e =>
       e.evaluateValue(Map.empty, NoIoFunctionSet, None) shouldBeValid EvaluatedValue(expectedArray, Seq.empty)
     }
-=======
+  }
+  
   it should "evaluate an unzip expression correctly" in {
     val str = """ unzip([("one", 1),("two", 2),("three", 3)]) """
     val expr = fromString[ExpressionElement](str, parser.parse_e)
@@ -407,6 +407,5 @@
           "Could not construct array of type WomMaybeEmptyArrayType(WomPairType(WomIntegerType,WomFloatType)) with this value: List(WomPair(WomInteger(1),WomFloat(11.0)), WomPair([1, 2, 3],WomFloat(2.0)))"
         )
     )
->>>>>>> 5e59b020
   }
 }