--- conflicted
+++ resolved
@@ -44,11 +44,6 @@
         val insertMetadata = dataAccess.metadataEntryIdsAutoInc ++= batch
         insertMetadata.flatMap(ids => writeSummaryQueueEntries(ids))
       }
-//      val action = DBIO.sequence(insertActions.toSeq) flatMap { x =>
-//        val ids = x.flatten
-//        writeSummaryQueueEntry(ids, OffsetDateTime.now().toSystemTimestamp)
-//      }
-
       runTransaction(DBIO.sequence(insertActions)).void
     }
   }
@@ -198,7 +193,6 @@
                                      => WorkflowMetadataSummaryEntry)
                                   (implicit ec: ExecutionContext): Future[(Long, Long, Long)] = {
     val action = for {
-<<<<<<< HEAD
 
       metadataEntryIdsToSummarize <- fetchMetadataJournalIdsFromSummaryQueue(limit.toLong)
 
@@ -206,14 +200,6 @@
 
       summarizedEntryIds <- summarizeRawMetadata(
         metadataEntriesToSummarize,
-=======
-      previousMetadataEntryIdOption <- getSummaryStatusEntrySummaryPosition(summarizeNameIncreasing)
-      previousMaxMetadataEntryId = previousMetadataEntryIdOption.getOrElse(-1L)
-      nextMaxMetadataEntryId = previousMaxMetadataEntryId + limit
-      updatedSummaryPosition <- summarizeMetadata(
-        minMetadataEntryId = previousMaxMetadataEntryId + 1L,
-        maxMetadataEntryId = nextMaxMetadataEntryId,
->>>>>>> 08b7043f
         startMetadataKey = startMetadataKey,
         endMetadataKey = endMetadataKey,
         nameMetadataKey = nameMetadataKey,
@@ -222,35 +208,12 @@
         parentWorkflowIdKey = parentWorkflowIdKey,
         rootWorkflowIdKey = rootWorkflowIdKey,
         labelMetadataKey = labelMetadataKey,
-<<<<<<< HEAD
         buildUpdatedSummary = buildUpdatedSummary
       )
       _ <- deleteSummaryQueueEntriesByMetadataJournalIds(summarizedEntryIds)
       unsummarizedTotal <- countSummaryQueueEntries()
 
     } yield (summarizedEntryIds.length.toLong, unsummarizedTotal.toLong)
-=======
-        buildUpdatedSummary = buildUpdatedSummary,
-        summaryPositionFunction =
-          metadataEntries => {
-            if (metadataEntries.nonEmpty) {
-              permittedSummaryStatusPointerUpdate match {
-                case Some(ceiling) => Math.min(metadataEntries.map(_.metadataEntryId.get).max, ceiling)
-                case None => previousMaxMetadataEntryId // ie don't move the pointer
-              }
-            } else {
-              previousMaxMetadataEntryId
-            }
-          },
-        summaryName = summarizeNameIncreasing
-      )
-      maximumMetadataEntryIdInTableOption <- dataAccess.metadataEntries.map(_.metadataEntryId).max.result
-      maximumMetadataEntryIdInTable = maximumMetadataEntryIdInTableOption.getOrElse {
-        // TODO: Add a logging framework to this 'database' project and log this weirdness.
-        updatedSummaryPosition
-      }
-    } yield (updatedSummaryPosition - previousMaxMetadataEntryId, maximumMetadataEntryIdInTable - updatedSummaryPosition, maximumMetadataEntryIdInTable)
->>>>>>> 08b7043f
 
     runTransaction(action)
   }
