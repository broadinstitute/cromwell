site_name: Cromwell
site_url: http://www.software.broadinstitute.org/WDL
site_description: Cromwell documentation
site_author: Red Team at Broad Institute

repo_url: https://github.com/broadinstitute/cromwell/

nav:
- Introduction: index.md
- Tutorials:
#    - Tutorial Map: tutorials/Overview.md
    - Quick Introduction: tutorials/FiveMinuteIntro.md
    - How to Configure Cromwell: tutorials/ConfigurationFiles.md
    - Getting started with Google Cloud: tutorials/PipelinesApi101.md
    - Getting started with Alibaba Cloud: tutorials/BCSIntro.md
    - Getting started with AWS (beta): tutorials/AwsBatch101.md
    - View the Timing Diagrams: tutorials/TimingDiagrams.md
    - Persisting data between restarts: tutorials/PersistentServer.md
    - Getting started on HPC Clusters: tutorials/HPCIntro.md
    - Server Mode: tutorials/ServerMode.md
    - Configuring the Local backend: tutorials/LocalBackendIntro.md
    - Viewing Metadata: tutorials/MetadataEndpoint.md
    - Getting started with Containers: tutorials/Containers.md
#    - Introduction to Call Caching: tutorials/CallCaching101.md
#    - Common Errors: tutorials/FrequentErrors.md
#    - General Debugging Tips: tutorials/GeneralDebuggingTips.md
- Cromwell Basics:
    - Modes: Modes.md
    - Workflow Language Support: LanguageSupport.md
    - Cromwell Releases: Getting.md
    - Support: GettingHelp.md
- Command Line: CommandLine.md
- Feature Documentation:
  - Call Caching: cromwell_features/CallCaching.md
  - Labels: cromwell_features/Labels.md
  - Hog Factors: cromwell_features/HogFactors.md
- Runtime Attributes: RuntimeAttributes.md
- Workflow Options:
  - Overview: wf_options/Overview.md
  - Google Cloud: wf_options/Google.md
- Workflow Optimizations:
  - Optimizations: optimizations/optimizations.md
  - "Task inputs: localization_optional": optimizations/FileLocalization.md
- Configuration: Configuring.md
- WOMtool: WOMtool.md
- Imports: Imports.md
- Sub-Workflows: SubWorkflows.md
- Execution: execution/ExecutionTwists.md
- Logging: Logging.md
- Backends:
    - Overview: backends/Backends.md
    - Local: backends/Local.md
    - Google Cloud: backends/Google.md
    - AWS Batch: backends/AWSBatch.md
    - Alibaba Cloud: backends/BCS.md
    - AWS Batch (beta): backends/AWS.md
    - GA4GH TES: backends/TES.md
    - Spark: backends/Spark.md
    - HPC: backends/HPC.md
    - Sun GridEngine: backends/SGE.md
    - LSF: backends/LSF.md
    - Slurm: backends/SLURM.md
    - HTCondor: backends/HTcondor.md
- Filesystems:
    - Overview: filesystems/Filesystems.md
    - File Transfer Protocol (FTP): filesystems/FileTransferProtocol.md
    - Google Cloud Storage: filesystems/GoogleCloudStorage.md
    - HTTP: filesystems/HTTP.md
    - Data Repository Service: filesystems/DataRepositoryService.md
- REST API:
    - Overview: api/RESTAPI.md
    - Errors: api/ErrorHandling.md
- For Developers:
    - How to Build: developers/Building.md
    - Architecture: developers/Arch.md
    - Instrumentation: developers/Instrumentation.md
    - Integration tests: developers/Centaur.md
    - Security: developers/Security.md
    - Contribute to docs: developers/Contribute.md
    - CWL Parsing: developers/CwlParsing.md
    - Bitesize Design Docs:
        - Cromwell Actor System:
            - High level view: developers/bitesize/majorActorSystem/5000FtActorSystem.md
            - Workflow Execution:
                - Main Actors: developers/bitesize/workflowExecution/majorActors.md
                - Workflow, Subworkflow and Job Stores: developers/bitesize/workflowExecution/workflowSubworkflowAndJobStores.md
                - Job Key / Value Store: developers/bitesize/workflowExecution/jobKeyValueStore.md
            - IoActor: developers/bitesize/IoActor/IoActor.md
        - Horizontal Cromwell ("Horicromtal"): developers/bitesize/horicromtal.md
        - General Topics:
            - Simpletons: developers/bitesize/general/simpletons.md
<<<<<<< HEAD
        - Continuous Integration (CI) / Continuous Delivery (CD): developers/bitesize/ci/CICD.md
=======
        - Travis Centaur: developers/bitesize/ci/travis_centaur.md
>>>>>>> a9429f73

theme: readthedocs

extra_css:
    - css/extra.css
extra_javascript:
    - js/extra.js

copyright: Copyright &copy; 2019 <a href="https://broadinstitute.org">Broad Institute</a>
# google_analytics: ['identifierID', 'URL.org']<|MERGE_RESOLUTION|>--- conflicted
+++ resolved
@@ -89,11 +89,8 @@
         - Horizontal Cromwell ("Horicromtal"): developers/bitesize/horicromtal.md
         - General Topics:
             - Simpletons: developers/bitesize/general/simpletons.md
-<<<<<<< HEAD
         - Continuous Integration (CI) / Continuous Delivery (CD): developers/bitesize/ci/CICD.md
-=======
         - Travis Centaur: developers/bitesize/ci/travis_centaur.md
->>>>>>> a9429f73
 
 theme: readthedocs
 
