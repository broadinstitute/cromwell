--- conflicted
+++ resolved
@@ -65,13 +65,8 @@
   private val metrics3StatsdV = "4.2.0"
   private val mockFtpServerV = "2.7.1"
   private val mockserverNettyV = "5.5.1"
-<<<<<<< HEAD
-  private val mouseV = "0.25"
-  private val mysqlV = "8.0.15"
-=======
   private val mouseV = "0.23"
   private val mysqlV = "8.0.21"
->>>>>>> ff139e80
   private val nettyV = "4.1.46.Final"
   private val owlApiV = "5.1.16"
   private val paradiseV = "2.1.1"
