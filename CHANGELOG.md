--- conflicted
+++ resolved
@@ -2,11 +2,6 @@
 
 ## 50 Release Notes
 
-<<<<<<< HEAD
-### Bugfixes
-
-+ Fixed a bug where the `use_relative_output_paths` option would not preserve intermediate folders.
-=======
 ### Changes and Warnings
 
 #### Metadata Archival Config Change
@@ -16,7 +11,9 @@
 please see
 [the updated documentation](https://cromwell.readthedocs.io/en/stable/Configuring#hybrid-metadata-storage-classic-carbonite) for details.
 
->>>>>>> d11a5c9d
+### Bugfixes
+
++ Fixed a bug where the `use_relative_output_paths` option would not preserve intermediate folders.
 
 ## 49 Release Notes
 
