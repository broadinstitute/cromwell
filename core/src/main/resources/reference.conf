--- conflicted
+++ resolved
@@ -125,20 +125,6 @@
       name = "application-default"
       scheme = "application_default"
     },
-<<<<<<< HEAD
-#    {
-#      name = "user-via-refresh"
-#      scheme = "refresh_token"
-#      client-id = "secret_id"
-#      client-secret = "secret_secret"
-#    },
-#    {
-#      name = "service-account"
-#      scheme = "service_account"
-#      service-account-id = "my-service-account"
-#      pem-file = "/path/to/file.pem"
-#    }
-=======
     #{
     #  name = "user-via-refresh"
     #  scheme = "refresh_token"
@@ -151,7 +137,6 @@
     #  service-account-id = "my-service-account"
     #  pem-file = "/path/to/file.pem"
     #}
->>>>>>> cf0c1399
   ]
 }
 
