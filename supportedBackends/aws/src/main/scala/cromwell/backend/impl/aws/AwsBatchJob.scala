/*
 * Copyright 2018 Amazon.com, Inc. or its affiliates.
 *
 *  Redistribution and use in source and binary forms, with or without
 *  modification, are permitted provided that the following conditions are met:
 *
 *  1. Redistributions of source code must retain the above copyright notice,
 *  this list of conditions and the following disclaimer.
 *
 *  2. Redistributions in binary form must reproduce the above copyright
 *  notice, this list of conditions and the following disclaimer in the
 *  documentation and/or other materials provided with the distribution.
 *
 *  3. Neither the name of the copyright holder nor the names of its
 *  contributors may be used to endorse or promote products derived from
 *  this software without specific prior written permission.
 *
 *  THIS SOFTWARE IS PROVIDED BY THE COPYRIGHT HOLDERS AND CONTRIBUTORS
 *  "AS IS" AND ANY EXPRESS OR IMPLIED WARRANTIES, INCLUDING,
 *  BUT NOT LIMITED TO, THE IMPLIED WARRANTIES OF MERCHANTABILITY AND
 *  FITNESS FOR A PARTICULAR PURPOSE ARE DISCLAIMED. IN NO EVENT SHALL
 *  THE COPYRIGHT HOLDER OR CONTRIBUTORS BE LIABLE FOR ANY DIRECT,
 *  INDIRECT, INCIDENTAL, SPECIAL, EXEMPLARY, OR CONSEQUENTIAL DAMAGES
 *  (INCLUDING, BUT NOT LIMITED TO, PROCUREMENT OF SUBSTITUTE GOODS OR
 *  SERVICES; LOSS OF USE, DATA, OR PROFITS; OR BUSINESS INTERRUPTION)
 *  HOWEVER CAUSED AND ON ANY THEORY OF LIABILITY, WHETHER IN CONTRACT,
 *  STRICT LIABILITY, OR TORT (INCLUDING NEGLIGENCE OR OTHERWISE) ARISING
 *  IN ANY WAY OUT OF THE USE OF THIS SOFTWARE, EVEN IF ADVISED OF THE
 *  POSSIBILITY OF SUCH DAMAGE.
 */
package cromwell.backend.impl.aws

import cats.data.ReaderT._
import cats.data.{Kleisli, ReaderT}
import cats.effect.{Async, Timer}
import cats.syntax.all._
import cromwell.backend.BackendJobDescriptor
import cromwell.backend.impl.aws.io.AwsBatchWorkingDisk
import cromwell.backend.io.JobPaths
import cromwell.cloudsupport.aws.auth.AwsAuthMode
import fs2.Stream
import org.apache.commons.lang3.builder.{ToStringBuilder, ToStringStyle}
import org.slf4j.{Logger, LoggerFactory}
import software.amazon.awssdk.core.sync.RequestBody
import software.amazon.awssdk.regions.Region
import software.amazon.awssdk.services.batch.BatchClient
import software.amazon.awssdk.services.batch.model._
import software.amazon.awssdk.services.cloudwatchlogs.CloudWatchLogsClient
import software.amazon.awssdk.services.cloudwatchlogs.model.{GetLogEventsRequest, OutputLogEvent}
import software.amazon.awssdk.services.s3.S3Client
import software.amazon.awssdk.services.s3.model.{GetObjectRequest, HeadObjectRequest, NoSuchKeyException, PutObjectRequest}
import wdl4s.parser.MemoryUnit

import java.security.MessageDigest
import scala.collection.JavaConverters._
import scala.concurrent.duration._
import scala.language.higherKinds
import scala.util.Try

/**
  *  The actual job for submission in AWS batch. `AwsBatchJob` is the primary interface to AWS Batch. It creates the
  *  necessary `AwsBatchJobDefinition`, then submits the job using the SubmitJob API.
  *
  *  @constructor Create an `AwsBatchJob` object capable of submitting, aborting and monitoring itself
  *  @param jobDescriptor the `BackendJobDescriptor` that is passed to the BackendWorkflowActor
  *  @param runtimeAttributes runtime attributes class (which subsequently pulls from config)
  *  @param commandLine command line to be passed to the job
  *  @param commandScript the `commandLine` with additional commands to setup the context and localize/ de-localize files
  */
final case class AwsBatchJob(jobDescriptor: BackendJobDescriptor, // WDL/CWL
                             runtimeAttributes: AwsBatchRuntimeAttributes, // config or WDL/CWL
                             commandLine: String, // WDL/CWL
                             commandScript: String, // WDL/CWL
                             dockerRc: String, // Calculated from StandardAsyncExecutionActor
                             dockerStdout: String, // Calculated from StandardAsyncExecutionActor
                             dockerStderr: String, // Calculated from StandardAsyncExecutionActor
                             inputs: Set[AwsBatchInput],
                             outputs: Set[AwsBatchFileOutput],
                             jobPaths: JobPaths, // Based on config, calculated in Job Paths, key to all things outside container
                             parameters: Seq[AwsBatchParameter],
                             configRegion: Option[Region],
                             optAwsAuthMode: Option[AwsAuthMode] = None
                            ) {


  val Log: Logger = LoggerFactory.getLogger(AwsBatchJob.getClass)

  //this will be the "folder" that scripts will live in (underneath the script bucket)
  val scriptKeyPrefix = "scripts/"

  lazy val batchClient: BatchClient = {
    val builder = BatchClient.builder()
    configureClient(builder, optAwsAuthMode, configRegion)
  }
  lazy val cloudWatchLogsClient: CloudWatchLogsClient = {
    val builder = CloudWatchLogsClient.builder()
    configureClient(builder, optAwsAuthMode, configRegion)
  }

  lazy val s3Client: S3Client = {
    val builder = S3Client.builder()
    configureClient(builder, optAwsAuthMode, configRegion)
  }

  /**
    * The goal of the reconfigured script is to do 3 things:
    * 1. make a directory "working_dir" and replace all "/cromwell_root" with that
    * 2. before the command line, insert the input copy command to stage input files
    * 3. at the end of the script sync all content with the s3 bucket
    */
  lazy val reconfiguredScript: String = {
    //this is the location of the aws cli mounted into the container by the ec2 launch template
    val awsCmd = "/usr/local/aws-cli/v2/current/bin/aws "
    //internal to the container, therefore not mounted
    val workDir = "/tmp/scratch"
    //working in a mount will cause collisions in long running workers
    val replaced = commandScript.replaceAllLiterally(AwsBatchWorkingDisk.MountPoint.pathAsString, workDir)
    val insertionPoint = replaced.indexOf("\n", replaced.indexOf("#!")) +1 //just after the new line after the shebang!

    /* generate a series of s3 copy statements to copy any s3 files into the container. */
    val inputCopyCommand = inputs.map {
      case input: AwsBatchFileInput if input.s3key.startsWith("s3://") && input.s3key.endsWith(".tmp") =>
        //we are localizing a tmp file which may contain workdirectory paths that need to be reconfigured
        s"""
           |_s3_localize_with_retry ${input.s3key} $workDir/${input.local}
           |sed -i 's#${AwsBatchWorkingDisk.MountPoint.pathAsString}#$workDir#g' $workDir/${input.local}
           |""".stripMargin


      case input: AwsBatchFileInput if input.s3key.startsWith("s3://") =>
        s"_s3_localize_with_retry ${input.s3key} ${input.mount.mountPoint.pathAsString}/${input.local}"
          .replaceAllLiterally(AwsBatchWorkingDisk.MountPoint.pathAsString, workDir)

      case input: AwsBatchFileInput =>
        //here we don't need a copy command but the centaurTests expect us to verify the existence of the file
        val filePath = s"${input.mount.mountPoint.pathAsString}/${input.local.pathAsString}"
          .replaceAllLiterally(AwsBatchWorkingDisk.MountPoint.pathAsString, workDir)

        s"test -e $filePath || echo 'input file: $filePath does not exist' && exit 1"

      case _ => ""
    }.toList.mkString("\n")

    // this goes at the start of the script after the #!
    val preamble =
      s"""
         |export AWS_METADATA_SERVICE_TIMEOUT=10
         |export AWS_METADATA_SERVICE_NUM_ATTEMPTS=10
         |
         |function _s3_localize_with_retry() {
         |  local s3_path=$$1
         |  # destination must be the path to a file and not just the directory you want the file in
         |  local destination=$$2
         |
         |  for i in {1..5};
         |  do
         |    if [[ $$s3_path =~ s3://([^/]+)/(.+) ]]; then
         |        bucket="$${BASH_REMATCH[1]}"
         |        key="$${BASH_REMATCH[2]}"
         |        content_length=$$($awsCmd s3api head-object --bucket "$$bucket" --key "$$key" --query 'ContentLength')
         |    else
         |      echo "$$s3_path is not an S3 path with a bucket and key. aborting"
         |      exit 1
         |    fi
         |    $awsCmd s3 cp --no-progress "$$s3_path" "$$destination" &&
         |    [[ $$(LC_ALL=C ls -dn -- "$$destination" | awk '{print $$5; exit}') -eq "$$content_length" ]] && break ||
         |    echo "attempt $$i to copy $$s3_path failed";
         |
         |    if [ "$$i" -eq 5 ]; then
         |        echo "failed to copy $$s3_path after $$i attempts. aborting"
         |        exit 2
         |    fi
         |    sleep $$((7 * "$$i"))
         |  done
         |}
         |
         |{
         |set -e
         |echo '*** LOCALIZING INPUTS ***'
         |if [ ! -d $workDir ]; then mkdir $workDir && chmod 777 $workDir; fi
         |cd $workDir
         |$inputCopyCommand
         |echo '*** COMPLETED LOCALIZATION ***'
         |set +e
         |}
         |""".stripMargin

    // the paths of the stdOut and stdErr
    val stdOut = dockerStdout.replace("/cromwell_root", workDir)
    val stdErr = dockerStderr.replace("/cromwell_root", workDir)

    //generate a series of s3 commands to delocalize artifacts from the container to storage at the end of the task
    val outputCopyCommand = outputs.map {
      case output: AwsBatchFileOutput if output.local.pathAsString.contains("*") => "" //filter out globs
      case output: AwsBatchFileOutput if output.name.endsWith(".list") && output.name.contains("glob-") =>

        val s3GlobOutDirectory = output.s3key.replace(".list", "")
        val globDirectory = output.name.replace(".list", "")
        /*
         * Need to process this list and de-localize each file if the list file actually exists
         * if it doesn't exist then 'touch' it so that it can be copied otherwise later steps will get upset
         * about the missing file
         */
        s"""
           |touch ${output.name}
           |$awsCmd s3 cp --no-progress ${output.name} ${output.s3key}
           |if [ -e $globDirectory ]; then $awsCmd s3 cp --no-progress $globDirectory $s3GlobOutDirectory --recursive --exclude "cromwell_glob_control_file"; fi
           |""".stripMargin

      case output: AwsBatchFileOutput if output.s3key.startsWith("s3://") && output.mount.mountPoint.pathAsString == AwsBatchWorkingDisk.MountPoint.pathAsString =>
        //output is on working disk mount
        s"""
           |$awsCmd s3 cp --no-progress $workDir/${output.local.pathAsString} ${output.s3key}
           |""".stripMargin
      case output: AwsBatchFileOutput =>
        //output on a different mount
        s"$awsCmd s3 cp --no-progress ${output.mount.mountPoint.pathAsString}/${output.local.pathAsString} ${output.s3key}"
      case _ => ""
    }.mkString("\n") + "\n" +
      s"""
         |if [ -f $workDir/${jobPaths.returnCodeFilename} ]; then $awsCmd s3 cp --no-progress $workDir/${jobPaths.returnCodeFilename} ${jobPaths.callRoot.pathAsString}/${jobPaths.returnCodeFilename} ; fi\n
         |if [ -f $stdErr ]; then $awsCmd s3 cp --no-progress $stdErr ${jobPaths.standardPaths.error.pathAsString}; fi
         |if [ -f $stdOut ]; then $awsCmd s3 cp --no-progress $stdOut ${jobPaths.standardPaths.output.pathAsString}; fi
         |""".stripMargin


    //insert the preamble at the insertion point and the postscript copy command at the end
    replaced.patch(insertionPoint, preamble, 0) +
      s"""
         |{
         |set -e
         |echo '*** DELOCALIZING OUTPUTS ***'
         |$outputCopyCommand
         |echo '*** COMPLETED DELOCALIZATION ***'
         |echo '*** EXITING WITH RETURN CODE ***'
         |rc=$$(head -n 1 $workDir/${jobPaths.returnCodeFilename})
         |echo $$rc
         |exit $$rc
         |}
         |""".stripMargin
  }
  private def batch_file_s3_url(scriptBucketName: String, scriptKeyPrefix: String, scriptKey: String): String  = runtimeAttributes.fileSystem match {
       case AWSBatchStorageSystems.s3  => s"s3://${runtimeAttributes.scriptS3BucketName}/$scriptKeyPrefix$scriptKey"
       case _ => ""
  }

  private def generateEnvironmentKVPairs(scriptBucketName: String, scriptKeyPrefix: String, scriptKey: String): List[KeyValuePair] = {
    List(
      buildKVPair("BATCH_FILE_TYPE", "script"),
      buildKVPair("BATCH_FILE_S3_URL",batch_file_s3_url(scriptBucketName,scriptKeyPrefix,scriptKey)))
  }

  def submitJob[F[_]]()( implicit timer: Timer[F], async: Async[F]): Aws[F, SubmitJobResponse] = {

    val taskId = jobDescriptor.key.call.fullyQualifiedName + "-" + jobDescriptor.key.index + "-" + jobDescriptor.key.attempt

    //find or create the script in s3 to execute for s3 fileSystem
    val scriptKey =  runtimeAttributes.fileSystem match {
       case AWSBatchStorageSystems.s3  =>  findOrCreateS3Script(reconfiguredScript, runtimeAttributes.scriptS3BucketName)
       case _ => ""
    }

    if(runtimeAttributes.fileSystem == AWSBatchStorageSystems.s3) {
       val regex = "s3://([^/]*)/(.*)".r
       val regex(bucketName, key) = jobPaths.callExecutionRoot.toString
       writeReconfiguredScriptForAudit(reconfiguredScript, bucketName, key+"/reconfigured-script.sh")
    }


    val batch_script = runtimeAttributes.fileSystem match {
       case AWSBatchStorageSystems.s3  => s"s3://${runtimeAttributes.scriptS3BucketName}/$scriptKeyPrefix$scriptKey"
       case _  => commandScript
    }

    //calls the client to submit the job
    def callClient(definitionArn: String, awsBatchAttributes: AwsBatchAttributes): Aws[F, SubmitJobResponse] = {

      Log.info(s"Submitting taskId: $taskId, job definition : $definitionArn, script: $batch_script")

      val submit: F[SubmitJobResponse] =
        async.delay(batchClient.submitJob(
          SubmitJobRequest.builder()
            .jobName(sanitize(jobDescriptor.taskCall.fullyQualifiedName))
            .parameters(parameters.collect({ case i: AwsBatchInput => i.toStringString }).toMap.asJava)

            //provide job environment variables, vcpu and memory
            .containerOverrides(
              ContainerOverrides.builder
                .environment(
                  generateEnvironmentKVPairs(runtimeAttributes.scriptS3BucketName, scriptKeyPrefix, scriptKey): _*
                )
                .resourceRequirements(
<<<<<<< HEAD
                  ResourceRequirement.builder().`type`(ResourceType.VCPU).value(runtimeAttributes.cpu.##.toString).build(),
                  ResourceRequirement.builder().`type`(ResourceType.MEMORY).value(runtimeAttributes.memory.to(MemoryUnit.MB).amount.toInt.toString).build()
=======
                  ResourceRequirement.builder()
                    .`type`(ResourceType.VCPU)
                    .value(runtimeAttributes.cpu.value.toString)
                    .build(),
                  ResourceRequirement.builder()
                    .`type`(ResourceType.MEMORY)
                    .value(runtimeAttributes.memory.to(MemoryUnit.MB).amount.toInt.toString)
                    .build(),
>>>>>>> 8b58a97a
                )
                .build()
            )
            .jobQueue(runtimeAttributes.queueArn)
            .jobDefinition(definitionArn)
            .build
        ))

      ReaderT.liftF(
        Stream.retry(submit, 0.millis, duration => duration.plus(duration), awsBatchAttributes.submitAttempts.value, {
          // RegisterJobDefinition is eventually consistent, so it may not be there
          case e: ClientException => e.statusCode() == 404
          case _ => false
        }).compile.last.map(_.get)) //if successful there is guaranteed to be a value emitted, hence we can .get this option
    }

    (findOrCreateDefinition[F]() product Kleisli.ask[F, AwsBatchAttributes]).flatMap((callClient _).tupled)
  }


  /**
    * Performs an md5 digest the script, checks in s3 bucket for that script, if it's not already there then persists it.
    *
    * @param commandLine the command line script to be executed
    * @param scriptS3BucketName the bucket that stores the scripts
    * @return the name of the script that was found or created
    */
  private def findOrCreateS3Script(commandLine :String, scriptS3BucketName: String) :String = {

    val bucketName = scriptS3BucketName

    val key = MessageDigest.getInstance("MD5")
      .digest(commandLine.getBytes())
      .foldLeft("")(_ + "%02x".format(_))

    Log.debug(s"s3 object name for script is calculated to be s3://$bucketName/$scriptKeyPrefix$key")

    try { //try and get the object

      s3Client.getObject( GetObjectRequest.builder().bucket(bucketName).key( scriptKeyPrefix + key).build )
      s3Client.headObject(HeadObjectRequest.builder()
        .bucket(bucketName)
        .key( scriptKeyPrefix + key )
        .build
      ).eTag().equals(key)

      // if there's no exception then the script already exists
      Log.debug(s"""Found script $bucketName/$scriptKeyPrefix$key""")
    } catch {
      case _: NoSuchKeyException =>  //this happens if there is no object with that key in the bucket
        val putRequest = PutObjectRequest.builder()
          .bucket(bucketName) //remove the "s3://" prefix
          .key(scriptKeyPrefix + key)
          .build

        s3Client.putObject(putRequest, RequestBody.fromString(commandLine))

        Log.debug(s"Created script $key")
    }
    key
  }

  private def writeReconfiguredScriptForAudit( reconfiguredScript: String, bucketName: String, key: String) = {
    val putObjectRequest = PutObjectRequest.builder().bucket(bucketName).key(key).build()
    s3Client.putObject(putObjectRequest, RequestBody.fromString(reconfiguredScript))
  }

  /** Creates a job definition in AWS Batch
    *
    * @return Arn for newly created job definition
    *
    */
  private def findOrCreateDefinition[F[_]]()
                                          (implicit async: Async[F], timer: Timer[F]): Aws[F, String] = ReaderT { awsBatchAttributes =>

    // this is a call back that is executed below by the async.recoverWithRetry(retry)
    val submit = async.delay({

      val commandStr = awsBatchAttributes.fileSystem match {
        case AWSBatchStorageSystems.s3 => reconfiguredScript
        case _ => commandScript
      }
      val jobDefinitionContext = AwsBatchJobDefinitionContext(
        runtimeAttributes = runtimeAttributes,
        commandText = commandStr,
        dockerRcPath = dockerRc,
        dockerStdoutPath = dockerStdout,
        dockerStderrPath = dockerStderr,
        jobDescriptor = jobDescriptor,
        jobPaths = jobPaths,
        inputs = inputs,
        outputs = outputs)

      val jobDefinitionBuilder = StandardAwsBatchJobDefinitionBuilder
      val jobDefinition = jobDefinitionBuilder.build(jobDefinitionContext)


      //check if there is already a suitable definition based on the calculated job definition name
      val jobDefinitionName = jobDefinition.name

      Log.debug(s"Checking for existence of job definition called: $jobDefinitionName")

      val describeJobDefinitionRequest = DescribeJobDefinitionsRequest.builder()
        .jobDefinitionName( jobDefinitionName )
        .status("ACTIVE")
        .build()

      val describeJobDefinitionResponse = batchClient.describeJobDefinitions(describeJobDefinitionRequest)

      if ( !describeJobDefinitionResponse.jobDefinitions.isEmpty ) {
        //sort the definitions so that the latest revision is at the head
        val definitions = describeJobDefinitionResponse.jobDefinitions().asScala.toList.sortWith(_.revision > _.revision)

        //return the arn of the job
        definitions.head.jobDefinitionArn()
      } else {
        Log.debug(s"No job definition found. Creating job definition: $jobDefinitionName")

        // See:
        //
        // http://aws-java-sdk-javadoc.s3-website-us-west-2.amazonaws.com/latest/software/amazon/awssdk/services/batch/model/RegisterJobDefinitionRequest.Builder.html
        var definitionRequest = RegisterJobDefinitionRequest.builder
          .containerProperties(jobDefinition.containerProperties)
          .jobDefinitionName(jobDefinitionName)
          // See https://stackoverflow.com/questions/24349517/scala-method-named-type
          .`type`(JobDefinitionType.CONTAINER)

        if (jobDefinitionContext.runtimeAttributes.awsBatchRetryAttempts != 0){
          definitionRequest = definitionRequest.retryStrategy(jobDefinition.retryStrategy)
        }

        Log.debug(s"Submitting definition request: $definitionRequest")

        val response: RegisterJobDefinitionResponse = batchClient.registerJobDefinition(definitionRequest.build)
        Log.info(s"Definition created: $response")
        response.jobDefinitionArn()
      }
    })


    // a function to retry submissions, returns a higher kind parameterized on a String (where the String is an arn)
    val retry: F[String] = Stream.retry(
      fo = submit, //the value to attempt to get
      delay = 0.millis, //how long to wait
      nextDelay = _ * 2, //how long to back off after a failure
      maxAttempts = awsBatchAttributes.createDefinitionAttempts.value, //how many times to try
      retriable = { //a function to say if we should retry or not
        // RegisterJobDefinition throws 404s every once in a while
        case e: ClientException => e.statusCode() == 404 || e.statusCode() == 409
        // a 409 means an eventual consistency collision has happened, most likely during a scatter.
        // Just wait and retry as job definition names are canonical and if another thread succeeds in making one then
        // that will be used and if there really isn't one, then the definition will be created.
        case _ => false  //don't retry other cases
      }
    ).compile.last.map(_.get)

    // attempt to register the job definition
    async.recoverWith(submit){
      case e: ClientException if e.statusCode == 404 ||
        e.statusCode == 409 || e.statusCode == 429  => retry  //probably worth trying again
    }
  }


  /** Gets the status of a job by its Id, converted to a RunStatus
    *
    *  @param jobId Job ID as defined in AWS Batch
    *  @return Current RunStatus
    *
    */
  def status(jobId: String): Try[RunStatus] = for {
    statusString <- Try(detail(jobId).status)
    runStatus <- RunStatus.fromJobStatus(statusString, jobId)
  } yield runStatus

  def detail(jobId: String): JobDetail = {
    val describeJobsResponse = batchClient.describeJobs(DescribeJobsRequest.builder.jobs(jobId).build)

    val jobDetail = describeJobsResponse.jobs.asScala.headOption.
      getOrElse(throw new RuntimeException(s"Expected a job Detail to be present from this request: $describeJobsResponse and this response: $describeJobsResponse "))

    jobDetail
  }

  def rc(detail: JobDetail): Integer = {
    detail.container.exitCode
  }

  def output(detail: JobDetail): String = {
    val events: Seq[OutputLogEvent] = cloudWatchLogsClient.getLogEvents(GetLogEventsRequest.builder
      // http://aws-java-sdk-javadoc.s3-website-us-west-2.amazonaws.com/latest/software/amazon/awssdk/services/batch/model/ContainerDetail.html#logStreamName--
      .logGroupName("/aws/batch/job")
      .logStreamName(detail.container.logStreamName)
      .startFromHead(true)
      .build).events.asScala
    val eventMessages = for ( event <- events ) yield event.message
    eventMessages mkString "\n"
  }

  def abort(jobId: String): TerminateJobResponse = {
    /*
     * Using Terminate here because it will work on jobs at any stage of their lifecycle whereas cancel will only work
     * on jobs that are not yet at the STARTING or RUNNING phase
     */
    batchClient.terminateJob(TerminateJobRequest.builder.jobId(jobId).reason("cromwell abort called").build())
  }

  /**
    * Generate a `String` describing the instance. Mainly for debugging
    * @return a description of the instance
    */
  override def toString: String = {
    new ToStringBuilder(this, ToStringStyle.JSON_STYLE)
      .append("jobDescriptor", jobDescriptor)
      .append("runtimeAttributes", runtimeAttributes)
      .append("commandLine", commandLine)
      .append("commandScript", commandScript)
      .append("dockerRc", dockerRc).append("dockerStderr", dockerStderr).append("dockerStdout", dockerStdout)
      .append("inputs", inputs)
      .append("outputs", outputs)
      .append("jobPaths", jobPaths)
      .append("configRegion", configRegion)
      .append("awsAuthMode", optAwsAuthMode)
      .build
  }
}<|MERGE_RESOLUTION|>--- conflicted
+++ resolved
@@ -290,19 +290,8 @@
                   generateEnvironmentKVPairs(runtimeAttributes.scriptS3BucketName, scriptKeyPrefix, scriptKey): _*
                 )
                 .resourceRequirements(
-<<<<<<< HEAD
                   ResourceRequirement.builder().`type`(ResourceType.VCPU).value(runtimeAttributes.cpu.##.toString).build(),
                   ResourceRequirement.builder().`type`(ResourceType.MEMORY).value(runtimeAttributes.memory.to(MemoryUnit.MB).amount.toInt.toString).build()
-=======
-                  ResourceRequirement.builder()
-                    .`type`(ResourceType.VCPU)
-                    .value(runtimeAttributes.cpu.value.toString)
-                    .build(),
-                  ResourceRequirement.builder()
-                    .`type`(ResourceType.MEMORY)
-                    .value(runtimeAttributes.memory.to(MemoryUnit.MB).amount.toInt.toString)
-                    .build(),
->>>>>>> 8b58a97a
                 )
                 .build()
             )
