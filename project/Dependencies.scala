--- conflicted
+++ resolved
@@ -130,17 +130,10 @@
     "org.mongodb" %% "casbah" % "3.0.0"
   )
 
-<<<<<<< HEAD
-=======
-  val awsBackendDependencies = List(
-    "com.amazonaws" % "aws-java-sdk" % "1.11.41"
-  )
-
   val tesBackendDependencies = List(
     "io.spray" %% "spray-client" % sprayV
   ) ++ sprayServerDependencies
 
->>>>>>> 9d045617
   val sparkBackendDependencies = List(
     "io.spray" %% "spray-client" % sprayV
   ) ++ sprayServerDependencies
