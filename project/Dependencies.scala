--- conflicted
+++ resolved
@@ -105,17 +105,10 @@
   private val specs2MockV = "4.4.1"
   private val sprayJsonV = "1.3.5"
   private val sttpV = "1.5.8"
-<<<<<<< HEAD
-  private val swaggerParserV = "1.0.41"
-  private val swaggerUiV = "3.23.11"
-  private val tikaV = "1.20"
-  private val typesafeConfigV = "1.3.4"
-=======
   private val swaggerParserV = "1.0.51"
   private val swaggerUiV = "3.23.11" // scala-steward:off
   private val tikaV = "1.24.1"
   private val typesafeConfigV = "1.3.3"
->>>>>>> ff139e80
   private val workbenchGoogleV = "0.15-2fc79a3"
   private val workbenchModelV = "0.10-6800f3a"
   private val workbenchUtilV = "0.3-f3ce961"
