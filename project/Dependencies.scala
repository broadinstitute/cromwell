import sbt._

object Dependencies {
  private val akkaHttpCirceIntegrationV = "1.29.1"
  private val akkaHttpV = "10.1.9"
  private val akkaV = "2.5.23"
  private val aliyunBcsV = "6.2.4"
  private val aliyunCoreV = "4.3.9"
  private val aliyunCrV = "3.0.1"
  private val aliyunOssV = "3.4.2"
  private val ammoniteOpsV = "1.6.9"
  private val apacheCommonNetV = "3.6"
<<<<<<< HEAD
  private val apacheHttpClientV = "4.5.7"
  private val awsSdkV = "2.10.91"
=======
  private val apacheHttpClientV = "4.5.12"
  private val awsSdkV = "2.10.71"
>>>>>>> ff139e80
  private val betterFilesV = "3.9.1"
  private val catsEffectV = "2.0.0"
  private val catsV = "2.0.0"
  private val circeGenericExtrasV = "0.12.2"
  private val circeOpticsV = "0.13.0"
  private val circeV = "0.12.3"
  private val circeYamlV = "0.13.1"
  private val commonsCodecV = "1.11"
  private val commonsIoV = "2.6"
  private val commonsLang3V = "3.11"
  private val commonsMathV = "3.6.1"
  private val commonsTextV = "1.9"
  private val configsV = "0.4.4"
  private val delightRhinoSandboxV = "0.0.10"
  private val ficusV = "1.4.7"
  private val fs2V = "2.0.1"
  private val fs2VStatsDProxy = "1.0.5"
  private val googleApiClientV = "1.30.10"
  private val googleCloudBigQueryV = "1.116.7"
  private val googleCloudKmsV = "v1-rev20200609-1.30.10"
  private val googleCloudMonitoringV = "1.100.1"
  private val googleCloudNioV = "0.61.0-alpha" // scala-steward:off
  private val googleCloudStorageV = "1.111.2"
  private val googleGaxGrpcV = "1.57.1"
  private val googleGenomicsServicesV1ApiV = "v1alpha2-rev495-1.23.0"
  private val googleGenomicsServicesV2Alpha1ApiV = "v2alpha1-rev20200330-1.30.9"
  private val googleHttpClientApacheV = "2.1.2"
  private val googleHttpClientV = "1.36.0"
  private val googleLifeSciencesServicesV2BetaApiV = "v2beta-rev20200603-1.30.10"
  private val googleOauth2V = "0.21.1"
  private val googleOauthClientV = "1.31.0"
  private val googleCloudResourceManagerV = "0.87.0-alpha"
  private val grpcV = "1.30.2"
  private val guavaV = "27.1-jre"
  private val heterodonV = "1.0.0-beta3"
  private val hsqldbV = "2.4.1"
  private val http4sVersion = "0.20.0-M5"
  private val jacksonV = "2.10.5"
  private val jacksonJqV = "1.0.0-preview.20191208"
  private val janinoV = "3.0.12"
  private val javaxActivationV = "1.2.0"
  private val jaxbV = "2.3.2"
  private val kindProjectorV = "0.9.9"
  private val kittensV = "2.0.0"
  private val liquibaseSlf4jV = "3.0.0"
  private val liquibaseV = "3.6.3"
  private val logbackV = "1.2.3"
  private val lz4JavaV = "1.7.1"
  private val mariadbV = "2.4.2"
  private val metrics3ScalaV = "4.0.0" // https://github.com/erikvanoosten/metrics-scala/tree/f733e26#download-4x
  private val metrics3StatsdV = "4.2.0"
  private val mockFtpServerV = "2.7.1"
  private val mockserverNettyV = "5.5.1"
  private val mouseV = "0.23"
  private val mysqlV = "8.0.21"
  private val nettyV = "4.1.46.Final"
  private val owlApiV = "5.1.16"
  private val paradiseV = "2.1.1"
  private val pegdownV = "1.6.0"
  private val postgresV = "42.2.5"
  private val rdf4jV = "2.4.2"
  private val refinedV = "0.9.8"
  private val rhinoV = "1.7.10"
  private val scalaGraphV = "1.12.5"
  private val scalaLoggingV = "3.9.2"
  private val scalaPoolV = "0.4.3"
  private val scalacheckV = "1.14.0"
  private val scalacticV = "3.0.5"
  private val scalameterV = "0.10.1"
  private val scalamockV = "4.1.0"
  private val scalatestV = "3.0.5"
  private val scalazV = "7.2.27"
  private val scoptV = "3.7.1"
  private val sentryLogbackV = "1.7.30"
  private val shapelessV = "2.3.3"
  private val simulacrumV = "0.19.0"
  private val slf4jV = "1.7.25"
  private val slickCatsV = "0.9.1"
  private val testContainersScalaV = "0.38.1"

  /* If you're about to update our Slick version:
    * Consider checking whether the new Slick version passes tests with upserts enabled (eg KeyValueDatabaseSpec)
    *
    * Current version 3.3.2-2076hotfix was built locally from https://github.com/grsterin/slick/tree/v3.3.2-2076hotfix
    * and manually uploaded to the Broad Institute artifactory at https://broadinstitute.jfrog.io/broadinstitute/.
    * Consider updating to the official newer Slick version once they fix issue #2076
    * Related Slick PR: https://github.com/slick/slick/pull/2101
  */
  private val slickV = "3.3.2-2076hotfix"
  private val snakeyamlV = "1.23"
  private val specs2MockV = "4.4.1"
  private val sprayJsonV = "1.3.5"
  private val sttpV = "1.5.8"
  private val swaggerParserV = "1.0.51"
  private val swaggerUiV = "3.23.11" // scala-steward:off
  private val tikaV = "1.24.1"
  private val typesafeConfigV = "1.3.3"
  private val workbenchGoogleV = "0.15-2fc79a3"
  private val workbenchModelV = "0.10-6800f3a"
  private val workbenchUtilV = "0.3-f3ce961"

  private val slf4jFacadeDependencies = List(
    "org.slf4j" % "slf4j-api" % slf4jV,
    "com.typesafe.scala-logging" %% "scala-logging" % scalaLoggingV,
  )

  private val circeYamlDependency = "io.circe" %% "circe-yaml" % circeYamlV

  private val circeDependencies = List(
    "core",
    "parser",
    "generic",
    "shapes",
    "refined",
    "literal"
  ).map(m => "io.circe" %% s"circe-$m" % circeV) :+ circeYamlDependency :+
  "io.circe" %% "circe-generic-extras" % circeGenericExtrasV

  private val catsDependencies = List(
    "org.typelevel" %% "cats-core" % catsV,
    "org.typelevel" %% "alleycats-core" % catsV,
    "org.typelevel" %% "mouse" % mouseV,
    "org.typelevel" %% "kittens" % kittensV
  )

  private val http4sDependencies = List(
    "org.http4s" %% "http4s-dsl" % http4sVersion,
    "org.http4s" %% "http4s-blaze-client" % http4sVersion,
    "org.http4s" %% "http4s-circe" % http4sVersion
  )

  private val googleApiClientDependencies = List(
    // Used by swagger, but only in tests.  This overrides an older 2.1.3 version of jackson-core brought in by
    // these Google dependencies, but which isn't properly evicted by IntelliJ's sbt integration.
    "com.fasterxml.jackson.core" % "jackson-core" % jacksonV,
    // The exclusions prevent guava from colliding at assembly time.
    "com.google.guava" % "guava" % guavaV,
    "com.google.api-client" % "google-api-client-java6" % googleApiClientV
      exclude("com.google.guava", "guava-jdk5"),
    "com.google.api-client" % "google-api-client-jackson2" % googleApiClientV
      exclude("com.google.guava", "guava-jdk5"),
    "com.google.cloud" % "google-cloud-resourcemanager" % googleCloudResourceManagerV,
  )

  val spiDependencies = List(
    "com.iheart" %% "ficus" % ficusV,
  ) ++ googleApiClientDependencies ++ slf4jFacadeDependencies

  val spiUtilDependencies = List(
    "com.iheart" %% "ficus" % ficusV,
    "org.typelevel" %% "cats-effect" % catsEffectV,
  )

  val implFtpDependencies = List(
    "commons-net" % "commons-net" % apacheCommonNetV,
    "io.github.andrebeat" %% "scala-pool" % scalaPoolV,
    "com.google.guava" % "guava" % guavaV,
    "org.scalamock" %% "scalamock" % scalamockV % Test,
    "org.mockftpserver" % "MockFtpServer" % mockFtpServerV % Test
  )

  val implDrsDependencies = List(
    "org.apache.commons" % "commons-lang3" % commonsLang3V,
    "com.google.cloud" % "google-cloud-storage" % googleCloudStorageV,
    "com.google.oauth-client" % "google-oauth-client" % googleOauthClientV
  ) ++ circeDependencies ++ catsDependencies

  // Internal collections of dependencies

  private val betterFilesDependencies = List(
    "com.github.pathikrit" %% "better-files" % betterFilesV
  )

  private val configDependencies = List(
    "com.typesafe" % "config" % typesafeConfigV,
    "com.iheart" %% "ficus" % ficusV
  )

  /*
  Adds a variety of logging libraries required for actual logging. However, some of these aren't always required.

  Ex: If one isn't using akka & slf4j, then 'akka-slf4j' isn't required. However, for now, all executables are using
  akka & slf4j... so leaving it.

  Similarly, not _all_ executables/logback.xml configs will need logback-access, raven-logback, janino, etc.
  Still, leaving them as dependencies for simplicity's sake.
   */
  private val slf4jBindingDependencies = List(
    // http://logback.qos.ch/dependencies.html
    "ch.qos.logback" % "logback-access" % logbackV,
    "ch.qos.logback" % "logback-classic" % logbackV,
    "ch.qos.logback" % "logback-core" % logbackV,
    "com.typesafe.akka" %% "akka-slf4j" % akkaV,
    "io.sentry" % "sentry-logback" % sentryLogbackV,
    "org.codehaus.janino" % "janino" % janinoV,
    // Replace all log4j usage with slf4j
    // https://www.slf4j.org/legacy.html#log4j-over-slf4j
    "org.slf4j" % "log4j-over-slf4j" % slf4jV
  ) ++ slf4jFacadeDependencies

  private val slickDependencies = List(
    "com.typesafe.slick" %% "slick" % slickV,
    "com.typesafe.slick" %% "slick-hikaricp" % slickV,
    "com.rms.miu" %% "slick-cats" % slickCatsV
  )

  private val liquibaseDependencies = List(
    "org.liquibase" % "liquibase-core" % liquibaseV,
    // This is to stop liquibase from being so noisy by default
    // See: http://stackoverflow.com/questions/20880783/how-to-get-liquibase-to-log-using-slf4j
    "com.mattbertolini" % "liquibase-slf4j" % liquibaseSlf4jV
  )

  private val akkaDependencies = List(
    "com.typesafe.akka" %% "akka-actor" % akkaV,
    "com.typesafe.akka" %% "akka-testkit" % akkaV % Test,
  )

  private val akkaStreamDependencies = List(
    "com.typesafe.akka" %% "akka-stream" % akkaV,
    "com.typesafe.akka" %% "akka-stream-testkit" % akkaV % Test,
  ) ++ akkaDependencies

  private val akkaHttpDependencies = List(
    "com.typesafe.akka" %% "akka-http" % akkaHttpV,
    "com.typesafe.akka" %% "akka-http-testkit" % akkaHttpV % Test,
    // WOM internally embeds spray-json. Leave this import here until WOM externalizes the json library choice like
    // other libraries do. See akka-http, elastic4s, etc.
    "com.typesafe.akka" %% "akka-http-spray-json" % akkaHttpV,
  ) ++ akkaStreamDependencies

  private val akkaHttpCirceIntegrationDependency = List(
    "de.heikoseeberger" %% "akka-http-circe" % akkaHttpCirceIntegrationV
  )

  private val swaggerUiDependencies = List(
    "org.webjars" % "swagger-ui" % swaggerUiV,
    "io.swagger" % "swagger-parser" % swaggerParserV % Test,
    "org.yaml" % "snakeyaml" % snakeyamlV % Test
  )

  // The v1 dependency has been cloned in the broad artifactory so that we can have the 2 versions co-exist in the same jar
  private val googleGenomicsV1Dependency = List(
    "org.broadinstitute" % "cromwell-google-api-services-genomics" % googleGenomicsServicesV1ApiV
      exclude("com.google.guava", "guava-jdk5")
  )

  private val googleGenomicsV2Alpha1Dependency = List(
    "com.google.apis" % "google-api-services-genomics" % googleGenomicsServicesV2Alpha1ApiV
      exclude("com.google.guava", "guava-jdk5")
  )

  private val googleLifeSciencesV2BetaDependency = List(
    "com.google.apis" % "google-api-services-lifesciences" % googleLifeSciencesServicesV2BetaApiV
      exclude("com.google.guava", "guava-jdk5")
  )

  /*
  Used instead of `"org.lerch" % "s3fs" % s3fsV exclude("org.slf4j", "jcl-over-slf4j")`
  org.lerch:s3fs:1.0.1 depends on a preview release of software.amazon.awssdk:s3.

  Instead the code has been re-forked into this repo, just like many of the other FileSystemProvider extensions.
   */
  private val s3fsDependencies = List(
    "com.google.code.findbugs" % "jsr305" % "3.0.2",
    "com.google.guava" % "guava" % guavaV,
    "org.apache.tika" % "tika-core" % tikaV,
    "software.amazon.awssdk" % "s3" % awsSdkV,
  ) ++ slf4jBindingDependencies

  private val awsCloudDependencies = List(
    "com.fasterxml.jackson.core" % "jackson-annotations" % jacksonV,
  ) ++ s3fsDependencies ++ List(
    "batch",
    "core",
    "cloudwatchlogs",
    "s3",
    "sts",
    "ecs"
  ).map(artifactName => "software.amazon.awssdk" % artifactName % awsSdkV)

  private val googleCloudDependencies = List(
    "io.grpc" % "grpc-core" % grpcV,
    "com.google.guava" % "guava" % guavaV,
    "com.google.cloud" % "google-cloud-nio" % googleCloudNioV
      exclude("com.google.api.grpc", "grpc-google-common-protos")
      exclude("com.google.cloud.datastore", "datastore-v1-protos")
      exclude("org.apache.httpcomponents", "httpclient"),
    "org.broadinstitute.dsde.workbench" %% "workbench-google" % workbenchGoogleV
      exclude("com.google.apis", "google-api-services-genomics"),
    "org.apache.httpcomponents" % "httpclient" % apacheHttpClientV,
    "com.google.apis" % "google-api-services-cloudkms" % googleCloudKmsV
      exclude("com.google.guava", "guava-jdk5")
  ) ++ googleGenomicsV1Dependency ++ googleGenomicsV2Alpha1Dependency ++ googleLifeSciencesV2BetaDependency

  private val aliyunOssDependencies = List(
    "com.aliyun.oss" % "aliyun-sdk-oss" % aliyunOssV
      // stax is included twice by oss 3.1.0 and cause assembly merge conflicts via stax vs. javax.xml.stream
      exclude("stax", "stax-api")
      // Exclude jersey-json until aliyun-sdk-oss >3.4.0 is published
      // https://github.com/aliyun/aliyun-oss-java-sdk/pull/149
      exclude("com.sun.jersey", "jersey-json")
      // jaxb-api and jaxb-core and included in jaxb-impl as of 2.3.1
      // https://github.com/eclipse-ee4j/jaxb-ri/issues/1168
      exclude("javax.xml.bind", "jaxb-api")
      exclude("com.sun.xml.bind", "jaxb-core")
      // javax.activation:activation has been replaced. https://stackoverflow.com/a/46493809
      // The old version was causing an assembly merge conflict.
      exclude("javax.activation", "activation"),
    "com.sun.activation" % "javax.activation" % javaxActivationV,
    "com.sun.xml.bind" % "jaxb-impl" % jaxbV,
    "org.glassfish.jaxb" % "jaxb-runtime" % jaxbV
      // already included in com.sun.activation
      exclude("jakarta.activation", "jakarta.activation-api"),
  )

  private val aliyunBatchComputeDependencies = List(
    "com.aliyun" % "aliyun-java-sdk-batchcompute" % aliyunBcsV,
    "com.aliyun" % "aliyun-java-sdk-core" % aliyunCoreV
      // jaxb-api and jaxb-core and included in jaxb-impl as of 2.3.1
      // https://github.com/eclipse-ee4j/jaxb-ri/issues/1168
      exclude("javax.xml.bind", "jaxb-api")
      exclude("com.sun.xml.bind", "jaxb-core")
      // javax.activation:activation has been replaced. https://stackoverflow.com/a/46493809
      // The old version was causing an assembly merge conflict.
      exclude("javax.activation", "activation"),
    "com.sun.activation" % "javax.activation" % javaxActivationV,
    "com.sun.xml.bind" % "jaxb-impl" % jaxbV,
    "org.glassfish.jaxb" % "jaxb-runtime" % jaxbV
      // already included in com.sun.activation
      exclude("jakarta.activation", "jakarta.activation-api"),
  )

  private val aliyunCrDependencies = List(
    "com.aliyun" % "aliyun-java-sdk-cr" % aliyunCrV,
    "com.aliyun" % "aliyun-java-sdk-core" % aliyunCoreV
      exclude("javax.xml.bind", "jaxb-api")
      exclude("com.sun.xml.bind", "jaxb-core")
      exclude("javax.activation", "activation"),
    "com.typesafe.akka" %% "akka-http-spray-json" % akkaHttpV
  )

  private val dbmsDependencies = List(
    "org.hsqldb" % "hsqldb" % hsqldbV,
    "org.mariadb.jdbc" % "mariadb-java-client" % mariadbV,
    "mysql" % "mysql-connector-java" % mysqlV,
    "org.postgresql" % "postgresql" % postgresV
  )

  private val refinedTypeDependenciesList = List(
    "eu.timepit" %% "refined" % refinedV
  )

  // Sub-project dependencies, added in addition to any dependencies inherited from .dependsOn().

  val commonDependencies = List(
    "org.typelevel" %% "cats-effect" % catsEffectV,
    "org.apache.commons" % "commons-lang3" % commonsLang3V,
    "org.apache.commons" % "commons-text" % commonsTextV,
    "com.lihaoyi" %% "pprint" % "0.5.9",
  ) ++ catsDependencies ++ configDependencies ++ slf4jFacadeDependencies ++ refinedTypeDependenciesList

  val cloudSupportDependencies = googleApiClientDependencies ++ googleCloudDependencies ++ betterFilesDependencies ++ awsCloudDependencies

  val databaseSqlDependencies = List(
    "commons-io" % "commons-io" % commonsIoV,
  ) ++ configDependencies ++ catsDependencies ++ slickDependencies ++ dbmsDependencies ++ refinedTypeDependenciesList

  val statsDDependencies = List(
    "nl.grons" %% "metrics-scala" % metrics3ScalaV,
    "com.readytalk" % "metrics3-statsd" % metrics3StatsdV
  )

  val stackdriverDependencies = List(
    "com.google.cloud" % "google-cloud-monitoring" % googleCloudMonitoringV
  )

  val gcsFileSystemDependencies = akkaHttpDependencies

  val httpFileSystemDependencies = akkaHttpDependencies

  val ossFileSystemDependencies = googleCloudDependencies ++ aliyunOssDependencies ++ List(
    "com.github.pathikrit" %% "better-files" % betterFilesV
  )

  val statsDProxyDependencies = List(
    "co.fs2" %% "fs2-io" % fs2VStatsDProxy,
    "com.iheart" %% "ficus" % ficusV,
    "com.google.cloud" % "google-cloud-nio" % googleCloudNioV
  ) ++ commonDependencies

  val womDependencies = List(
    "com.typesafe.scala-logging" %% "scala-logging" % scalaLoggingV,
    "io.spray" %% "spray-json" % sprayJsonV,
    "org.scalacheck" %% "scalacheck" % scalacheckV % Test,
    "com.github.mpilquist" %% "simulacrum" % simulacrumV,
    "commons-codec" % "commons-codec" % commonsCodecV,
  ) ++ circeDependencies ++ refinedTypeDependenciesList

  val wdlDependencies = List(
    "commons-io" % "commons-io" % commonsIoV,
    "org.scala-graph" %% "graph-core" % scalaGraphV,
    "com.chuusai" %% "shapeless" % shapelessV
  ) ++ betterFilesDependencies

  val languageFactoryDependencies = List(
    "com.softwaremill.sttp" %% "core" % sttpV,
    "com.softwaremill.sttp" %% "async-http-client-backend-cats" % sttpV
  )

  val draft2LanguageFactoryDependencies = List(
    "org.mock-server" % "mockserver-netty" % mockserverNettyV % Test
  )

  /*
  The distro artifact contains the actual impl, but transitively includes OSGI bundles that conflict with assembly:
  - https://github.com/owlcs/owlapi/wiki/Documentation/45d8f63d055f820c6ac2ca6c4679a2a7b705449b#howto
  - https://github.com/owlcs/owlapi/issues/455
  - https://github.com/owlcs/owlapi/issues/603

  jcl-over-slf4j.jar is a replacement for commons-logging 1.1.1. Meanwhile our extensive transitive use of apache's
  httpclient has been including commons-logging 1.2 for a while. Now the owl api dependency jcl-over-slf4j is
  conflicting during assembly. As there have been no reported errors AFAIK with commons-logging leaving it in for now.
  However as we use slf4j for cromwell log configuration the correct thing might actually be to exclude commons-logging
  whenever importing httpclient and include jcl-over-slf4j. That way we can control all of our logging in one place.

  - https://www.slf4j.org/legacy.html#jclOverSLF4J
   */
  val owlApiDependencies = List(
    "net.sourceforge.owlapi" % "owlapi-distribution" % owlApiV
      exclude("org.apache.httpcomponents", "httpclient-osgi")
      exclude("org.apache.httpcomponents", "httpcore-osgi")
      exclude("org.slf4j", "jcl-over-slf4j"),
    "org.apache.httpcomponents" % "httpclient-cache" % apacheHttpClientV,
    "org.apache.httpcomponents" % "httpclient" % apacheHttpClientV
  )

  val cwlDependencies = List(
    "com.lihaoyi" %% "ammonite-ops" % ammoniteOpsV,
    "org.broadinstitute" % "heterodon" % heterodonV classifier "single",
    "org.scalactic" %% "scalactic" % scalacticV,
    "org.scalacheck" %% "scalacheck" % scalacheckV % Test,
    "io.circe" %% "circe-optics" % circeOpticsV,
    "org.mozilla" % "rhino" % rhinoV,
    "org.javadelight" % "delight-rhino-sandbox" % delightRhinoSandboxV,
    "org.scalamock" %% "scalamock" % scalamockV % Test,
    "commons-io" % "commons-io" % commonsIoV % Test
  ) ++ betterFilesDependencies ++ owlApiDependencies

  val womtoolDependencies = catsDependencies ++ slf4jBindingDependencies

  val centaurCwlRunnerDependencies = List(
    "com.github.scopt" %% "scopt" % scoptV,
    "io.circe" %% "circe-optics" % circeOpticsV
  ) ++ slf4jBindingDependencies

  val coreDependencies = List(
    "com.google.auth" % "google-auth-library-oauth2-http" % googleOauth2V,
    "com.chuusai" %% "shapeless" % shapelessV,
    "com.storm-enroute" %% "scalameter" % scalameterV % Test,
    "com.github.scopt" %% "scopt" % scoptV,
    "org.scalamock" %% "scalamock" % scalamockV % Test,
  ) ++ akkaStreamDependencies ++ configDependencies ++ catsDependencies ++ circeDependencies ++
    googleApiClientDependencies ++ statsDDependencies ++ betterFilesDependencies ++
    // TODO: We're not using the "F" in slf4j. Core only supports logback, specifically the WorkflowLogger.
    slf4jBindingDependencies ++ stackdriverDependencies

  val databaseMigrationDependencies = liquibaseDependencies ++ dbmsDependencies

  val dockerHashingDependencies = http4sDependencies ++ circeDependencies ++ aliyunCrDependencies

  val cromwellApiClientDependencies = List(
    "org.scalaz" %% "scalaz-core" % scalazV,
    "org.typelevel" %% "cats-effect" % catsEffectV,
    "co.fs2" %% "fs2-io" % fs2V % Test,
  ) ++ akkaHttpDependencies ++ betterFilesDependencies ++ catsDependencies

  val centaurDependencies = List(
    "org.apache.commons" % "commons-math3" % commonsMathV,
    "com.github.kxbmap" %% "configs" % configsV,
    "com.google.cloud" % "google-cloud-bigquery" % googleCloudBigQueryV % IntegrationTest,
    "org.gnieh" %% "diffson-spray-json" % "4.0.1"
  ) ++ circeDependencies ++ slf4jBindingDependencies ++ cloudSupportDependencies ++ http4sDependencies

  val engineDependencies = List(
    "commons-codec" % "commons-codec" % commonsCodecV,
    "commons-io" % "commons-io" % commonsIoV,
    "com.storm-enroute" %% "scalameter" % scalameterV
      exclude("com.fasterxml.jackson.core", "jackson-databind")
      exclude("com.fasterxml.jackson.module", "jackson-module-scala")
      exclude("org.scala-tools.testing", "test-interface"),
    "com.fasterxml.jackson.core" % "jackson-databind" % jacksonV,
    "io.github.andrebeat" %% "scala-pool" % scalaPoolV
  ) ++ swaggerUiDependencies ++ akkaHttpDependencies ++ akkaHttpCirceIntegrationDependency ++ circeDependencies

  val hybridCarboniteMetadataServiceDependencies = List(
    "net.thisptr" % "jackson-jq" % jacksonJqV % Test
  )

  val servicesDependencies = List(
    "com.google.api" % "gax-grpc" % googleGaxGrpcV
  )

  val serverDependencies = slf4jBindingDependencies

  val cromiamDependencies = List(
    "com.softwaremill.sttp" %% "core" % sttpV,
    "com.softwaremill.sttp" %% "async-http-client-backend-future" % sttpV,
    "com.typesafe.scala-logging" %% "scala-logging" % scalaLoggingV,
    "org.broadinstitute.dsde.workbench" %% "workbench-model" % workbenchModelV,
    "org.broadinstitute.dsde.workbench" %% "workbench-util" % workbenchUtilV
  ) ++ akkaHttpDependencies ++ swaggerUiDependencies ++ slf4jBindingDependencies

  val wes2cromwellDependencies = coreDependencies ++ akkaHttpDependencies

  val backendDependencies = List(
    "org.scalacheck" %% "scalacheck" % scalacheckV % Test,
    "co.fs2" %% "fs2-io" % fs2V
  )

  val bcsBackendDependencies = commonDependencies ++ refinedTypeDependenciesList ++ aliyunBatchComputeDependencies
  val tesBackendDependencies = akkaHttpDependencies
  val sparkBackendDependencies = akkaHttpDependencies
  val sfsBackendDependencies = List (
    "org.lz4" % "lz4-java" % lz4JavaV
  )

  val testDependencies = List(
    "org.scalatest" %% "scalatest" % scalatestV,
    "org.pegdown" % "pegdown" % pegdownV,
    "org.specs2" %% "specs2-mock" % specs2MockV,
    "com.dimafeng" %% "testcontainers-scala-scalatest" % testContainersScalaV,
    "com.dimafeng" %% "testcontainers-scala-mysql" % testContainersScalaV,
    "com.dimafeng" %% "testcontainers-scala-mariadb" % testContainersScalaV,
    "com.dimafeng" %% "testcontainers-scala-postgresql" % testContainersScalaV
  ) ++ slf4jBindingDependencies // During testing, add an slf4j binding for _all_ libraries.

  val kindProjectorPlugin = "org.spire-math" %% "kind-projector" % kindProjectorV
  val paradisePlugin = "org.scalamacros" % "paradise" % paradiseV cross CrossVersion.full

  // Version of the swagger UI to write into config files
  val swaggerUiVersion = swaggerUiV

  val perfDependencies = circeDependencies ++ betterFilesDependencies ++ commonDependencies ++
    googleApiClientDependencies ++ googleCloudDependencies

  val drsLocalizerDependencies = List(
    "com.google.auth" % "google-auth-library-oauth2-http" % googleOauth2V,
    "com.google.cloud" % "google-cloud-storage" % googleCloudStorageV,
    "org.typelevel" %% "cats-effect" % catsEffectV,
    "com.iheart" %% "ficus" % ficusV,
    "com.softwaremill.sttp" %% "circe" % sttpV
  ) ++ circeDependencies ++ catsDependencies ++ slf4jBindingDependencies ++ languageFactoryDependencies

  val allProjectDependencies =
    backendDependencies ++
      bcsBackendDependencies ++
      centaurCwlRunnerDependencies ++
      centaurDependencies ++
      cloudSupportDependencies ++
      commonDependencies ++
      coreDependencies ++
      cromiamDependencies ++
      cromwellApiClientDependencies ++
      cwlDependencies ++
      databaseMigrationDependencies ++
      databaseSqlDependencies ++
      dockerHashingDependencies ++
      draft2LanguageFactoryDependencies ++
      drsLocalizerDependencies ++
      engineDependencies ++
      gcsFileSystemDependencies ++
      httpFileSystemDependencies ++
      implDrsDependencies ++
      implFtpDependencies ++
      languageFactoryDependencies ++
      ossFileSystemDependencies ++
      perfDependencies ++
      serverDependencies ++
      sfsBackendDependencies ++
      sparkBackendDependencies ++
      spiDependencies ++
      spiUtilDependencies ++
      statsDProxyDependencies ++
      tesBackendDependencies ++
      wdlDependencies ++
      wes2cromwellDependencies ++
      womDependencies ++
      womtoolDependencies

  /*
  If you see warnings from SBT about evictions, insert a specific dependency version into this list.

  Do not know a good way to check when these are out of date as `sbt dependencyUpdates` does not
  report on dependency overrides.

  Any dependencies that are removed may be also removed from this list.
  However, be careful about downgrading any of these dependencies.
  Older versions have known vulnerabilities, ex: CVE-2017-7525
   */

  val googleHttpClientDependencies = List(
    /*
    Move the google-http-client versions past https://github.com/googleapis/google-http-java-client/issues/606
    This created a situation where com/google/api/client/http/apache/ApacheHttpTransport.class was in *both*
    transitive dependencies causing an assembly merge conflict.

    At the time of this comment older versions are being pulled in via
    https://mvnrepository.com/artifact/com.google.api-client/google-api-client/1.28.0
     */
    "com.google.http-client" % "google-http-client-apache" % googleHttpClientApacheV,
    "com.google.http-client" % "google-http-client" % googleHttpClientV,
  )

  val nettyDependencyOverrides = List(
    "buffer",
    "codec",
    "codec-dns",
    "codec-http",
    "codec-http2",
    "codec-socks",
    "common",
    "handler-proxy",
    "resolver",
    "resolver-dns",
    "transport",
    "transport-native-epoll",
    "transport-native-unix-common",
  ).map(m => "io.netty" % s"netty-$m" % nettyV)

  val rdf4jDependencyOverrides = List(
    /*
    Yes. All of these are required to lock in the rdf4j version.

    Feel free to update versions but do not remove these overrides unless and until an updated
    owl-api is no longer pulling in vulnerable rdf4j dependencies.

    https://cve.mitre.org/cgi-bin/cvename.cgi?name=CVE-2018-1000644

    See comment mentioning "OSGI" further above for more info on the bundling of dependencies.
     */
    "model",
    "rio-api",
    "rio-binary",
    "rio-datatypes",
    "rio-jsonld",
    "rio-languages",
    "rio-n3",
    "rio-nquads",
    "rio-ntriples",
    "rio-rdfjson",
    "rio-rdfxml",
    "rio-trig",
    "rio-trix",
    "rio-turtle",
    "util",
  ).map(m => "org.eclipse.rdf4j" % s"rdf4j-$m" % rdf4jV)

  // Some libraries are importing older version of these dependencies, causing conflicts. Hence the need to override them.
  val grpcDependencyOverrides = List(
    "alts",
    "auth",
    "context",
    "core",
    "grpclb",
    "netty-shaded",
    "protobuf-lite",
    "protobuf",
    "stub",
  ).map(m => "io.grpc" % s"grpc-$m" % grpcV)

  /*
  If we use a version in one of our projects, that's the one we want all the libraries to use
  ...plus other groups of transitive dependencies shared across multiple projects
   */
  val cromwellDependencyOverrides =
    allProjectDependencies ++
      googleHttpClientDependencies ++
      nettyDependencyOverrides ++
      rdf4jDependencyOverrides ++
      grpcDependencyOverrides
}<|MERGE_RESOLUTION|>--- conflicted
+++ resolved
@@ -10,13 +10,8 @@
   private val aliyunOssV = "3.4.2"
   private val ammoniteOpsV = "1.6.9"
   private val apacheCommonNetV = "3.6"
-<<<<<<< HEAD
-  private val apacheHttpClientV = "4.5.7"
-  private val awsSdkV = "2.10.91"
-=======
   private val apacheHttpClientV = "4.5.12"
   private val awsSdkV = "2.10.71"
->>>>>>> ff139e80
   private val betterFilesV = "3.9.1"
   private val catsEffectV = "2.0.0"
   private val catsV = "2.0.0"
