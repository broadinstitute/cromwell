--- conflicted
+++ resolved
@@ -6,13 +6,8 @@
   private val akkaV = "2.5.23"
   private val aliyunBcsV = "6.2.1"
   private val aliyunCoreV = "4.3.2"
-<<<<<<< HEAD
-  private val aliyunCrV = "3.0.1"
-  private val aliyunOssV = "3.4.0"
-=======
   private val aliyunCrV = "3.0.0"
   private val aliyunOssV = "3.4.2"
->>>>>>> 62e47a07
   private val ammoniteOpsV = "1.6.3"
   private val apacheCommonNetV = "3.6"
   private val apacheHttpClientV = "4.5.7"
