import sbt._

object Dependencies {
  private val akkaHttpCirceIntegrationV = "1.35.2"
  private val akkaHttpV = "10.1.12" // scala-steward:off (BA-6619)
  private val akkaV = "2.5.31" // scala-steward:off (BA-6637)
  private val aliyunBcsV = "6.2.4"
<<<<<<< HEAD
  private val aliyunCoreV = "4.5.12"
  private val aliyunCrV = "4.1.2"
=======
  private val aliyunCoreV = "4.5.16"
  private val aliyunCrV = "4.1.1"
>>>>>>> b9f39467
  private val aliyunOssV = "3.11.1"
  private val ammoniteOpsV = "2.2.0"
  private val apacheCommonNetV = "3.7.2"
  private val apacheHttpClientV = "4.5.13"
  private val awsSdkV = "2.15.30"
  private val betterFilesV = "3.9.1"
  private val catsEffectV = "2.2.0"
  private val catsV = "2.2.0"
  private val circeGenericExtrasV = "0.13.0"
  private val circeOpticsV = "0.13.0"
  private val circeV = "0.13.0"
  private val circeYamlV = "0.13.1"
  private val commonsCodecV = "1.15"
  private val commonsIoV = "2.8.0"
  private val commonsLang3V = "3.11"
  private val commonsMathV = "3.6.1"
  private val commonsTextV = "1.9"
  private val configsV = "0.4.4"
  private val delightRhinoSandboxV = "0.0.12"
  private val ficusV = "1.5.0"
  // The "com.vladsch.flexmark" % "flexmark-profile-pegdown" % flexmarkV dependency is an implicit, version-specific
  // runtime dependency of ScalaTest. At the time of this writing this is the newest version known to work.
  private val flexmarkV = "0.36.8" // scala-steward:off
  private val fs2V = "2.4.5"
  // Scala Steward opened PR #5775 titled "Update fs2-io from 2.0.1 to 2.4.3" to upgrade the following dependency.
  // However that PR was actually attempting an upgrade from 1.0.5 to 2.4.3 which is a much more significant
  // undertaking, resulting in some thoroughly broken statsd proxy code. As this component lacks tests and is
  // probably not the most important corner of the Cromwell repo, going to punt on this for now.
  private val fs2VStatsDProxy = "1.0.5" // scala-steward:off
  private val googleApiClientV = "1.30.11"
  private val googleCloudBigQueryV = "1.122.2"
  private val googleCloudKmsV = "v1-rev20201102-1.30.10"
  private val googleCloudMonitoringV = "2.0.8"
  private val googleCloudNioV = "0.61.0-alpha" // scala-steward:off
  private val googleCloudStorageV = "1.113.4"
  private val googleGaxGrpcV = "1.60.0"
  private val googleGenomicsServicesV1ApiV = "v1alpha2-rev495-1.23.0"
  private val googleGenomicsServicesV2Alpha1ApiV = "v2alpha1-rev20200330-1.30.9"
  private val googleHttpClientApacheV = "2.1.2"
  private val googleHttpClientV = "1.36.0"
  private val googleLifeSciencesServicesV2BetaApiV = "v2beta-rev20201105-1.30.10"
  private val googleOauth2V = "0.22.0"
  private val googleOauthClientV = "1.31.2"
  private val googleCloudResourceManagerV = "0.87.0-alpha"
  private val grpcV = "1.33.1"
  private val guavaV = "30.0-jre"
  private val heterodonV = "1.0.0-beta3"
  private val hsqldbV = "2.5.1"
  private val http4sVersion = "0.21.7" // scala-steward:off (CROM-6678)
  private val jacksonV = "2.11.3"
  private val jacksonJqV = "1.0.0-preview.20191208"
  private val janinoV = "3.1.2"
  private val javaxActivationV = "1.2.0"
  // jaxb-impl 2.3.3 depends on com.sun.activation:jakarta.activation and jakarta.xml.bind:jakarta.xml.bind-api,
  // which jaxb-impl 2.3.2 did not. jakarta.activation corresponds to the "updated" Maven coordinates for the Java
  // Activation Framework (https://wiki.eclipse.org/Jakarta_EE_Maven_Coordinates), but Cromwell has many transitive
  // dependencies on the "old" javax.activation coordinates as well. At assembly time the classes from these two
  // different jars collide and produce merge conflicts.
  // It's possible that after updating all other dependencies in Cromwell we might purge the transitive dependencies on
  // javax.activation and then be able to upgrade to jaxb-impl 2.3.3 or beyond, but some of those other dependencies
  // such as googleCloudNioV have already been pinned for Scala Steward so this might not be a trivial undertaking.
  private val jaxbV = "2.3.2" // scala-steward:off
  private val kindProjectorV = "0.9.9"
  private val kittensV = "2.2.0"
  private val liquibaseSlf4jV = "4.0.0"
  // Scala Steward wanted to upgrade liquibase-core to 3.10.2 but that version does not find some uniqueness
  // constraints and models datatypes in ways that are incompatible with our test expectations.
  // liquibase-core 4.0.0 did not have either of those problems but produced tons of strange warnings at runtime
  // similar in form to this: https://github.com/liquibase/liquibase/issues/1294
  // Pinning Liquibase version for the time being.
  private val liquibaseV = "3.6.3" // scala-steward:off
  private val logbackV = "1.2.3"
  private val lz4JavaV = "1.7.1"
  private val mariadbV = "2.7.0"
  private val metrics3ScalaV = "4.0.0" // https://github.com/erikvanoosten/metrics-scala/tree/f733e26#download-4x
  private val metrics3StatsdV = "4.2.0"
  private val mockFtpServerV = "2.7.1"
  private val mockserverNettyV = "5.5.4" // scala-steward:off (BA-6582)
  private val mouseV = "0.25"
  private val mysqlV = "8.0.22"
  private val nettyV = "4.1.46.Final"
  private val owlApiV = "5.1.16" // scala-steward: off (CROM-6677)
  private val paradiseV = "2.1.1"
  private val pegdownV = "1.6.0"
  // For org.postgresql:postgresql 42.2.6 - 42.2.14:
  // java.lang.NoSuchFieldException: m_mesgParts in KeyValueSpec "fail if one of the inserts fails"
  private val postgresV = "42.2.5" // scala-steward:off
  private val rdf4jV = "2.4.2"
  private val refinedV = "0.9.18"
  private val rhinoV = "1.7.13"
  private val scalaGraphV = "1.13.1"
  private val scalaLoggingV = "3.9.2"
  private val scalaPoolV = "0.4.3"
  private val scalacheckV = "1.15.1"
  private val scalacticV = "3.2.3"
  private val scalameterV = "0.19"
  private val scalamockV = "5.0.0"
  private val scalatestV = "3.2.3"
  private val scalatestPlusMockitoV = "1.0.0-M2"
  private val scalazV = "7.3.2"
  private val scoptV = "3.7.1"
  private val sentryLogbackV = "1.7.30" // scala-steward: off (BA-6640)
  private val shapelessV = "2.3.3"
  private val simulacrumV = "1.0.1"
  private val slf4jV = "1.7.30"
  private val slickCatsV = "0.10.2"
  private val testContainersScalaV = "0.38.6"

  /* If you're about to update our Slick version:
    * Consider checking whether the new Slick version passes tests with upserts enabled (eg KeyValueDatabaseSpec)
    *
    * Current version 3.3.2-2076hotfix was built locally from https://github.com/grsterin/slick/tree/v3.3.2-2076hotfix
    * and manually uploaded to the Broad Institute artifactory at https://broadinstitute.jfrog.io/broadinstitute/.
    * Consider updating to the official newer Slick version once they fix issue #2076
    * Related Slick PR: https://github.com/slick/slick/pull/2101
  */
  private val slickV = "3.3.2-2076hotfix" // scala-steward:off (BA-6620)
  private val snakeyamlV = "1.27"
  private val specs2MockV = "4.10.5"
  private val sprayJsonV = "1.3.6"
  private val sttpV = "1.5.19" // scala-steward:off (BA-6564)
  private val swaggerParserV = "1.0.52"
  private val swaggerUiV = "3.23.11" // scala-steward:off (BA-6621)
  private val tikaV = "1.24.1"
  private val typesafeConfigV = "1.4.1"
  private val workbenchGoogleV = "0.15-2fc79a3"
  private val workbenchModelV = "0.14-27810079-SNAP"
  private val workbenchUtilV = "0.6-27810079-SNAP"

  private val slf4jFacadeDependencies = List(
    "org.slf4j" % "slf4j-api" % slf4jV,
    "com.typesafe.scala-logging" %% "scala-logging" % scalaLoggingV,
  )

  private val circeYamlDependency = "io.circe" %% "circe-yaml" % circeYamlV

  private val circeDependencies = List(
    "core",
    "parser",
    "generic",
    "shapes",
    "refined",
    "literal"
  ).map(m => "io.circe" %% s"circe-$m" % circeV) :+ circeYamlDependency :+
  "io.circe" %% "circe-generic-extras" % circeGenericExtrasV

  private val catsDependencies = List(
    "org.typelevel" %% "cats-core" % catsV,
    "org.typelevel" %% "alleycats-core" % catsV,
    "org.typelevel" %% "mouse" % mouseV,
    "org.typelevel" %% "kittens" % kittensV
  )

  private val http4sDependencies = List(
    "org.http4s" %% "http4s-dsl" % http4sVersion,
    "org.http4s" %% "http4s-blaze-client" % http4sVersion,
    "org.http4s" %% "http4s-circe" % http4sVersion
  )

  private val googleApiClientDependencies = List(
    // Used by swagger, but only in tests.  This overrides an older 2.1.3 version of jackson-core brought in by
    // these Google dependencies, but which isn't properly evicted by IntelliJ's sbt integration.
    "com.fasterxml.jackson.core" % "jackson-core" % jacksonV,
    // The exclusions prevent guava from colliding at assembly time.
    "com.google.guava" % "guava" % guavaV,
    "com.google.api-client" % "google-api-client-java6" % googleApiClientV
      exclude("com.google.guava", "guava-jdk5"),
    "com.google.api-client" % "google-api-client-jackson2" % googleApiClientV
      exclude("com.google.guava", "guava-jdk5"),
    "com.google.cloud" % "google-cloud-resourcemanager" % googleCloudResourceManagerV,
  )

  val spiDependencies = List(
    "com.iheart" %% "ficus" % ficusV,
  ) ++ googleApiClientDependencies ++ slf4jFacadeDependencies

  val spiUtilDependencies = List(
    "com.iheart" %% "ficus" % ficusV,
    "org.typelevel" %% "cats-effect" % catsEffectV,
  )

  val implFtpDependencies = List(
    "commons-net" % "commons-net" % apacheCommonNetV,
    "io.github.andrebeat" %% "scala-pool" % scalaPoolV,
    "com.google.guava" % "guava" % guavaV,
    "org.scalamock" %% "scalamock" % scalamockV % Test,
    "org.mockftpserver" % "MockFtpServer" % mockFtpServerV % Test
  )

  val implDrsDependencies = List(
    "org.apache.commons" % "commons-lang3" % commonsLang3V,
    "com.google.cloud" % "google-cloud-storage" % googleCloudStorageV,
    "com.google.oauth-client" % "google-oauth-client" % googleOauthClientV
  ) ++ circeDependencies ++ catsDependencies

  // Internal collections of dependencies

  private val betterFilesDependencies = List(
    "com.github.pathikrit" %% "better-files" % betterFilesV
  )

  private val configDependencies = List(
    "com.typesafe" % "config" % typesafeConfigV,
    "com.iheart" %% "ficus" % ficusV
  )

  /*
  Adds a variety of logging libraries required for actual logging. However, some of these aren't always required.

  Ex: If one isn't using akka & slf4j, then 'akka-slf4j' isn't required. However, for now, all executables are using
  akka & slf4j... so leaving it.

  Similarly, not _all_ executables/logback.xml configs will need logback-access, raven-logback, janino, etc.
  Still, leaving them as dependencies for simplicity's sake.
   */
  private val slf4jBindingDependencies = List(
    // http://logback.qos.ch/dependencies.html
    "ch.qos.logback" % "logback-access" % logbackV,
    "ch.qos.logback" % "logback-classic" % logbackV,
    "ch.qos.logback" % "logback-core" % logbackV,
    "com.typesafe.akka" %% "akka-slf4j" % akkaV,
    "io.sentry" % "sentry-logback" % sentryLogbackV,
    "org.codehaus.janino" % "janino" % janinoV,
    // Replace all log4j usage with slf4j
    // https://www.slf4j.org/legacy.html#log4j-over-slf4j
    "org.slf4j" % "log4j-over-slf4j" % slf4jV
  ) ++ slf4jFacadeDependencies

  private val slickDependencies = List(
    "com.typesafe.slick" %% "slick" % slickV,
    "com.typesafe.slick" %% "slick-hikaricp" % slickV,
    "com.rms.miu" %% "slick-cats" % slickCatsV
  )

  private val liquibaseDependencies = List(
    "org.liquibase" % "liquibase-core" % liquibaseV,
      // The exclusion below will be needed if / when liquibase-core is upgraded to 3.10+
      // Avert collision with jakarta.xml.bind-api
      // exclude("javax.xml.bind", "jaxb-api"),
    // This is to stop liquibase from being so noisy by default
    // See: http://stackoverflow.com/questions/20880783/how-to-get-liquibase-to-log-using-slf4j
    "com.mattbertolini" % "liquibase-slf4j" % liquibaseSlf4jV
  )

  private val akkaDependencies = List(
    "com.typesafe.akka" %% "akka-actor" % akkaV,
    "com.typesafe.akka" %% "akka-testkit" % akkaV % Test,
  )

  private val akkaStreamDependencies = List(
    "com.typesafe.akka" %% "akka-stream" % akkaV,
    "com.typesafe.akka" %% "akka-stream-testkit" % akkaV % Test,
  ) ++ akkaDependencies

  private val akkaHttpDependencies = List(
    "com.typesafe.akka" %% "akka-http" % akkaHttpV,
    "com.typesafe.akka" %% "akka-http-testkit" % akkaHttpV % Test,
    // WOM internally embeds spray-json. Leave this import here until WOM externalizes the json library choice like
    // other libraries do. See akka-http, elastic4s, etc.
    "com.typesafe.akka" %% "akka-http-spray-json" % akkaHttpV,
  ) ++ akkaStreamDependencies

  private val akkaHttpCirceIntegrationDependency = List(
    "de.heikoseeberger" %% "akka-http-circe" % akkaHttpCirceIntegrationV
  )

  private val swaggerUiDependencies = List(
    "org.webjars" % "swagger-ui" % swaggerUiV,
    "io.swagger" % "swagger-parser" % swaggerParserV % Test,
    "org.yaml" % "snakeyaml" % snakeyamlV % Test
  )

  // The v1 dependency has been cloned in the broad artifactory so that we can have the 2 versions co-exist in the same jar
  private val googleGenomicsV1Dependency = List(
    "org.broadinstitute" % "cromwell-google-api-services-genomics" % googleGenomicsServicesV1ApiV
      exclude("com.google.guava", "guava-jdk5")
  )

  private val googleGenomicsV2Alpha1Dependency = List(
    "com.google.apis" % "google-api-services-genomics" % googleGenomicsServicesV2Alpha1ApiV
      exclude("com.google.guava", "guava-jdk5")
  )

  private val googleLifeSciencesV2BetaDependency = List(
    "com.google.apis" % "google-api-services-lifesciences" % googleLifeSciencesServicesV2BetaApiV
      exclude("com.google.guava", "guava-jdk5")
  )

  /*
  Used instead of `"org.lerch" % "s3fs" % s3fsV exclude("org.slf4j", "jcl-over-slf4j")`
  org.lerch:s3fs:1.0.1 depends on a preview release of software.amazon.awssdk:s3.

  Instead the code has been re-forked into this repo, just like many of the other FileSystemProvider extensions.
   */
  private val s3fsDependencies = List(
    "com.google.code.findbugs" % "jsr305" % "3.0.2",
    "com.google.guava" % "guava" % guavaV,
    "org.apache.tika" % "tika-core" % tikaV,
    "software.amazon.awssdk" % "s3" % awsSdkV,
  ) ++ slf4jBindingDependencies

  private val awsCloudDependencies = List(
    "com.fasterxml.jackson.core" % "jackson-annotations" % jacksonV,
  ) ++ s3fsDependencies ++ List(
    "batch",
    "core",
    "cloudwatchlogs",
    "s3",
    "sts",
    "ecs"
  ).map(artifactName => "software.amazon.awssdk" % artifactName % awsSdkV)

  private val googleCloudDependencies = List(
    "io.grpc" % "grpc-core" % grpcV,
    "com.google.guava" % "guava" % guavaV,
    "com.google.cloud" % "google-cloud-nio" % googleCloudNioV
      exclude("com.google.api.grpc", "grpc-google-common-protos")
      exclude("com.google.cloud.datastore", "datastore-v1-protos")
      exclude("org.apache.httpcomponents", "httpclient"),
    "org.broadinstitute.dsde.workbench" %% "workbench-google" % workbenchGoogleV
      exclude("com.google.apis", "google-api-services-genomics"),
    "org.apache.httpcomponents" % "httpclient" % apacheHttpClientV,
    "com.google.apis" % "google-api-services-cloudkms" % googleCloudKmsV
      exclude("com.google.guava", "guava-jdk5")
  ) ++ googleGenomicsV1Dependency ++ googleGenomicsV2Alpha1Dependency ++ googleLifeSciencesV2BetaDependency

  private val aliyunOssDependencies = List(
    "com.aliyun.oss" % "aliyun-sdk-oss" % aliyunOssV
      // stax is included twice by oss 3.1.0 and cause assembly merge conflicts via stax vs. javax.xml.stream
      exclude("stax", "stax-api")
      // Exclude jersey-json until aliyun-sdk-oss >3.4.0 is published
      // https://github.com/aliyun/aliyun-oss-java-sdk/pull/149
      exclude("com.sun.jersey", "jersey-json")
      // jaxb-api and jaxb-core and included in jaxb-impl as of 2.3.1
      // https://github.com/eclipse-ee4j/jaxb-ri/issues/1168
      exclude("javax.xml.bind", "jaxb-api")
      exclude("com.sun.xml.bind", "jaxb-core")
      // javax.activation:activation has been replaced. https://stackoverflow.com/a/46493809
      // The old version was causing an assembly merge conflict.
      exclude("javax.activation", "activation"),
    "com.sun.activation" % "javax.activation" % javaxActivationV,
    "com.sun.xml.bind" % "jaxb-impl" % jaxbV,
    "org.glassfish.jaxb" % "jaxb-runtime" % jaxbV
      // already included in com.sun.activation
      exclude("jakarta.activation", "jakarta.activation-api"),
  )

  private val aliyunBatchComputeDependencies = List(
    "com.aliyun" % "aliyun-java-sdk-batchcompute" % aliyunBcsV,
    "com.aliyun" % "aliyun-java-sdk-core" % aliyunCoreV
      // jaxb-api and jaxb-core and included in jaxb-impl as of 2.3.1
      // https://github.com/eclipse-ee4j/jaxb-ri/issues/1168
      exclude("javax.xml.bind", "jaxb-api")
      exclude("com.sun.xml.bind", "jaxb-core")
      // javax.activation:activation has been replaced. https://stackoverflow.com/a/46493809
      // The old version was causing an assembly merge conflict.
      exclude("javax.activation", "activation"),
    "com.sun.activation" % "javax.activation" % javaxActivationV,
    "com.sun.xml.bind" % "jaxb-impl" % jaxbV,
    "org.glassfish.jaxb" % "jaxb-runtime" % jaxbV
      // already included in com.sun.activation
      exclude("jakarta.activation", "jakarta.activation-api"),
  )

  private val aliyunCrDependencies = List(
    "com.aliyun" % "aliyun-java-sdk-cr" % aliyunCrV,
    "com.aliyun" % "aliyun-java-sdk-core" % aliyunCoreV
      exclude("javax.xml.bind", "jaxb-api")
      exclude("com.sun.xml.bind", "jaxb-core")
      exclude("javax.activation", "activation"),
    "com.typesafe.akka" %% "akka-http-spray-json" % akkaHttpV
  )

  private val dbmsDependencies = List(
    "org.hsqldb" % "hsqldb" % hsqldbV,
    "org.mariadb.jdbc" % "mariadb-java-client" % mariadbV,
    "mysql" % "mysql-connector-java" % mysqlV,
    "org.postgresql" % "postgresql" % postgresV
  )

  private val refinedTypeDependenciesList = List(
    "eu.timepit" %% "refined" % refinedV
  )

  // Sub-project dependencies, added in addition to any dependencies inherited from .dependsOn().

  val commonDependencies = List(
    "org.typelevel" %% "cats-effect" % catsEffectV,
    "org.apache.commons" % "commons-lang3" % commonsLang3V,
    "org.apache.commons" % "commons-text" % commonsTextV,
    "com.lihaoyi" %% "pprint" % "0.6.0",
  ) ++ catsDependencies ++ configDependencies ++ slf4jFacadeDependencies ++ refinedTypeDependenciesList

  val cloudSupportDependencies = googleApiClientDependencies ++ googleCloudDependencies ++ betterFilesDependencies ++ awsCloudDependencies

  val databaseSqlDependencies = List(
    "commons-io" % "commons-io" % commonsIoV,
  ) ++ configDependencies ++ catsDependencies ++ slickDependencies ++ dbmsDependencies ++ refinedTypeDependenciesList

  val statsDDependencies = List(
    "nl.grons" %% "metrics-scala" % metrics3ScalaV,
    "com.readytalk" % "metrics3-statsd" % metrics3StatsdV
  )

  val stackdriverDependencies = List(
    "com.google.cloud" % "google-cloud-monitoring" % googleCloudMonitoringV
  )

  val gcsFileSystemDependencies = akkaHttpDependencies

  val httpFileSystemDependencies = akkaHttpDependencies

  val ossFileSystemDependencies = googleCloudDependencies ++ aliyunOssDependencies ++ List(
    "com.github.pathikrit" %% "better-files" % betterFilesV
  )

  val statsDProxyDependencies = List(
    "co.fs2" %% "fs2-io" % fs2VStatsDProxy,
    "com.iheart" %% "ficus" % ficusV,
    "com.google.cloud" % "google-cloud-nio" % googleCloudNioV
  ) ++ commonDependencies

  val womDependencies = List(
    "com.typesafe.scala-logging" %% "scala-logging" % scalaLoggingV,
    "io.spray" %% "spray-json" % sprayJsonV,
    "org.scalacheck" %% "scalacheck" % scalacheckV % Test,
    "org.typelevel" %% "simulacrum" % simulacrumV,
    "commons-codec" % "commons-codec" % commonsCodecV,
  ) ++ circeDependencies ++ refinedTypeDependenciesList

  val wdlDependencies = List(
    "commons-io" % "commons-io" % commonsIoV,
    "org.scala-graph" %% "graph-core" % scalaGraphV,
    "com.chuusai" %% "shapeless" % shapelessV
  ) ++ betterFilesDependencies

  val languageFactoryDependencies = List(
    "com.softwaremill.sttp" %% "core" % sttpV,
    "com.softwaremill.sttp" %% "async-http-client-backend-cats" % sttpV
  )

  val draft2LanguageFactoryDependencies = List(
    "org.mock-server" % "mockserver-netty" % mockserverNettyV % Test
  )

  /*
  The distro artifact contains the actual impl, but transitively includes OSGI bundles that conflict with assembly:
  - https://github.com/owlcs/owlapi/wiki/Documentation/45d8f63d055f820c6ac2ca6c4679a2a7b705449b#howto
  - https://github.com/owlcs/owlapi/issues/455
  - https://github.com/owlcs/owlapi/issues/603

  jcl-over-slf4j.jar is a replacement for commons-logging 1.1.1. Meanwhile our extensive transitive use of apache's
  httpclient has been including commons-logging 1.2 for a while. Now the owl api dependency jcl-over-slf4j is
  conflicting during assembly. As there have been no reported errors AFAIK with commons-logging leaving it in for now.
  However as we use slf4j for cromwell log configuration the correct thing might actually be to exclude commons-logging
  whenever importing httpclient and include jcl-over-slf4j. That way we can control all of our logging in one place.

  - https://www.slf4j.org/legacy.html#jclOverSLF4J
   */
  val owlApiDependencies = List(
    "net.sourceforge.owlapi" % "owlapi-distribution" % owlApiV
      exclude("org.apache.httpcomponents", "httpclient-osgi")
      exclude("org.apache.httpcomponents", "httpcore-osgi")
      exclude("org.slf4j", "jcl-over-slf4j"),
    "org.apache.httpcomponents" % "httpclient-cache" % apacheHttpClientV,
    "org.apache.httpcomponents" % "httpclient" % apacheHttpClientV
  )

  val cwlDependencies = List(
    "com.lihaoyi" %% "ammonite-ops" % ammoniteOpsV,
    "org.broadinstitute" % "heterodon" % heterodonV classifier "single",
    "org.scalactic" %% "scalactic" % scalacticV,
    "org.scalacheck" %% "scalacheck" % scalacheckV % Test,
    "io.circe" %% "circe-optics" % circeOpticsV,
    "org.mozilla" % "rhino" % rhinoV,
    "org.javadelight" % "delight-rhino-sandbox" % delightRhinoSandboxV,
    "org.scalamock" %% "scalamock" % scalamockV % Test,
    "commons-io" % "commons-io" % commonsIoV % Test
  ) ++ betterFilesDependencies ++ owlApiDependencies

  val womtoolDependencies = catsDependencies ++ slf4jBindingDependencies

  val centaurCwlRunnerDependencies = List(
    "com.github.scopt" %% "scopt" % scoptV,
    "io.circe" %% "circe-optics" % circeOpticsV
  ) ++ slf4jBindingDependencies

  val coreDependencies = List(
    "com.google.auth" % "google-auth-library-oauth2-http" % googleOauth2V,
    "com.chuusai" %% "shapeless" % shapelessV,
    "com.storm-enroute" %% "scalameter" % scalameterV % Test,
    "com.github.scopt" %% "scopt" % scoptV,
    "org.scalamock" %% "scalamock" % scalamockV % Test,
  ) ++ akkaStreamDependencies ++ configDependencies ++ catsDependencies ++ circeDependencies ++
    googleApiClientDependencies ++ statsDDependencies ++ betterFilesDependencies ++
    // TODO: We're not using the "F" in slf4j. Core only supports logback, specifically the WorkflowLogger.
    slf4jBindingDependencies ++ stackdriverDependencies

  val databaseMigrationDependencies = liquibaseDependencies ++ dbmsDependencies

  val dockerHashingDependencies = http4sDependencies ++ circeDependencies ++ aliyunCrDependencies

  val cromwellApiClientDependencies = List(
    "org.scalaz" %% "scalaz-core" % scalazV,
    "org.typelevel" %% "cats-effect" % catsEffectV,
    "co.fs2" %% "fs2-io" % fs2V % Test,
  ) ++ akkaHttpDependencies ++ betterFilesDependencies ++ catsDependencies

  val centaurDependencies = List(
    "org.apache.commons" % "commons-math3" % commonsMathV,
    "com.github.kxbmap" %% "configs" % configsV,
    "com.google.cloud" % "google-cloud-bigquery" % googleCloudBigQueryV % IntegrationTest,
    "org.gnieh" %% "diffson-spray-json" % "4.0.3"
  ) ++ circeDependencies ++ slf4jBindingDependencies ++ cloudSupportDependencies ++ http4sDependencies

  val engineDependencies = List(
    "commons-codec" % "commons-codec" % commonsCodecV,
    "commons-io" % "commons-io" % commonsIoV,
    "com.storm-enroute" %% "scalameter" % scalameterV
      exclude("com.fasterxml.jackson.core", "jackson-databind")
      exclude("com.fasterxml.jackson.module", "jackson-module-scala")
      exclude("org.scala-tools.testing", "test-interface"),
    "com.fasterxml.jackson.core" % "jackson-databind" % jacksonV,
    "io.github.andrebeat" %% "scala-pool" % scalaPoolV
  ) ++ swaggerUiDependencies ++ akkaHttpDependencies ++ akkaHttpCirceIntegrationDependency ++ circeDependencies

  val hybridCarboniteMetadataServiceDependencies = List(
    "net.thisptr" % "jackson-jq" % jacksonJqV % Test
  )

  val servicesDependencies = List(
    "com.google.api" % "gax-grpc" % googleGaxGrpcV
  )

  val serverDependencies = slf4jBindingDependencies

  val cromiamDependencies = List(
    "com.softwaremill.sttp" %% "core" % sttpV,
    "com.softwaremill.sttp" %% "async-http-client-backend-future" % sttpV,
    "com.typesafe.scala-logging" %% "scala-logging" % scalaLoggingV,
    "org.broadinstitute.dsde.workbench" %% "workbench-model" % workbenchModelV,
    "org.broadinstitute.dsde.workbench" %% "workbench-util" % workbenchUtilV
  ) ++ akkaHttpDependencies ++ swaggerUiDependencies ++ slf4jBindingDependencies

  val wes2cromwellDependencies = coreDependencies ++ akkaHttpDependencies

  val backendDependencies = List(
    "org.scalacheck" %% "scalacheck" % scalacheckV % Test,
    "co.fs2" %% "fs2-io" % fs2V
  )

  val bcsBackendDependencies = commonDependencies ++ refinedTypeDependenciesList ++ aliyunBatchComputeDependencies
  val tesBackendDependencies = akkaHttpDependencies
  val sfsBackendDependencies = List (
    "org.lz4" % "lz4-java" % lz4JavaV
  )

  val testDependencies = List(
    "org.scalatest" %% "scalatest" % scalatestV,
    "org.scalatestplus" %% "scalatestplus-mockito" % scalatestPlusMockitoV,
    "com.vladsch.flexmark" % "flexmark-profile-pegdown" % flexmarkV,
    "org.pegdown" % "pegdown" % pegdownV,
    "org.specs2" %% "specs2-mock" % specs2MockV,
    "com.dimafeng" %% "testcontainers-scala-scalatest" % testContainersScalaV,
    "com.dimafeng" %% "testcontainers-scala-mysql" % testContainersScalaV,
    "com.dimafeng" %% "testcontainers-scala-mariadb" % testContainersScalaV,
    "com.dimafeng" %% "testcontainers-scala-postgresql" % testContainersScalaV
  ) ++ slf4jBindingDependencies // During testing, add an slf4j binding for _all_ libraries.

  val kindProjectorPlugin = "org.spire-math" %% "kind-projector" % kindProjectorV
  val paradisePlugin = "org.scalamacros" % "paradise" % paradiseV cross CrossVersion.full

  // Version of the swagger UI to write into config files
  val swaggerUiVersion = swaggerUiV

  val perfDependencies = circeDependencies ++ betterFilesDependencies ++ commonDependencies ++
    googleApiClientDependencies ++ googleCloudDependencies

  val drsLocalizerDependencies = List(
    "com.google.auth" % "google-auth-library-oauth2-http" % googleOauth2V,
    "com.google.cloud" % "google-cloud-storage" % googleCloudStorageV,
    "org.typelevel" %% "cats-effect" % catsEffectV,
    "com.iheart" %% "ficus" % ficusV,
    "com.softwaremill.sttp" %% "circe" % sttpV
  ) ++ circeDependencies ++ catsDependencies ++ slf4jBindingDependencies ++ languageFactoryDependencies

  val allProjectDependencies =
    backendDependencies ++
      bcsBackendDependencies ++
      centaurCwlRunnerDependencies ++
      centaurDependencies ++
      cloudSupportDependencies ++
      commonDependencies ++
      coreDependencies ++
      cromiamDependencies ++
      cromwellApiClientDependencies ++
      cwlDependencies ++
      databaseMigrationDependencies ++
      databaseSqlDependencies ++
      dockerHashingDependencies ++
      draft2LanguageFactoryDependencies ++
      drsLocalizerDependencies ++
      engineDependencies ++
      gcsFileSystemDependencies ++
      httpFileSystemDependencies ++
      implDrsDependencies ++
      implFtpDependencies ++
      languageFactoryDependencies ++
      ossFileSystemDependencies ++
      perfDependencies ++
      serverDependencies ++
      sfsBackendDependencies ++
      spiDependencies ++
      spiUtilDependencies ++
      statsDProxyDependencies ++
      tesBackendDependencies ++
      wdlDependencies ++
      wes2cromwellDependencies ++
      womDependencies ++
      womtoolDependencies

  /*
  If you see warnings from SBT about evictions, insert a specific dependency version into this list.

  Do not know a good way to check when these are out of date as `sbt dependencyUpdates` does not
  report on dependency overrides.

  Any dependencies that are removed may be also removed from this list.
  However, be careful about downgrading any of these dependencies.
  Older versions have known vulnerabilities, ex: CVE-2017-7525
   */

  val googleHttpClientDependencies = List(
    /*
    Move the google-http-client versions past https://github.com/googleapis/google-http-java-client/issues/606
    This created a situation where com/google/api/client/http/apache/ApacheHttpTransport.class was in *both*
    transitive dependencies causing an assembly merge conflict.

    At the time of this comment older versions are being pulled in via
    https://mvnrepository.com/artifact/com.google.api-client/google-api-client/1.28.0
     */
    "com.google.http-client" % "google-http-client-apache" % googleHttpClientApacheV,
    "com.google.http-client" % "google-http-client" % googleHttpClientV,
  )

  val nettyDependencyOverrides = List(
    "buffer",
    "codec",
    "codec-dns",
    "codec-http",
    "codec-http2",
    "codec-socks",
    "common",
    "handler-proxy",
    "resolver",
    "resolver-dns",
    "transport",
    "transport-native-epoll",
    "transport-native-unix-common",
  ).map(m => "io.netty" % s"netty-$m" % nettyV)

  val rdf4jDependencyOverrides = List(
    /*
    Yes. All of these are required to lock in the rdf4j version.

    Feel free to update versions but do not remove these overrides unless and until an updated
    owl-api is no longer pulling in vulnerable rdf4j dependencies.

    https://cve.mitre.org/cgi-bin/cvename.cgi?name=CVE-2018-1000644

    See comment mentioning "OSGI" further above for more info on the bundling of dependencies.
     */
    "model",
    "rio-api",
    "rio-binary",
    "rio-datatypes",
    "rio-jsonld",
    "rio-languages",
    "rio-n3",
    "rio-nquads",
    "rio-ntriples",
    "rio-rdfjson",
    "rio-rdfxml",
    "rio-trig",
    "rio-trix",
    "rio-turtle",
    "util",
  ).map(m => "org.eclipse.rdf4j" % s"rdf4j-$m" % rdf4jV)

  // Some libraries are importing older version of these dependencies, causing conflicts. Hence the need to override them.
  val grpcDependencyOverrides = List(
    "alts",
    "auth",
    "context",
    "core",
    "grpclb",
    "netty-shaded",
    "protobuf-lite",
    "protobuf",
    "stub",
  ).map(m => "io.grpc" % s"grpc-$m" % grpcV)

  /*
  If we use a version in one of our projects, that's the one we want all the libraries to use
  ...plus other groups of transitive dependencies shared across multiple projects
   */
  val cromwellDependencyOverrides =
    allProjectDependencies ++
      googleHttpClientDependencies ++
      nettyDependencyOverrides ++
      rdf4jDependencyOverrides ++
      grpcDependencyOverrides
}<|MERGE_RESOLUTION|>--- conflicted
+++ resolved
@@ -5,13 +5,8 @@
   private val akkaHttpV = "10.1.12" // scala-steward:off (BA-6619)
   private val akkaV = "2.5.31" // scala-steward:off (BA-6637)
   private val aliyunBcsV = "6.2.4"
-<<<<<<< HEAD
-  private val aliyunCoreV = "4.5.12"
-  private val aliyunCrV = "4.1.2"
-=======
   private val aliyunCoreV = "4.5.16"
   private val aliyunCrV = "4.1.1"
->>>>>>> b9f39467
   private val aliyunOssV = "3.11.1"
   private val ammoniteOpsV = "2.2.0"
   private val apacheCommonNetV = "3.7.2"
