--- conflicted
+++ resolved
@@ -12,12 +12,8 @@
   private val apacheCommonNetV = "3.6"
   private val apacheHttpClientV = "4.5.7"
   private val awsSdkV = "2.3.9"
-<<<<<<< HEAD
   private val betterFilesV = "3.8.0"
-=======
   private val amazonAwsV = "1.11.500"
-  private val betterFilesV = "2.17.1"
->>>>>>> 99d3fd63
   private val catsEffectV = "2.0.0"
   private val catsV = "2.0.0"
   private val circeOpticsV = "0.12.0"
