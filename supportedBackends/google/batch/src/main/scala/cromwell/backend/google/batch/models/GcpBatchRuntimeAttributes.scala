--- conflicted
+++ resolved
@@ -48,13 +48,8 @@
                                            failOnStderr: Boolean,
                                            continueOnReturnCode: ContinueOnReturnCode,
                                            noAddress: Boolean,
-<<<<<<< HEAD
-                                           useDockerImageCache: Option[Boolean],
                                            checkpointFilename: Option[String],
                                            standardMachineType: Option[String]
-=======
-                                           checkpointFilename: Option[String]
->>>>>>> 79fd68fa
 )
 
 object GcpBatchRuntimeAttributes {
@@ -85,16 +80,8 @@
   val CpuPlatformIntelIceLakeValue = "Intel Ice Lake"
   val CpuPlatformAMDRomeValue = "AMD Rome"
 
-<<<<<<< HEAD
-  val UseDockerImageCacheKey = "useDockerImageCache"
-  private val useDockerImageCacheValidationInstance = new BooleanRuntimeAttributesValidation(
-    UseDockerImageCacheKey
-  ).optional
-
   val StandardMachineTypeKey = "standardMachineType"
 
-=======
->>>>>>> 79fd68fa
   val CheckpointFileKey = "checkpointFile"
   private val checkpointFileValidationInstance = new StringRuntimeAttributesValidation(CheckpointFileKey).optional
 
@@ -231,17 +218,10 @@
       RuntimeAttributesValidation.extract(memoryValidation(runtimeAttrsConfig), validatedRuntimeAttributes)
     val disks: Seq[GcpBatchAttachedDisk] =
       RuntimeAttributesValidation.extract(disksValidation(runtimeAttrsConfig), validatedRuntimeAttributes)
-<<<<<<< HEAD
-    val useDockerImageCache: Option[Boolean] = RuntimeAttributesValidation.extractOption(
-      useDockerImageCacheValidation(runtimeAttrsConfig).key,
-      validatedRuntimeAttributes
-    )
     val standardMachineType: Option[String] = RuntimeAttributesValidation.extractOption(
       standardMachineTypeValidation(runtimeAttrsConfig).key,
       validatedRuntimeAttributes
     )
-=======
->>>>>>> 79fd68fa
 
     new GcpBatchRuntimeAttributes(
       cpu = cpu,
@@ -256,13 +236,8 @@
       failOnStderr = failOnStderr,
       continueOnReturnCode = continueOnReturnCode,
       noAddress = noAddress,
-<<<<<<< HEAD
-      useDockerImageCache = useDockerImageCache,
       checkpointFilename = checkpointFileName,
       standardMachineType = standardMachineType
-=======
-      checkpointFilename = checkpointFileName
->>>>>>> 79fd68fa
     )
   }
 
