package cromwell.backend.google.pipelines.v2alpha1

import java.net.URL

import com.google.api.client.http.HttpRequestInitializer
import com.google.api.services.genomics.v2alpha1.Genomics
import com.google.api.services.genomics.v2alpha1.model._
import cromwell.backend.google.pipelines.common.PipelinesApiAttributes.LocalizationConfiguration
import cromwell.backend.google.pipelines.common.api.PipelinesApiRequestFactory.CreatePipelineParameters
import cromwell.backend.google.pipelines.common.api.{PipelinesApiFactoryInterface, PipelinesApiRequestFactory}
import cromwell.backend.google.pipelines.v2alpha1.PipelinesConversions._
import cromwell.backend.google.pipelines.v2alpha1.api._
import cromwell.backend.standard.StandardAsyncJob
import cromwell.cloudsupport.gcp.auth.GoogleAuthMode
import cromwell.core.logging.JobLogger
import mouse.all._

import scala.collection.JavaConverters._

case class GenomicsFactory(applicationName: String, authMode: GoogleAuthMode, endpointUrl: URL)(implicit localizationConfiguration: LocalizationConfiguration) extends PipelinesApiFactoryInterface
  with Localization
  with Delocalization {

  override def build(initializer: HttpRequestInitializer): PipelinesApiRequestFactory = new PipelinesApiRequestFactory {
    val genomics = new Genomics.Builder(
      GoogleAuthMode.httpTransport,
      GoogleAuthMode.jsonFactory,
      initializer)
      .setApplicationName(applicationName)
      .setRootUrl(endpointUrl.toString)
      .build

    override def cancelRequest(job: StandardAsyncJob) = {
      genomics.projects().operations().cancel(job.jobId, new CancelOperationRequest()).buildHttpRequest()
    }

    override def getRequest(job: StandardAsyncJob) = {
      genomics.projects().operations().get(job.jobId).buildHttpRequest()
    }

    override def runRequest(createPipelineParameters: CreatePipelineParameters, jobLogger: JobLogger) = {
      // Disks defined in the runtime attributes
      val disks = createPipelineParameters |> toDisks
      // Mounts for disks defined in the runtime attributes
      val mounts = createPipelineParameters |> toMounts

      val localization: List[Action] = localizeActions(createPipelineParameters, mounts)
      val deLocalization: List[Action] = deLocalizeActions(createPipelineParameters, mounts)

      val environment = Map.empty[String, String].asJava

      val userAction = ActionBuilder.userAction(
        createPipelineParameters.dockerImage,
        createPipelineParameters.commandScriptContainerPath.pathAsString,
        mounts,
        createPipelineParameters.jobShell,
        createPipelineParameters.privateDockerKeyAndEncryptedToken
      )
      
      val allActions = localization ++ List(userAction) ++ deLocalization
      
      // Start background actions first, leave the rest as is
      val sortedActions = allActions.sortWith({
        case (a1, _) => Option(a1.getFlags).map(_.asScala).toList.flatten.contains(ActionFlag.RunInBackground.toString)
      })

      val serviceAccount = new ServiceAccount()
        .setEmail(createPipelineParameters.computeServiceAccount)
        .setScopes(
          List(
            PipelinesApiFactoryInterface.GenomicsScope,
            PipelinesApiFactoryInterface.ComputeScope,
            PipelinesApiFactoryInterface.StorageFullControlScope,
            PipelinesApiFactoryInterface.KmsScope,
<<<<<<< HEAD
            // Added the Email and Profile scope since the
            // VM credentials are used to reach out to Martha
=======
            // Profile and Email scopes are requirements for interacting with Martha v2
>>>>>>> ca7cca05
            PipelinesApiFactoryInterface.EmailScope,
            PipelinesApiFactoryInterface.ProfileScope
          ).asJava
        )

      val network = new Network()
        .setUsePrivateAddress(createPipelineParameters.runtimeAttributes.noAddress)

      val accelerators = createPipelineParameters.runtimeAttributes
        .gpuResource.map(toAccelerator).toList.asJava
      
      /*
       * Adjust for the additional docker images Cromwell uses for (de)localization
       * At the moment, google/cloud-sdk:alpine (173MB) and stedolan/jq:latest (182MB)
       * Round it up to 1GB
       */
      val adjustedBootDiskSize = createPipelineParameters.runtimeAttributes.bootDiskSize + 1

      val virtualMachine = new VirtualMachine()
        .setDisks(disks.asJava)
        .setPreemptible(createPipelineParameters.preemptible)
        .setServiceAccount(serviceAccount)
        .setMachineType(createPipelineParameters.runtimeAttributes |> toMachineType(jobLogger))
        .setBootDiskSizeGb(adjustedBootDiskSize)
        .setLabels(createPipelineParameters.labels.asJavaMap)
        .setNetwork(network)
        .setAccelerators(accelerators)

      createPipelineParameters.runtimeAttributes.gpuResource foreach { resource =>
        virtualMachine.setNvidiaDriverVersion(resource.nvidiaDriverVersion)
      }

      val resources = new Resources()
        .setProjectId(createPipelineParameters.projectId)
        .setZones(createPipelineParameters.runtimeAttributes.zones.asJava)
        .setVirtualMachine(virtualMachine)

      val pipeline = new Pipeline()
        .setResources(resources)
        .setActions(sortedActions.asJava)
        .setEnvironment(environment)

      val pipelineRequest = new RunPipelineRequest()
        .setPipeline(pipeline)
        .setLabels(createPipelineParameters.labels.asJavaMap)

      genomics.pipelines().run(pipelineRequest).buildHttpRequest()
    }
  }

  override def usesEncryptedDocker: Boolean = true
}<|MERGE_RESOLUTION|>--- conflicted
+++ resolved
@@ -72,12 +72,7 @@
             PipelinesApiFactoryInterface.ComputeScope,
             PipelinesApiFactoryInterface.StorageFullControlScope,
             PipelinesApiFactoryInterface.KmsScope,
-<<<<<<< HEAD
-            // Added the Email and Profile scope since the
-            // VM credentials are used to reach out to Martha
-=======
             // Profile and Email scopes are requirements for interacting with Martha v2
->>>>>>> ca7cca05
             PipelinesApiFactoryInterface.EmailScope,
             PipelinesApiFactoryInterface.ProfileScope
           ).asJava
