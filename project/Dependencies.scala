import sbt._

object Dependencies {
  private val akkaHttpCirceIntegrationV = "1.29.1"
  private val akkaHttpV = "10.1.9"
  private val akkaV = "2.5.23"
  private val aliyunBcsV = "6.2.4"
  private val aliyunCoreV = "4.3.9"
  private val aliyunCrV = "3.0.1"
  private val aliyunOssV = "3.4.2"
  private val ammoniteOpsV = "1.6.3"
  private val apacheCommonNetV = "3.6"
  private val apacheHttpClientV = "4.5.7"
  private val awsSdkV = "2.10.71"
  private val betterFilesV = "3.9.1"
  private val catsEffectV = "2.0.0"
  private val catsV = "2.0.0"
  private val circeOpticsV = "0.12.0"
  private val circeV = "0.12.1"
  private val circeYamlV = "0.11.0-M1"
  private val commonsCodecV = "1.11"
  private val commonsIoV = "2.6"
  private val commonsLang3V = "3.8.1"
  private val commonsMathV = "3.2"
  private val commonsTextV = "1.6"
  private val configsV = "0.4.4"
  private val delightRhinoSandboxV = "0.0.10"
  private val ficusV = "1.4.4"
  private val fs2V = "2.0.1"
  private val fs2VStatsDProxy = "1.0.5"
  private val googleApiClientV = "1.30.10"
  private val googleCloudBigQueryV = "1.116.3"
  private val googleCloudKmsV = "v1-rev20200609-1.30.10"
  private val googleCloudMonitoringV = "1.100.1"
  private val googleCloudNioV = "0.61.0-alpha"
  private val googleCloudStorageV = "1.111.1"
  private val googleGaxGrpcV = "1.57.1"
  private val googleGenomicsServicesV1ApiV = "v1alpha2-rev495-1.23.0"
  private val googleGenomicsServicesV2Alpha1ApiV = "v2alpha1-rev20200330-1.30.9"
  private val googleHttpClientApacheV = "2.1.2"
  private val googleHttpClientV = "1.36.0"
  private val googleLifeSciencesServicesV2BetaApiV = "v2beta-rev20200603-1.30.10"
  private val googleOauth2V = "0.21.0"
  private val googleOauthClientV = "1.31.0"
  private val googleCloudResourceManagerV = "0.87.0-alpha"
  private val grpcV = "1.30.1"
  private val guavaV = "27.0.1-jre"
  private val heterodonV = "1.0.0-beta3"
  private val hsqldbV = "2.4.1"
  private val http4sVersion = "0.20.0-M5"
  private val jacksonV = "2.10.5"
  private val jacksonJqV = "1.0.0-preview.20190925"
  private val janinoV = "3.0.12"
  private val javaxActivationV = "1.2.0"
  private val jaxbV = "2.3.2"
  private val kindProjectorV = "0.9.9"
  private val kittensV = "2.0.0"
  private val liquibaseSlf4jV = "2.0.0"
  private val liquibaseV = "3.6.3"
  private val logbackV = "1.2.3"
  private val lz4JavaV = "1.7.1"
  private val mariadbV = "2.4.2"
  private val metrics3ScalaV = "3.5.10" // https://github.com/erikvanoosten/metrics-scala/tree/f733e26#download-4x
  private val metrics3StatsdV = "4.2.0"
  private val mockFtpServerV = "2.7.1"
  private val mockserverNettyV = "5.5.1"
  private val mouseV = "0.23"
  private val mysqlV = "8.0.15"
  private val nettyV = "4.1.46.Final"
  private val owlApiV = "5.1.9"
  private val paradiseV = "2.1.1"
  private val pegdownV = "1.6.0"
  private val postgresV = "42.2.5"
  private val rdf4jV = "2.4.2"
  private val refinedV = "0.9.8"
  private val rhinoV = "1.7.10"
  private val scalaGraphV = "1.12.5"
  private val scalaLoggingV = "3.9.2"
  private val scalaPoolV = "0.4.1"
  private val scalacheckV = "1.14.0"
  private val scalacticV = "3.0.5"
  private val scalameterV = "0.10.1"
  private val scalamockV = "4.1.0"
  private val scalatestV = "3.0.5"
  private val scalazV = "7.2.27"
  private val scoptV = "3.7.1"
  private val sentryLogbackV = "1.7.17"
  private val shapelessV = "2.3.3"
  private val simulacrumV = "0.19.0"
  private val slf4jV = "1.7.25"
  private val slickCatsV = "0.9.0"
  private val testContainersScalaV = "0.38.1"

  /* If you're about to update our Slick version:
    * Consider checking whether the new Slick version passes tests with upserts enabled (eg KeyValueDatabaseSpec)
    *
    * Current version 3.3.2-2076hotfix was built locally from https://github.com/grsterin/slick/tree/v3.3.2-2076hotfix
    * and manually uploaded to the Broad Institute artifactory at https://broadinstitute.jfrog.io/broadinstitute/.
    * Consider updating to the official newer Slick version once they fix issue #2076
    * Related Slick PR: https://github.com/slick/slick/pull/2101
  */
  private val slickV = "3.3.2-2076hotfix"
  private val snakeyamlV = "1.23"
  private val specs2MockV = "4.4.1"
  private val sprayJsonV = "1.3.5"
  private val sttpV = "1.5.8"
<<<<<<< HEAD
  private val swaggerParserV = "1.0.51"
  private val swaggerUiV = "3.23.11"
=======
  private val swaggerParserV = "1.0.41"
  private val swaggerUiV = "3.23.11" // scala-steward:off
>>>>>>> 90b94d20
  private val tikaV = "1.20"
  private val typesafeConfigV = "1.3.3"
  private val workbenchGoogleV = "0.15-2fc79a3"
  private val workbenchModelV = "0.10-6800f3a"
  private val workbenchUtilV = "0.3-f3ce961"

  private val slf4jFacadeDependencies = List(
    "org.slf4j" % "slf4j-api" % slf4jV,
    "com.typesafe.scala-logging" %% "scala-logging" % scalaLoggingV,
  )

  private val circeYamlDependency = "io.circe" %% "circe-yaml" % circeYamlV

  private val circeDependencies = List(
    "core",
    "parser",
    "generic",
    "generic-extras",
    "shapes",
    "refined",
    "literal"
  ).map(m => "io.circe" %% s"circe-$m" % circeV) :+ circeYamlDependency

  private val catsDependencies = List(
    "org.typelevel" %% "cats-core" % catsV,
    "org.typelevel" %% "alleycats-core" % catsV,
    "org.typelevel" %% "mouse" % mouseV,
    "org.typelevel" %% "kittens" % kittensV
  )

  private val http4sDependencies = List(
    "org.http4s" %% "http4s-dsl" % http4sVersion,
    "org.http4s" %% "http4s-blaze-client" % http4sVersion,
    "org.http4s" %% "http4s-circe" % http4sVersion
  )

  private val googleApiClientDependencies = List(
    // Used by swagger, but only in tests.  This overrides an older 2.1.3 version of jackson-core brought in by
    // these Google dependencies, but which isn't properly evicted by IntelliJ's sbt integration.
    "com.fasterxml.jackson.core" % "jackson-core" % jacksonV,
    // The exclusions prevent guava from colliding at assembly time.
    "com.google.guava" % "guava" % guavaV,
    "com.google.api-client" % "google-api-client-java6" % googleApiClientV
      exclude("com.google.guava", "guava-jdk5"),
    "com.google.api-client" % "google-api-client-jackson2" % googleApiClientV
      exclude("com.google.guava", "guava-jdk5"),
    "com.google.cloud" % "google-cloud-resourcemanager" % googleCloudResourceManagerV,
  )

  val spiDependencies = List(
    "com.iheart" %% "ficus" % ficusV,
  ) ++ googleApiClientDependencies ++ slf4jFacadeDependencies

  val spiUtilDependencies = List(
    "com.iheart" %% "ficus" % ficusV,
    "org.typelevel" %% "cats-effect" % catsEffectV,
  )

  val implFtpDependencies = List(
    "commons-net" % "commons-net" % apacheCommonNetV,
    "io.github.andrebeat" %% "scala-pool" % scalaPoolV,
    "com.google.guava" % "guava" % guavaV,
    "org.scalamock" %% "scalamock" % scalamockV % Test,
    "org.mockftpserver" % "MockFtpServer" % mockFtpServerV % Test
  )

  val implDrsDependencies = List(
    "org.apache.commons" % "commons-lang3" % commonsLang3V,
    "com.google.cloud" % "google-cloud-storage" % googleCloudStorageV,
    "com.google.oauth-client" % "google-oauth-client" % googleOauthClientV
  ) ++ circeDependencies ++ catsDependencies

  // Internal collections of dependencies

  private val betterFilesDependencies = List(
    "com.github.pathikrit" %% "better-files" % betterFilesV
  )

  private val configDependencies = List(
    "com.typesafe" % "config" % typesafeConfigV,
    "com.iheart" %% "ficus" % ficusV
  )

  /*
  Adds a variety of logging libraries required for actual logging. However, some of these aren't always required.

  Ex: If one isn't using akka & slf4j, then 'akka-slf4j' isn't required. However, for now, all executables are using
  akka & slf4j... so leaving it.

  Similarly, not _all_ executables/logback.xml configs will need logback-access, raven-logback, janino, etc.
  Still, leaving them as dependencies for simplicity's sake.
   */
  private val slf4jBindingDependencies = List(
    // http://logback.qos.ch/dependencies.html
    "ch.qos.logback" % "logback-access" % logbackV,
    "ch.qos.logback" % "logback-classic" % logbackV,
    "ch.qos.logback" % "logback-core" % logbackV,
    "com.typesafe.akka" %% "akka-slf4j" % akkaV,
    "io.sentry" % "sentry-logback" % sentryLogbackV,
    "org.codehaus.janino" % "janino" % janinoV,
    // Replace all log4j usage with slf4j
    // https://www.slf4j.org/legacy.html#log4j-over-slf4j
    "org.slf4j" % "log4j-over-slf4j" % slf4jV
  ) ++ slf4jFacadeDependencies

  private val slickDependencies = List(
    "com.typesafe.slick" %% "slick" % slickV,
    "com.typesafe.slick" %% "slick-hikaricp" % slickV,
    "com.rms.miu" %% "slick-cats" % slickCatsV
  )

  private val liquibaseDependencies = List(
    "org.liquibase" % "liquibase-core" % liquibaseV,
    // This is to stop liquibase from being so noisy by default
    // See: http://stackoverflow.com/questions/20880783/how-to-get-liquibase-to-log-using-slf4j
    "com.mattbertolini" % "liquibase-slf4j" % liquibaseSlf4jV
  )

  private val akkaDependencies = List(
    "com.typesafe.akka" %% "akka-actor" % akkaV,
    "com.typesafe.akka" %% "akka-testkit" % akkaV % Test,
  )

  private val akkaStreamDependencies = List(
    "com.typesafe.akka" %% "akka-stream" % akkaV,
    "com.typesafe.akka" %% "akka-stream-testkit" % akkaV % Test,
  ) ++ akkaDependencies

  private val akkaHttpDependencies = List(
    "com.typesafe.akka" %% "akka-http" % akkaHttpV,
    "com.typesafe.akka" %% "akka-http-testkit" % akkaHttpV % Test,
    // WOM internally embeds spray-json. Leave this import here until WOM externalizes the json library choice like
    // other libraries do. See akka-http, elastic4s, etc.
    "com.typesafe.akka" %% "akka-http-spray-json" % akkaHttpV,
  ) ++ akkaStreamDependencies

  private val akkaHttpCirceIntegrationDependency = List(
    "de.heikoseeberger" %% "akka-http-circe" % akkaHttpCirceIntegrationV
  )

  private val swaggerUiDependencies = List(
    "org.webjars" % "swagger-ui" % swaggerUiV,
    "io.swagger" % "swagger-parser" % swaggerParserV % Test,
    "org.yaml" % "snakeyaml" % snakeyamlV % Test
  )

  // The v1 dependency has been cloned in the broad artifactory so that we can have the 2 versions co-exist in the same jar
  private val googleGenomicsV1Dependency = List(
    "org.broadinstitute" % "cromwell-google-api-services-genomics" % googleGenomicsServicesV1ApiV
      exclude("com.google.guava", "guava-jdk5")
  )

  private val googleGenomicsV2Alpha1Dependency = List(
    "com.google.apis" % "google-api-services-genomics" % googleGenomicsServicesV2Alpha1ApiV
      exclude("com.google.guava", "guava-jdk5")
  )

  private val googleLifeSciencesV2BetaDependency = List(
    "com.google.apis" % "google-api-services-lifesciences" % googleLifeSciencesServicesV2BetaApiV
      exclude("com.google.guava", "guava-jdk5")
  )

  /*
  Used instead of `"org.lerch" % "s3fs" % s3fsV exclude("org.slf4j", "jcl-over-slf4j")`
  org.lerch:s3fs:1.0.1 depends on a preview release of software.amazon.awssdk:s3.

  Instead the code has been re-forked into this repo, just like many of the other FileSystemProvider extensions.
   */
  private val s3fsDependencies = List(
    "com.google.code.findbugs" % "jsr305" % "3.0.2",
    "com.google.guava" % "guava" % guavaV,
    "org.apache.tika" % "tika-core" % tikaV,
    "software.amazon.awssdk" % "s3" % awsSdkV,
  ) ++ slf4jBindingDependencies

  private val awsCloudDependencies = List(
    "com.fasterxml.jackson.core" % "jackson-annotations" % jacksonV,
  ) ++ s3fsDependencies ++ List(
    "batch",
    "core",
    "cloudwatchlogs",
    "s3",
    "sts",
    "ecs"
  ).map(artifactName => "software.amazon.awssdk" % artifactName % awsSdkV)

  private val googleCloudDependencies = List(
    "io.grpc" % "grpc-core" % grpcV,
    "com.google.guava" % "guava" % guavaV,
    "com.google.cloud" % "google-cloud-nio" % googleCloudNioV
      exclude("com.google.api.grpc", "grpc-google-common-protos")
      exclude("com.google.cloud.datastore", "datastore-v1-protos")
      exclude("org.apache.httpcomponents", "httpclient"),
    "org.broadinstitute.dsde.workbench" %% "workbench-google" % workbenchGoogleV
      exclude("com.google.apis", "google-api-services-genomics"),
    "org.apache.httpcomponents" % "httpclient" % apacheHttpClientV,
    "com.google.apis" % "google-api-services-cloudkms" % googleCloudKmsV
      exclude("com.google.guava", "guava-jdk5")
  ) ++ googleGenomicsV1Dependency ++ googleGenomicsV2Alpha1Dependency ++ googleLifeSciencesV2BetaDependency

  private val aliyunOssDependencies = List(
    "com.aliyun.oss" % "aliyun-sdk-oss" % aliyunOssV
      // stax is included twice by oss 3.1.0 and cause assembly merge conflicts via stax vs. javax.xml.stream
      exclude("stax", "stax-api")
      // Exclude jersey-json until aliyun-sdk-oss >3.4.0 is published
      // https://github.com/aliyun/aliyun-oss-java-sdk/pull/149
      exclude("com.sun.jersey", "jersey-json")
      // jaxb-api and jaxb-core and included in jaxb-impl as of 2.3.1
      // https://github.com/eclipse-ee4j/jaxb-ri/issues/1168
      exclude("javax.xml.bind", "jaxb-api")
      exclude("com.sun.xml.bind", "jaxb-core")
      // javax.activation:activation has been replaced. https://stackoverflow.com/a/46493809
      // The old version was causing an assembly merge conflict.
      exclude("javax.activation", "activation"),
    "com.sun.activation" % "javax.activation" % javaxActivationV,
    "com.sun.xml.bind" % "jaxb-impl" % jaxbV,
    "org.glassfish.jaxb" % "jaxb-runtime" % jaxbV
      // already included in com.sun.activation
      exclude("jakarta.activation", "jakarta.activation-api"),
  )

  private val aliyunBatchComputeDependencies = List(
    "com.aliyun" % "aliyun-java-sdk-batchcompute" % aliyunBcsV,
    "com.aliyun" % "aliyun-java-sdk-core" % aliyunCoreV
      // jaxb-api and jaxb-core and included in jaxb-impl as of 2.3.1
      // https://github.com/eclipse-ee4j/jaxb-ri/issues/1168
      exclude("javax.xml.bind", "jaxb-api")
      exclude("com.sun.xml.bind", "jaxb-core")
      // javax.activation:activation has been replaced. https://stackoverflow.com/a/46493809
      // The old version was causing an assembly merge conflict.
      exclude("javax.activation", "activation"),
    "com.sun.activation" % "javax.activation" % javaxActivationV,
    "com.sun.xml.bind" % "jaxb-impl" % jaxbV,
    "org.glassfish.jaxb" % "jaxb-runtime" % jaxbV
      // already included in com.sun.activation
      exclude("jakarta.activation", "jakarta.activation-api"),
  )

  private val aliyunCrDependencies = List(
    "com.aliyun" % "aliyun-java-sdk-cr" % aliyunCrV,
    "com.aliyun" % "aliyun-java-sdk-core" % aliyunCoreV
      exclude("javax.xml.bind", "jaxb-api")
      exclude("com.sun.xml.bind", "jaxb-core")
      exclude("javax.activation", "activation"),
    "com.typesafe.akka" %% "akka-http-spray-json" % akkaHttpV
  )

  private val dbmsDependencies = List(
    "org.hsqldb" % "hsqldb" % hsqldbV,
    "org.mariadb.jdbc" % "mariadb-java-client" % mariadbV,
    "mysql" % "mysql-connector-java" % mysqlV,
    "org.postgresql" % "postgresql" % postgresV
  )

  private val refinedTypeDependenciesList = List(
    "eu.timepit" %% "refined" % refinedV
  )

  // Sub-project dependencies, added in addition to any dependencies inherited from .dependsOn().

  val commonDependencies = List(
    "org.typelevel" %% "cats-effect" % catsEffectV,
    "org.apache.commons" % "commons-lang3" % commonsLang3V,
    "org.apache.commons" % "commons-text" % commonsTextV,
    "com.lihaoyi" %% "pprint" % "0.5.6",
  ) ++ catsDependencies ++ configDependencies ++ slf4jFacadeDependencies ++ refinedTypeDependenciesList

  val cloudSupportDependencies = googleApiClientDependencies ++ googleCloudDependencies ++ betterFilesDependencies ++ awsCloudDependencies

  val databaseSqlDependencies = List(
    "commons-io" % "commons-io" % commonsIoV,
  ) ++ configDependencies ++ catsDependencies ++ slickDependencies ++ dbmsDependencies ++ refinedTypeDependenciesList

  val statsDDependencies = List(
    "nl.grons" %% "metrics-scala" % metrics3ScalaV,
    "com.readytalk" % "metrics3-statsd" % metrics3StatsdV
  )

  val stackdriverDependencies = List(
    "com.google.cloud" % "google-cloud-monitoring" % googleCloudMonitoringV
  )

  val gcsFileSystemDependencies = akkaHttpDependencies

  val httpFileSystemDependencies = akkaHttpDependencies

  val ossFileSystemDependencies = googleCloudDependencies ++ aliyunOssDependencies ++ List(
    "com.github.pathikrit" %% "better-files" % betterFilesV
  )

  val statsDProxyDependencies = List(
    "co.fs2" %% "fs2-io" % fs2VStatsDProxy,
    "com.iheart" %% "ficus" % ficusV,
    "com.google.cloud" % "google-cloud-nio" % googleCloudNioV
  ) ++ commonDependencies

  val womDependencies = List(
    "com.typesafe.scala-logging" %% "scala-logging" % scalaLoggingV,
    "io.spray" %% "spray-json" % sprayJsonV,
    "org.scalacheck" %% "scalacheck" % scalacheckV % Test,
    "com.github.mpilquist" %% "simulacrum" % simulacrumV,
    "commons-codec" % "commons-codec" % commonsCodecV,
  ) ++ circeDependencies ++ refinedTypeDependenciesList

  val wdlDependencies = List(
    "commons-io" % "commons-io" % commonsIoV,
    "org.scala-graph" %% "graph-core" % scalaGraphV,
    "com.chuusai" %% "shapeless" % shapelessV
  ) ++ betterFilesDependencies

  val languageFactoryDependencies = List(
    "com.softwaremill.sttp" %% "core" % sttpV,
    "com.softwaremill.sttp" %% "async-http-client-backend-cats" % sttpV
  )

  val draft2LanguageFactoryDependencies = List(
    "org.mock-server" % "mockserver-netty" % mockserverNettyV % Test
  )

  /*
  The distro artifact contains the actual impl, but transitively includes OSGI bundles that conflict with assembly:
  - https://github.com/owlcs/owlapi/wiki/Documentation/45d8f63d055f820c6ac2ca6c4679a2a7b705449b#howto
  - https://github.com/owlcs/owlapi/issues/455
  - https://github.com/owlcs/owlapi/issues/603

  jcl-over-slf4j.jar is a replacement for commons-logging 1.1.1. Meanwhile our extensive transitive use of apache's
  httpclient has been including commons-logging 1.2 for a while. Now the owl api dependency jcl-over-slf4j is
  conflicting during assembly. As there have been no reported errors AFAIK with commons-logging leaving it in for now.
  However as we use slf4j for cromwell log configuration the correct thing might actually be to exclude commons-logging
  whenever importing httpclient and include jcl-over-slf4j. That way we can control all of our logging in one place.

  - https://www.slf4j.org/legacy.html#jclOverSLF4J
   */
  val owlApiDependencies = List(
    "net.sourceforge.owlapi" % "owlapi-distribution" % owlApiV
      exclude("org.apache.httpcomponents", "httpclient-osgi")
      exclude("org.apache.httpcomponents", "httpcore-osgi")
      exclude("org.slf4j", "jcl-over-slf4j"),
    "org.apache.httpcomponents" % "httpclient-cache" % apacheHttpClientV,
    "org.apache.httpcomponents" % "httpclient" % apacheHttpClientV
  )

  val cwlDependencies = List(
    "com.lihaoyi" %% "ammonite-ops" % ammoniteOpsV,
    "org.broadinstitute" % "heterodon" % heterodonV classifier "single",
    "org.scalactic" %% "scalactic" % scalacticV,
    "org.scalacheck" %% "scalacheck" % scalacheckV % Test,
    "io.circe" %% "circe-optics" % circeOpticsV,
    "org.mozilla" % "rhino" % rhinoV,
    "org.javadelight" % "delight-rhino-sandbox" % delightRhinoSandboxV,
    "org.scalamock" %% "scalamock" % scalamockV % Test,
    "commons-io" % "commons-io" % commonsIoV % Test
  ) ++ betterFilesDependencies ++ owlApiDependencies

  val womtoolDependencies = catsDependencies ++ slf4jBindingDependencies

  val centaurCwlRunnerDependencies = List(
    "com.github.scopt" %% "scopt" % scoptV,
    "io.circe" %% "circe-optics" % circeOpticsV
  ) ++ slf4jBindingDependencies

  val coreDependencies = List(
    "com.google.auth" % "google-auth-library-oauth2-http" % googleOauth2V,
    "com.chuusai" %% "shapeless" % shapelessV,
    "com.storm-enroute" %% "scalameter" % scalameterV % Test,
    "com.github.scopt" %% "scopt" % scoptV,
    "org.scalamock" %% "scalamock" % scalamockV % Test,
  ) ++ akkaStreamDependencies ++ configDependencies ++ catsDependencies ++ circeDependencies ++
    googleApiClientDependencies ++ statsDDependencies ++ betterFilesDependencies ++
    // TODO: We're not using the "F" in slf4j. Core only supports logback, specifically the WorkflowLogger.
    slf4jBindingDependencies ++ stackdriverDependencies

  val databaseMigrationDependencies = liquibaseDependencies ++ dbmsDependencies

  val dockerHashingDependencies = http4sDependencies ++ circeDependencies ++ aliyunCrDependencies

  val cromwellApiClientDependencies = List(
    "org.scalaz" %% "scalaz-core" % scalazV,
    "org.typelevel" %% "cats-effect" % catsEffectV,
    "co.fs2" %% "fs2-io" % fs2V % Test,
  ) ++ akkaHttpDependencies ++ betterFilesDependencies ++ catsDependencies

  val centaurDependencies = List(
    "org.apache.commons" % "commons-math3" % commonsMathV,
    "com.github.kxbmap" %% "configs" % configsV,
    "com.google.cloud" % "google-cloud-bigquery" % googleCloudBigQueryV % IntegrationTest,
    "org.gnieh" %% "diffson-spray-json" % "4.0.1"
  ) ++ circeDependencies ++ slf4jBindingDependencies ++ cloudSupportDependencies ++ http4sDependencies

  val engineDependencies = List(
    "commons-codec" % "commons-codec" % commonsCodecV,
    "commons-io" % "commons-io" % commonsIoV,
    "com.storm-enroute" %% "scalameter" % scalameterV
      exclude("com.fasterxml.jackson.core", "jackson-databind")
      exclude("com.fasterxml.jackson.module", "jackson-module-scala")
      exclude("org.scala-tools.testing", "test-interface"),
    "com.fasterxml.jackson.core" % "jackson-databind" % jacksonV,
    "io.github.andrebeat" %% "scala-pool" % scalaPoolV
  ) ++ swaggerUiDependencies ++ akkaHttpDependencies ++ akkaHttpCirceIntegrationDependency ++ circeDependencies

  val hybridCarboniteMetadataServiceDependencies = List(
    "net.thisptr" % "jackson-jq" % jacksonJqV % Test
  )

  val servicesDependencies = List(
    "com.google.api" % "gax-grpc" % googleGaxGrpcV
  )

  val serverDependencies = slf4jBindingDependencies

  val cromiamDependencies = List(
    "com.softwaremill.sttp" %% "core" % sttpV,
    "com.softwaremill.sttp" %% "async-http-client-backend-future" % sttpV,
    "com.typesafe.scala-logging" %% "scala-logging" % scalaLoggingV,
    "org.broadinstitute.dsde.workbench" %% "workbench-model" % workbenchModelV,
    "org.broadinstitute.dsde.workbench" %% "workbench-util" % workbenchUtilV
  ) ++ akkaHttpDependencies ++ swaggerUiDependencies ++ slf4jBindingDependencies

  val wes2cromwellDependencies = coreDependencies ++ akkaHttpDependencies

  val backendDependencies = List(
    "org.scalacheck" %% "scalacheck" % scalacheckV % Test,
    "co.fs2" %% "fs2-io" % fs2V
  )

  val bcsBackendDependencies = commonDependencies ++ refinedTypeDependenciesList ++ aliyunBatchComputeDependencies
  val tesBackendDependencies = akkaHttpDependencies
  val sparkBackendDependencies = akkaHttpDependencies
  val sfsBackendDependencies = List (
    "org.lz4" % "lz4-java" % lz4JavaV
  )

  val testDependencies = List(
    "org.scalatest" %% "scalatest" % scalatestV,
    "org.pegdown" % "pegdown" % pegdownV,
    "org.specs2" %% "specs2-mock" % specs2MockV,
    "com.dimafeng" %% "testcontainers-scala-scalatest" % testContainersScalaV,
    "com.dimafeng" %% "testcontainers-scala-mysql" % testContainersScalaV,
    "com.dimafeng" %% "testcontainers-scala-mariadb" % testContainersScalaV,
    "com.dimafeng" %% "testcontainers-scala-postgresql" % testContainersScalaV
  ) ++ slf4jBindingDependencies // During testing, add an slf4j binding for _all_ libraries.

  val kindProjectorPlugin = "org.spire-math" %% "kind-projector" % kindProjectorV
  val paradisePlugin = "org.scalamacros" % "paradise" % paradiseV cross CrossVersion.full

  // Version of the swagger UI to write into config files
  val swaggerUiVersion = swaggerUiV

  val perfDependencies = circeDependencies ++ betterFilesDependencies ++ commonDependencies ++
    googleApiClientDependencies ++ googleCloudDependencies

  val drsLocalizerDependencies = List(
    "com.google.auth" % "google-auth-library-oauth2-http" % googleOauth2V,
    "com.google.cloud" % "google-cloud-storage" % googleCloudStorageV,
    "org.typelevel" %% "cats-effect" % catsEffectV,
    "com.iheart" %% "ficus" % ficusV,
    "com.softwaremill.sttp" %% "circe" % sttpV
  ) ++ circeDependencies ++ catsDependencies ++ slf4jBindingDependencies ++ languageFactoryDependencies

  val allProjectDependencies =
    backendDependencies ++
      bcsBackendDependencies ++
      centaurCwlRunnerDependencies ++
      centaurDependencies ++
      cloudSupportDependencies ++
      commonDependencies ++
      coreDependencies ++
      cromiamDependencies ++
      cromwellApiClientDependencies ++
      cwlDependencies ++
      databaseMigrationDependencies ++
      databaseSqlDependencies ++
      dockerHashingDependencies ++
      draft2LanguageFactoryDependencies ++
      drsLocalizerDependencies ++
      engineDependencies ++
      gcsFileSystemDependencies ++
      httpFileSystemDependencies ++
      implDrsDependencies ++
      implFtpDependencies ++
      languageFactoryDependencies ++
      ossFileSystemDependencies ++
      perfDependencies ++
      serverDependencies ++
      sfsBackendDependencies ++
      sparkBackendDependencies ++
      spiDependencies ++
      spiUtilDependencies ++
      statsDProxyDependencies ++
      tesBackendDependencies ++
      wdlDependencies ++
      wes2cromwellDependencies ++
      womDependencies ++
      womtoolDependencies

  /*
  If you see warnings from SBT about evictions, insert a specific dependency version into this list.

  Do not know a good way to check when these are out of date as `sbt dependencyUpdates` does not
  report on dependency overrides.

  Any dependencies that are removed may be also removed from this list.
  However, be careful about downgrading any of these dependencies.
  Older versions have known vulnerabilities, ex: CVE-2017-7525
   */

  val googleHttpClientDependencies = List(
    /*
    Move the google-http-client versions past https://github.com/googleapis/google-http-java-client/issues/606
    This created a situation where com/google/api/client/http/apache/ApacheHttpTransport.class was in *both*
    transitive dependencies causing an assembly merge conflict.

    At the time of this comment older versions are being pulled in via
    https://mvnrepository.com/artifact/com.google.api-client/google-api-client/1.28.0
     */
    "com.google.http-client" % "google-http-client-apache" % googleHttpClientApacheV,
    "com.google.http-client" % "google-http-client" % googleHttpClientV,
  )

  val nettyDependencyOverrides = List(
    "buffer",
    "codec",
    "codec-dns",
    "codec-http",
    "codec-http2",
    "codec-socks",
    "common",
    "handler-proxy",
    "resolver",
    "resolver-dns",
    "transport",
    "transport-native-epoll",
    "transport-native-unix-common",
  ).map(m => "io.netty" % s"netty-$m" % nettyV)

  val rdf4jDependencyOverrides = List(
    /*
    Yes. All of these are required to lock in the rdf4j version.

    Feel free to update versions but do not remove these overrides unless and until an updated
    owl-api is no longer pulling in vulnerable rdf4j dependencies.

    https://cve.mitre.org/cgi-bin/cvename.cgi?name=CVE-2018-1000644

    See comment mentioning "OSGI" further above for more info on the bundling of dependencies.
     */
    "model",
    "rio-api",
    "rio-binary",
    "rio-datatypes",
    "rio-jsonld",
    "rio-languages",
    "rio-n3",
    "rio-nquads",
    "rio-ntriples",
    "rio-rdfjson",
    "rio-rdfxml",
    "rio-trig",
    "rio-trix",
    "rio-turtle",
    "util",
  ).map(m => "org.eclipse.rdf4j" % s"rdf4j-$m" % rdf4jV)

  // Some libraries are importing older version of these dependencies, causing conflicts. Hence the need to override them.
  val grpcDependencyOverrides = List(
    "alts",
    "auth",
    "context",
    "core",
    "grpclb",
    "netty-shaded",
    "protobuf-lite",
    "protobuf",
    "stub",
  ).map(m => "io.grpc" % s"grpc-$m" % grpcV)

  /*
  If we use a version in one of our projects, that's the one we want all the libraries to use
  ...plus other groups of transitive dependencies shared across multiple projects
   */
  val cromwellDependencyOverrides =
    allProjectDependencies ++
      googleHttpClientDependencies ++
      nettyDependencyOverrides ++
      rdf4jDependencyOverrides ++
      grpcDependencyOverrides
}<|MERGE_RESOLUTION|>--- conflicted
+++ resolved
@@ -104,13 +104,8 @@
   private val specs2MockV = "4.4.1"
   private val sprayJsonV = "1.3.5"
   private val sttpV = "1.5.8"
-<<<<<<< HEAD
-  private val swaggerParserV = "1.0.51"
-  private val swaggerUiV = "3.23.11"
-=======
   private val swaggerParserV = "1.0.41"
   private val swaggerUiV = "3.23.11" // scala-steward:off
->>>>>>> 90b94d20
   private val tikaV = "1.20"
   private val typesafeConfigV = "1.3.3"
   private val workbenchGoogleV = "0.15-2fc79a3"
