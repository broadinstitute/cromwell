--- conflicted
+++ resolved
@@ -100,11 +100,7 @@
 
 object JesApiQueryManager {
 
-<<<<<<< HEAD
-  def props(qps: Int): Props = Props(new JesApiQueryManager(qps))
-=======
   def props(qps: Int): Props = Props(new JesApiQueryManager(qps)).withDispatcher(BackendDispatcher)
->>>>>>> 26ade632
 
   /**
     * Poll the job represented by the Run.
