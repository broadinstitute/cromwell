import sbt._

object Dependencies {
  private val akkaHttpCirceIntegrationV = "1.29.1"
  private val akkaHttpV = "10.1.9"
  private val akkaV = "2.5.23"
  private val aliyunBcsV = "6.2.4"
  private val aliyunCoreV = "4.3.9"
  private val aliyunCrV = "3.0.1"
<<<<<<< HEAD
  private val aliyunOssV = "3.10.2"
  private val ammoniteOpsV = "1.6.3"
=======
  private val aliyunOssV = "3.4.2"
  private val ammoniteOpsV = "1.6.9"
>>>>>>> 0afccd07
  private val apacheCommonNetV = "3.6"
  private val apacheHttpClientV = "4.5.7"
  private val awsSdkV = "2.10.71"
  private val betterFilesV = "3.9.1"
  private val catsEffectV = "2.0.0"
  private val catsV = "2.0.0"
  private val circeOpticsV = "0.12.0"
  private val circeV = "0.12.1"
  private val circeYamlV = "0.11.0-M1"
  private val commonsCodecV = "1.11"
  private val commonsIoV = "2.6"
  private val commonsLang3V = "3.8.1"
  private val commonsMathV = "3.2"
  private val commonsTextV = "1.6"
  private val configsV = "0.4.4"
  private val delightRhinoSandboxV = "0.0.10"
  private val ficusV = "1.4.7"
  private val fs2V = "2.0.1"
  private val fs2VStatsDProxy = "1.0.5"
  private val googleApiClientV = "1.30.10"
  private val googleCloudBigQueryV = "1.116.7"
  private val googleCloudKmsV = "v1-rev20200609-1.30.10"
  private val googleCloudMonitoringV = "1.100.1"
  private val googleCloudNioV = "0.61.0-alpha" // scala-steward:off
  private val googleCloudStorageV = "1.111.2"
  private val googleGaxGrpcV = "1.57.1"
  private val googleGenomicsServicesV1ApiV = "v1alpha2-rev495-1.23.0"
  private val googleGenomicsServicesV2Alpha1ApiV = "v2alpha1-rev20200330-1.30.9"
  private val googleHttpClientApacheV = "2.1.2"
  private val googleHttpClientV = "1.36.0"
  private val googleLifeSciencesServicesV2BetaApiV = "v2beta-rev20200603-1.30.10"
  private val googleOauth2V = "0.21.1"
  private val googleOauthClientV = "1.31.0"
  private val googleCloudResourceManagerV = "0.87.0-alpha"
  private val grpcV = "1.30.1"
  private val guavaV = "27.1-jre"
  private val heterodonV = "1.0.0-beta3"
  private val hsqldbV = "2.4.1"
  private val http4sVersion = "0.20.0-M5"
  private val jacksonV = "2.10.5"
  private val jacksonJqV = "1.0.0-preview.20190925"
  private val janinoV = "3.0.12"
  private val javaxActivationV = "1.2.0"
  private val jaxbV = "2.3.2"
  private val kindProjectorV = "0.9.9"
  private val kittensV = "2.0.0"
  private val liquibaseSlf4jV = "3.0.0"
  private val liquibaseV = "3.6.3"
  private val logbackV = "1.2.3"
  private val lz4JavaV = "1.7.1"
  private val mariadbV = "2.4.2"
  private val metrics3ScalaV = "3.5.10" // https://github.com/erikvanoosten/metrics-scala/tree/f733e26#download-4x
  private val metrics3StatsdV = "4.2.0"
  private val mockFtpServerV = "2.7.1"
  private val mockserverNettyV = "5.5.1"
  private val mouseV = "0.23"
  private val mysqlV = "8.0.15"
  private val nettyV = "4.1.46.Final"
  private val owlApiV = "5.1.9"
  private val paradiseV = "2.1.1"
  private val pegdownV = "1.6.0"
  private val postgresV = "42.2.5"
  private val rdf4jV = "2.4.2"
  private val refinedV = "0.9.8"
  private val rhinoV = "1.7.10"
  private val scalaGraphV = "1.12.5"
  private val scalaLoggingV = "3.9.2"
  private val scalaPoolV = "0.4.1"
  private val scalacheckV = "1.14.0"
  private val scalacticV = "3.0.5"
  private val scalameterV = "0.10.1"
  private val scalamockV = "4.1.0"
  private val scalatestV = "3.0.5"
  private val scalazV = "7.2.27"
  private val scoptV = "3.7.1"
  private val sentryLogbackV = "1.7.17"
  private val shapelessV = "2.3.3"
  private val simulacrumV = "0.19.0"
  private val slf4jV = "1.7.25"
  private val slickCatsV = "0.9.1"
  private val testContainersScalaV = "0.38.1"

  /* If you're about to update our Slick version:
    * Consider checking whether the new Slick version passes tests with upserts enabled (eg KeyValueDatabaseSpec)
    *
    * Current version 3.3.2-2076hotfix was built locally from https://github.com/grsterin/slick/tree/v3.3.2-2076hotfix
    * and manually uploaded to the Broad Institute artifactory at https://broadinstitute.jfrog.io/broadinstitute/.
    * Consider updating to the official newer Slick version once they fix issue #2076
    * Related Slick PR: https://github.com/slick/slick/pull/2101
  */
  private val slickV = "3.3.2-2076hotfix"
  private val snakeyamlV = "1.23"
  private val specs2MockV = "4.4.1"
  private val sprayJsonV = "1.3.5"
  private val sttpV = "1.5.8"
  private val swaggerParserV = "1.0.41"
  private val swaggerUiV = "3.23.11" // scala-steward:off
  private val tikaV = "1.20"
  private val typesafeConfigV = "1.3.3"
  private val workbenchGoogleV = "0.15-2fc79a3"
  private val workbenchModelV = "0.10-6800f3a"
  private val workbenchUtilV = "0.3-f3ce961"

  private val slf4jFacadeDependencies = List(
    "org.slf4j" % "slf4j-api" % slf4jV,
    "com.typesafe.scala-logging" %% "scala-logging" % scalaLoggingV,
  )

  private val circeYamlDependency = "io.circe" %% "circe-yaml" % circeYamlV

  private val circeDependencies = List(
    "core",
    "parser",
    "generic",
    "generic-extras",
    "shapes",
    "refined",
    "literal"
  ).map(m => "io.circe" %% s"circe-$m" % circeV) :+ circeYamlDependency

  private val catsDependencies = List(
    "org.typelevel" %% "cats-core" % catsV,
    "org.typelevel" %% "alleycats-core" % catsV,
    "org.typelevel" %% "mouse" % mouseV,
    "org.typelevel" %% "kittens" % kittensV
  )

  private val http4sDependencies = List(
    "org.http4s" %% "http4s-dsl" % http4sVersion,
    "org.http4s" %% "http4s-blaze-client" % http4sVersion,
    "org.http4s" %% "http4s-circe" % http4sVersion
  )

  private val googleApiClientDependencies = List(
    // Used by swagger, but only in tests.  This overrides an older 2.1.3 version of jackson-core brought in by
    // these Google dependencies, but which isn't properly evicted by IntelliJ's sbt integration.
    "com.fasterxml.jackson.core" % "jackson-core" % jacksonV,
    // The exclusions prevent guava from colliding at assembly time.
    "com.google.guava" % "guava" % guavaV,
    "com.google.api-client" % "google-api-client-java6" % googleApiClientV
      exclude("com.google.guava", "guava-jdk5"),
    "com.google.api-client" % "google-api-client-jackson2" % googleApiClientV
      exclude("com.google.guava", "guava-jdk5"),
    "com.google.cloud" % "google-cloud-resourcemanager" % googleCloudResourceManagerV,
  )

  val spiDependencies = List(
    "com.iheart" %% "ficus" % ficusV,
  ) ++ googleApiClientDependencies ++ slf4jFacadeDependencies

  val spiUtilDependencies = List(
    "com.iheart" %% "ficus" % ficusV,
    "org.typelevel" %% "cats-effect" % catsEffectV,
  )

  val implFtpDependencies = List(
    "commons-net" % "commons-net" % apacheCommonNetV,
    "io.github.andrebeat" %% "scala-pool" % scalaPoolV,
    "com.google.guava" % "guava" % guavaV,
    "org.scalamock" %% "scalamock" % scalamockV % Test,
    "org.mockftpserver" % "MockFtpServer" % mockFtpServerV % Test
  )

  val implDrsDependencies = List(
    "org.apache.commons" % "commons-lang3" % commonsLang3V,
    "com.google.cloud" % "google-cloud-storage" % googleCloudStorageV,
    "com.google.oauth-client" % "google-oauth-client" % googleOauthClientV
  ) ++ circeDependencies ++ catsDependencies

  // Internal collections of dependencies

  private val betterFilesDependencies = List(
    "com.github.pathikrit" %% "better-files" % betterFilesV
  )

  private val configDependencies = List(
    "com.typesafe" % "config" % typesafeConfigV,
    "com.iheart" %% "ficus" % ficusV
  )

  /*
  Adds a variety of logging libraries required for actual logging. However, some of these aren't always required.

  Ex: If one isn't using akka & slf4j, then 'akka-slf4j' isn't required. However, for now, all executables are using
  akka & slf4j... so leaving it.

  Similarly, not _all_ executables/logback.xml configs will need logback-access, raven-logback, janino, etc.
  Still, leaving them as dependencies for simplicity's sake.
   */
  private val slf4jBindingDependencies = List(
    // http://logback.qos.ch/dependencies.html
    "ch.qos.logback" % "logback-access" % logbackV,
    "ch.qos.logback" % "logback-classic" % logbackV,
    "ch.qos.logback" % "logback-core" % logbackV,
    "com.typesafe.akka" %% "akka-slf4j" % akkaV,
    "io.sentry" % "sentry-logback" % sentryLogbackV,
    "org.codehaus.janino" % "janino" % janinoV,
    // Replace all log4j usage with slf4j
    // https://www.slf4j.org/legacy.html#log4j-over-slf4j
    "org.slf4j" % "log4j-over-slf4j" % slf4jV
  ) ++ slf4jFacadeDependencies

  private val slickDependencies = List(
    "com.typesafe.slick" %% "slick" % slickV,
    "com.typesafe.slick" %% "slick-hikaricp" % slickV,
    "com.rms.miu" %% "slick-cats" % slickCatsV
  )

  private val liquibaseDependencies = List(
    "org.liquibase" % "liquibase-core" % liquibaseV,
    // This is to stop liquibase from being so noisy by default
    // See: http://stackoverflow.com/questions/20880783/how-to-get-liquibase-to-log-using-slf4j
    "com.mattbertolini" % "liquibase-slf4j" % liquibaseSlf4jV
  )

  private val akkaDependencies = List(
    "com.typesafe.akka" %% "akka-actor" % akkaV,
    "com.typesafe.akka" %% "akka-testkit" % akkaV % Test,
  )

  private val akkaStreamDependencies = List(
    "com.typesafe.akka" %% "akka-stream" % akkaV,
    "com.typesafe.akka" %% "akka-stream-testkit" % akkaV % Test,
  ) ++ akkaDependencies

  private val akkaHttpDependencies = List(
    "com.typesafe.akka" %% "akka-http" % akkaHttpV,
    "com.typesafe.akka" %% "akka-http-testkit" % akkaHttpV % Test,
    // WOM internally embeds spray-json. Leave this import here until WOM externalizes the json library choice like
    // other libraries do. See akka-http, elastic4s, etc.
    "com.typesafe.akka" %% "akka-http-spray-json" % akkaHttpV,
  ) ++ akkaStreamDependencies

  private val akkaHttpCirceIntegrationDependency = List(
    "de.heikoseeberger" %% "akka-http-circe" % akkaHttpCirceIntegrationV
  )

  private val swaggerUiDependencies = List(
    "org.webjars" % "swagger-ui" % swaggerUiV,
    "io.swagger" % "swagger-parser" % swaggerParserV % Test,
    "org.yaml" % "snakeyaml" % snakeyamlV % Test
  )

  // The v1 dependency has been cloned in the broad artifactory so that we can have the 2 versions co-exist in the same jar
  private val googleGenomicsV1Dependency = List(
    "org.broadinstitute" % "cromwell-google-api-services-genomics" % googleGenomicsServicesV1ApiV
      exclude("com.google.guava", "guava-jdk5")
  )

  private val googleGenomicsV2Alpha1Dependency = List(
    "com.google.apis" % "google-api-services-genomics" % googleGenomicsServicesV2Alpha1ApiV
      exclude("com.google.guava", "guava-jdk5")
  )

  private val googleLifeSciencesV2BetaDependency = List(
    "com.google.apis" % "google-api-services-lifesciences" % googleLifeSciencesServicesV2BetaApiV
      exclude("com.google.guava", "guava-jdk5")
  )

  /*
  Used instead of `"org.lerch" % "s3fs" % s3fsV exclude("org.slf4j", "jcl-over-slf4j")`
  org.lerch:s3fs:1.0.1 depends on a preview release of software.amazon.awssdk:s3.

  Instead the code has been re-forked into this repo, just like many of the other FileSystemProvider extensions.
   */
  private val s3fsDependencies = List(
    "com.google.code.findbugs" % "jsr305" % "3.0.2",
    "com.google.guava" % "guava" % guavaV,
    "org.apache.tika" % "tika-core" % tikaV,
    "software.amazon.awssdk" % "s3" % awsSdkV,
  ) ++ slf4jBindingDependencies

  private val awsCloudDependencies = List(
    "com.fasterxml.jackson.core" % "jackson-annotations" % jacksonV,
  ) ++ s3fsDependencies ++ List(
    "batch",
    "core",
    "cloudwatchlogs",
    "s3",
    "sts",
    "ecs"
  ).map(artifactName => "software.amazon.awssdk" % artifactName % awsSdkV)

  private val googleCloudDependencies = List(
    "io.grpc" % "grpc-core" % grpcV,
    "com.google.guava" % "guava" % guavaV,
    "com.google.cloud" % "google-cloud-nio" % googleCloudNioV
      exclude("com.google.api.grpc", "grpc-google-common-protos")
      exclude("com.google.cloud.datastore", "datastore-v1-protos")
      exclude("org.apache.httpcomponents", "httpclient"),
    "org.broadinstitute.dsde.workbench" %% "workbench-google" % workbenchGoogleV
      exclude("com.google.apis", "google-api-services-genomics"),
    "org.apache.httpcomponents" % "httpclient" % apacheHttpClientV,
    "com.google.apis" % "google-api-services-cloudkms" % googleCloudKmsV
      exclude("com.google.guava", "guava-jdk5")
  ) ++ googleGenomicsV1Dependency ++ googleGenomicsV2Alpha1Dependency ++ googleLifeSciencesV2BetaDependency

  private val aliyunOssDependencies = List(
    "com.aliyun.oss" % "aliyun-sdk-oss" % aliyunOssV
      // stax is included twice by oss 3.1.0 and cause assembly merge conflicts via stax vs. javax.xml.stream
      exclude("stax", "stax-api")
      // Exclude jersey-json until aliyun-sdk-oss >3.4.0 is published
      // https://github.com/aliyun/aliyun-oss-java-sdk/pull/149
      exclude("com.sun.jersey", "jersey-json")
      // jaxb-api and jaxb-core and included in jaxb-impl as of 2.3.1
      // https://github.com/eclipse-ee4j/jaxb-ri/issues/1168
      exclude("javax.xml.bind", "jaxb-api")
      exclude("com.sun.xml.bind", "jaxb-core")
      // javax.activation:activation has been replaced. https://stackoverflow.com/a/46493809
      // The old version was causing an assembly merge conflict.
      exclude("javax.activation", "activation"),
    "com.sun.activation" % "javax.activation" % javaxActivationV,
    "com.sun.xml.bind" % "jaxb-impl" % jaxbV,
    "org.glassfish.jaxb" % "jaxb-runtime" % jaxbV
      // already included in com.sun.activation
      exclude("jakarta.activation", "jakarta.activation-api"),
  )

  private val aliyunBatchComputeDependencies = List(
    "com.aliyun" % "aliyun-java-sdk-batchcompute" % aliyunBcsV,
    "com.aliyun" % "aliyun-java-sdk-core" % aliyunCoreV
      // jaxb-api and jaxb-core and included in jaxb-impl as of 2.3.1
      // https://github.com/eclipse-ee4j/jaxb-ri/issues/1168
      exclude("javax.xml.bind", "jaxb-api")
      exclude("com.sun.xml.bind", "jaxb-core")
      // javax.activation:activation has been replaced. https://stackoverflow.com/a/46493809
      // The old version was causing an assembly merge conflict.
      exclude("javax.activation", "activation"),
    "com.sun.activation" % "javax.activation" % javaxActivationV,
    "com.sun.xml.bind" % "jaxb-impl" % jaxbV,
    "org.glassfish.jaxb" % "jaxb-runtime" % jaxbV
      // already included in com.sun.activation
      exclude("jakarta.activation", "jakarta.activation-api"),
  )

  private val aliyunCrDependencies = List(
    "com.aliyun" % "aliyun-java-sdk-cr" % aliyunCrV,
    "com.aliyun" % "aliyun-java-sdk-core" % aliyunCoreV
      exclude("javax.xml.bind", "jaxb-api")
      exclude("com.sun.xml.bind", "jaxb-core")
      exclude("javax.activation", "activation"),
    "com.typesafe.akka" %% "akka-http-spray-json" % akkaHttpV
  )

  private val dbmsDependencies = List(
    "org.hsqldb" % "hsqldb" % hsqldbV,
    "org.mariadb.jdbc" % "mariadb-java-client" % mariadbV,
    "mysql" % "mysql-connector-java" % mysqlV,
    "org.postgresql" % "postgresql" % postgresV
  )

  private val refinedTypeDependenciesList = List(
    "eu.timepit" %% "refined" % refinedV
  )

  // Sub-project dependencies, added in addition to any dependencies inherited from .dependsOn().

  val commonDependencies = List(
    "org.typelevel" %% "cats-effect" % catsEffectV,
    "org.apache.commons" % "commons-lang3" % commonsLang3V,
    "org.apache.commons" % "commons-text" % commonsTextV,
    "com.lihaoyi" %% "pprint" % "0.5.9",
  ) ++ catsDependencies ++ configDependencies ++ slf4jFacadeDependencies ++ refinedTypeDependenciesList

  val cloudSupportDependencies = googleApiClientDependencies ++ googleCloudDependencies ++ betterFilesDependencies ++ awsCloudDependencies

  val databaseSqlDependencies = List(
    "commons-io" % "commons-io" % commonsIoV,
  ) ++ configDependencies ++ catsDependencies ++ slickDependencies ++ dbmsDependencies ++ refinedTypeDependenciesList

  val statsDDependencies = List(
    "nl.grons" %% "metrics-scala" % metrics3ScalaV,
    "com.readytalk" % "metrics3-statsd" % metrics3StatsdV
  )

  val stackdriverDependencies = List(
    "com.google.cloud" % "google-cloud-monitoring" % googleCloudMonitoringV
  )

  val gcsFileSystemDependencies = akkaHttpDependencies

  val httpFileSystemDependencies = akkaHttpDependencies

  val ossFileSystemDependencies = googleCloudDependencies ++ aliyunOssDependencies ++ List(
    "com.github.pathikrit" %% "better-files" % betterFilesV
  )

  val statsDProxyDependencies = List(
    "co.fs2" %% "fs2-io" % fs2VStatsDProxy,
    "com.iheart" %% "ficus" % ficusV,
    "com.google.cloud" % "google-cloud-nio" % googleCloudNioV
  ) ++ commonDependencies

  val womDependencies = List(
    "com.typesafe.scala-logging" %% "scala-logging" % scalaLoggingV,
    "io.spray" %% "spray-json" % sprayJsonV,
    "org.scalacheck" %% "scalacheck" % scalacheckV % Test,
    "com.github.mpilquist" %% "simulacrum" % simulacrumV,
    "commons-codec" % "commons-codec" % commonsCodecV,
  ) ++ circeDependencies ++ refinedTypeDependenciesList

  val wdlDependencies = List(
    "commons-io" % "commons-io" % commonsIoV,
    "org.scala-graph" %% "graph-core" % scalaGraphV,
    "com.chuusai" %% "shapeless" % shapelessV
  ) ++ betterFilesDependencies

  val languageFactoryDependencies = List(
    "com.softwaremill.sttp" %% "core" % sttpV,
    "com.softwaremill.sttp" %% "async-http-client-backend-cats" % sttpV
  )

  val draft2LanguageFactoryDependencies = List(
    "org.mock-server" % "mockserver-netty" % mockserverNettyV % Test
  )

  /*
  The distro artifact contains the actual impl, but transitively includes OSGI bundles that conflict with assembly:
  - https://github.com/owlcs/owlapi/wiki/Documentation/45d8f63d055f820c6ac2ca6c4679a2a7b705449b#howto
  - https://github.com/owlcs/owlapi/issues/455
  - https://github.com/owlcs/owlapi/issues/603

  jcl-over-slf4j.jar is a replacement for commons-logging 1.1.1. Meanwhile our extensive transitive use of apache's
  httpclient has been including commons-logging 1.2 for a while. Now the owl api dependency jcl-over-slf4j is
  conflicting during assembly. As there have been no reported errors AFAIK with commons-logging leaving it in for now.
  However as we use slf4j for cromwell log configuration the correct thing might actually be to exclude commons-logging
  whenever importing httpclient and include jcl-over-slf4j. That way we can control all of our logging in one place.

  - https://www.slf4j.org/legacy.html#jclOverSLF4J
   */
  val owlApiDependencies = List(
    "net.sourceforge.owlapi" % "owlapi-distribution" % owlApiV
      exclude("org.apache.httpcomponents", "httpclient-osgi")
      exclude("org.apache.httpcomponents", "httpcore-osgi")
      exclude("org.slf4j", "jcl-over-slf4j"),
    "org.apache.httpcomponents" % "httpclient-cache" % apacheHttpClientV,
    "org.apache.httpcomponents" % "httpclient" % apacheHttpClientV
  )

  val cwlDependencies = List(
    "com.lihaoyi" %% "ammonite-ops" % ammoniteOpsV,
    "org.broadinstitute" % "heterodon" % heterodonV classifier "single",
    "org.scalactic" %% "scalactic" % scalacticV,
    "org.scalacheck" %% "scalacheck" % scalacheckV % Test,
    "io.circe" %% "circe-optics" % circeOpticsV,
    "org.mozilla" % "rhino" % rhinoV,
    "org.javadelight" % "delight-rhino-sandbox" % delightRhinoSandboxV,
    "org.scalamock" %% "scalamock" % scalamockV % Test,
    "commons-io" % "commons-io" % commonsIoV % Test
  ) ++ betterFilesDependencies ++ owlApiDependencies

  val womtoolDependencies = catsDependencies ++ slf4jBindingDependencies

  val centaurCwlRunnerDependencies = List(
    "com.github.scopt" %% "scopt" % scoptV,
    "io.circe" %% "circe-optics" % circeOpticsV
  ) ++ slf4jBindingDependencies

  val coreDependencies = List(
    "com.google.auth" % "google-auth-library-oauth2-http" % googleOauth2V,
    "com.chuusai" %% "shapeless" % shapelessV,
    "com.storm-enroute" %% "scalameter" % scalameterV % Test,
    "com.github.scopt" %% "scopt" % scoptV,
    "org.scalamock" %% "scalamock" % scalamockV % Test,
  ) ++ akkaStreamDependencies ++ configDependencies ++ catsDependencies ++ circeDependencies ++
    googleApiClientDependencies ++ statsDDependencies ++ betterFilesDependencies ++
    // TODO: We're not using the "F" in slf4j. Core only supports logback, specifically the WorkflowLogger.
    slf4jBindingDependencies ++ stackdriverDependencies

  val databaseMigrationDependencies = liquibaseDependencies ++ dbmsDependencies

  val dockerHashingDependencies = http4sDependencies ++ circeDependencies ++ aliyunCrDependencies

  val cromwellApiClientDependencies = List(
    "org.scalaz" %% "scalaz-core" % scalazV,
    "org.typelevel" %% "cats-effect" % catsEffectV,
    "co.fs2" %% "fs2-io" % fs2V % Test,
  ) ++ akkaHttpDependencies ++ betterFilesDependencies ++ catsDependencies

  val centaurDependencies = List(
    "org.apache.commons" % "commons-math3" % commonsMathV,
    "com.github.kxbmap" %% "configs" % configsV,
    "com.google.cloud" % "google-cloud-bigquery" % googleCloudBigQueryV % IntegrationTest,
    "org.gnieh" %% "diffson-spray-json" % "4.0.1"
  ) ++ circeDependencies ++ slf4jBindingDependencies ++ cloudSupportDependencies ++ http4sDependencies

  val engineDependencies = List(
    "commons-codec" % "commons-codec" % commonsCodecV,
    "commons-io" % "commons-io" % commonsIoV,
    "com.storm-enroute" %% "scalameter" % scalameterV
      exclude("com.fasterxml.jackson.core", "jackson-databind")
      exclude("com.fasterxml.jackson.module", "jackson-module-scala")
      exclude("org.scala-tools.testing", "test-interface"),
    "com.fasterxml.jackson.core" % "jackson-databind" % jacksonV,
    "io.github.andrebeat" %% "scala-pool" % scalaPoolV
  ) ++ swaggerUiDependencies ++ akkaHttpDependencies ++ akkaHttpCirceIntegrationDependency ++ circeDependencies

  val hybridCarboniteMetadataServiceDependencies = List(
    "net.thisptr" % "jackson-jq" % jacksonJqV % Test
  )

  val servicesDependencies = List(
    "com.google.api" % "gax-grpc" % googleGaxGrpcV
  )

  val serverDependencies = slf4jBindingDependencies

  val cromiamDependencies = List(
    "com.softwaremill.sttp" %% "core" % sttpV,
    "com.softwaremill.sttp" %% "async-http-client-backend-future" % sttpV,
    "com.typesafe.scala-logging" %% "scala-logging" % scalaLoggingV,
    "org.broadinstitute.dsde.workbench" %% "workbench-model" % workbenchModelV,
    "org.broadinstitute.dsde.workbench" %% "workbench-util" % workbenchUtilV
  ) ++ akkaHttpDependencies ++ swaggerUiDependencies ++ slf4jBindingDependencies

  val wes2cromwellDependencies = coreDependencies ++ akkaHttpDependencies

  val backendDependencies = List(
    "org.scalacheck" %% "scalacheck" % scalacheckV % Test,
    "co.fs2" %% "fs2-io" % fs2V
  )

  val bcsBackendDependencies = commonDependencies ++ refinedTypeDependenciesList ++ aliyunBatchComputeDependencies
  val tesBackendDependencies = akkaHttpDependencies
  val sparkBackendDependencies = akkaHttpDependencies
  val sfsBackendDependencies = List (
    "org.lz4" % "lz4-java" % lz4JavaV
  )

  val testDependencies = List(
    "org.scalatest" %% "scalatest" % scalatestV,
    "org.pegdown" % "pegdown" % pegdownV,
    "org.specs2" %% "specs2-mock" % specs2MockV,
    "com.dimafeng" %% "testcontainers-scala-scalatest" % testContainersScalaV,
    "com.dimafeng" %% "testcontainers-scala-mysql" % testContainersScalaV,
    "com.dimafeng" %% "testcontainers-scala-mariadb" % testContainersScalaV,
    "com.dimafeng" %% "testcontainers-scala-postgresql" % testContainersScalaV
  ) ++ slf4jBindingDependencies // During testing, add an slf4j binding for _all_ libraries.

  val kindProjectorPlugin = "org.spire-math" %% "kind-projector" % kindProjectorV
  val paradisePlugin = "org.scalamacros" % "paradise" % paradiseV cross CrossVersion.full

  // Version of the swagger UI to write into config files
  val swaggerUiVersion = swaggerUiV

  val perfDependencies = circeDependencies ++ betterFilesDependencies ++ commonDependencies ++
    googleApiClientDependencies ++ googleCloudDependencies

  val drsLocalizerDependencies = List(
    "com.google.auth" % "google-auth-library-oauth2-http" % googleOauth2V,
    "com.google.cloud" % "google-cloud-storage" % googleCloudStorageV,
    "org.typelevel" %% "cats-effect" % catsEffectV,
    "com.iheart" %% "ficus" % ficusV,
    "com.softwaremill.sttp" %% "circe" % sttpV
  ) ++ circeDependencies ++ catsDependencies ++ slf4jBindingDependencies ++ languageFactoryDependencies

  val allProjectDependencies =
    backendDependencies ++
      bcsBackendDependencies ++
      centaurCwlRunnerDependencies ++
      centaurDependencies ++
      cloudSupportDependencies ++
      commonDependencies ++
      coreDependencies ++
      cromiamDependencies ++
      cromwellApiClientDependencies ++
      cwlDependencies ++
      databaseMigrationDependencies ++
      databaseSqlDependencies ++
      dockerHashingDependencies ++
      draft2LanguageFactoryDependencies ++
      drsLocalizerDependencies ++
      engineDependencies ++
      gcsFileSystemDependencies ++
      httpFileSystemDependencies ++
      implDrsDependencies ++
      implFtpDependencies ++
      languageFactoryDependencies ++
      ossFileSystemDependencies ++
      perfDependencies ++
      serverDependencies ++
      sfsBackendDependencies ++
      sparkBackendDependencies ++
      spiDependencies ++
      spiUtilDependencies ++
      statsDProxyDependencies ++
      tesBackendDependencies ++
      wdlDependencies ++
      wes2cromwellDependencies ++
      womDependencies ++
      womtoolDependencies

  /*
  If you see warnings from SBT about evictions, insert a specific dependency version into this list.

  Do not know a good way to check when these are out of date as `sbt dependencyUpdates` does not
  report on dependency overrides.

  Any dependencies that are removed may be also removed from this list.
  However, be careful about downgrading any of these dependencies.
  Older versions have known vulnerabilities, ex: CVE-2017-7525
   */

  val googleHttpClientDependencies = List(
    /*
    Move the google-http-client versions past https://github.com/googleapis/google-http-java-client/issues/606
    This created a situation where com/google/api/client/http/apache/ApacheHttpTransport.class was in *both*
    transitive dependencies causing an assembly merge conflict.

    At the time of this comment older versions are being pulled in via
    https://mvnrepository.com/artifact/com.google.api-client/google-api-client/1.28.0
     */
    "com.google.http-client" % "google-http-client-apache" % googleHttpClientApacheV,
    "com.google.http-client" % "google-http-client" % googleHttpClientV,
  )

  val nettyDependencyOverrides = List(
    "buffer",
    "codec",
    "codec-dns",
    "codec-http",
    "codec-http2",
    "codec-socks",
    "common",
    "handler-proxy",
    "resolver",
    "resolver-dns",
    "transport",
    "transport-native-epoll",
    "transport-native-unix-common",
  ).map(m => "io.netty" % s"netty-$m" % nettyV)

  val rdf4jDependencyOverrides = List(
    /*
    Yes. All of these are required to lock in the rdf4j version.

    Feel free to update versions but do not remove these overrides unless and until an updated
    owl-api is no longer pulling in vulnerable rdf4j dependencies.

    https://cve.mitre.org/cgi-bin/cvename.cgi?name=CVE-2018-1000644

    See comment mentioning "OSGI" further above for more info on the bundling of dependencies.
     */
    "model",
    "rio-api",
    "rio-binary",
    "rio-datatypes",
    "rio-jsonld",
    "rio-languages",
    "rio-n3",
    "rio-nquads",
    "rio-ntriples",
    "rio-rdfjson",
    "rio-rdfxml",
    "rio-trig",
    "rio-trix",
    "rio-turtle",
    "util",
  ).map(m => "org.eclipse.rdf4j" % s"rdf4j-$m" % rdf4jV)

  // Some libraries are importing older version of these dependencies, causing conflicts. Hence the need to override them.
  val grpcDependencyOverrides = List(
    "alts",
    "auth",
    "context",
    "core",
    "grpclb",
    "netty-shaded",
    "protobuf-lite",
    "protobuf",
    "stub",
  ).map(m => "io.grpc" % s"grpc-$m" % grpcV)

  /*
  If we use a version in one of our projects, that's the one we want all the libraries to use
  ...plus other groups of transitive dependencies shared across multiple projects
   */
  val cromwellDependencyOverrides =
    allProjectDependencies ++
      googleHttpClientDependencies ++
      nettyDependencyOverrides ++
      rdf4jDependencyOverrides ++
      grpcDependencyOverrides
}<|MERGE_RESOLUTION|>--- conflicted
+++ resolved
@@ -7,13 +7,8 @@
   private val aliyunBcsV = "6.2.4"
   private val aliyunCoreV = "4.3.9"
   private val aliyunCrV = "3.0.1"
-<<<<<<< HEAD
-  private val aliyunOssV = "3.10.2"
-  private val ammoniteOpsV = "1.6.3"
-=======
   private val aliyunOssV = "3.4.2"
   private val ammoniteOpsV = "1.6.9"
->>>>>>> 0afccd07
   private val apacheCommonNetV = "3.6"
   private val apacheHttpClientV = "4.5.7"
   private val awsSdkV = "2.10.71"
