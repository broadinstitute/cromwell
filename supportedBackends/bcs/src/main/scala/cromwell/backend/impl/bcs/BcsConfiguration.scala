package cromwell.backend.impl.bcs

<<<<<<< HEAD
import com.aliyuncs.auth.BasicSessionCredentials
import com.aliyuncs.auth.BasicCredentials
=======
>>>>>>> 5f6c1c7c
import com.aliyuncs.batchcompute.main.v20151111.BatchComputeClient
import com.typesafe.config.{Config, ConfigFactory}
import cromwell.backend.BackendConfigurationDescriptor
import net.ceedubs.ficus.Ficus._
<<<<<<< HEAD
import cromwell.engine.backend.BackendConfigurationEntry
import cromwell.backend.impl.bcs.callcaching.{CopyCachedOutputs, UseOriginalCachedOutputs}
import scala.collection.JavaConverters._
import scala.util.{Failure, Success, Try}
import cromwell.core.DockerConfiguration
=======
import cromwell.engine.backend.{BackendConfigurationEntry}
import scala.collection.JavaConverters._

import scala.util.{Failure, Success, Try}
>>>>>>> 5f6c1c7c


object BcsConfiguration{
  val OssEndpointKey = "ossEndpoint"
  val OssIdKey = "ossId"
  val OssSecretKey = "ossSecret"
  val OssTokenKey = "ossToken"
  val clientExpireTime: Long = 30 * 60
  def currentTimestamp = System.currentTimeMillis / 1000

  private def BackendConfig = {
    ConfigFactory.invalidateCaches
    ConfigFactory.load.getConfig("backend")
  }

  private def BackendProviders = BackendConfig.getConfig("providers")

  private def BackendNames: Set[String] = BackendProviders.entrySet().asScala.map(_.getKey.split("\\.").toSeq.head).toSet

  def AllBackendEntries: List[BackendConfigurationEntry] = BackendNames.toList map { backendName =>
    val entry = BackendProviders.getConfig(backendName)
    BackendConfigurationEntry(
      backendName,
      entry.getString("actor-factory"),
      entry.as[Option[Config]]("config").getOrElse(ConfigFactory.empty("empty"))
    )
  }

  def backendConfigurationDescriptor(backendName: String): Try[BackendConfigurationDescriptor] = {
    AllBackendEntries.collect({case entry if entry.name.equalsIgnoreCase(backendName) => entry.asBackendConfigurationDescriptor}).headOption match {
      case Some(descriptor) => Success(descriptor)
      case None => Failure(new Exception(s"invalid backend: $backendName"))
    }
  }

  def bcsConfig: Option[Config] = BcsConfiguration.backendConfigurationDescriptor("BCS") match {
    case Success(conf) => Some(conf.backendConfig)
    case Failure(_) => None
  }
}

final class BcsConfiguration(val configurationDescriptor: BackendConfigurationDescriptor) {

  val runtimeConfig = configurationDescriptor.backendRuntimeAttributesConfig

  val bcsRegion: Option[String] = configurationDescriptor.backendConfig.as[Option[String]]("region")

  val bcsUserDefinedRegion: Option[String] = configurationDescriptor.backendConfig.as[Option[String]]("user-defined-region")

  val bcsUserDefinedDomain: Option[String] = configurationDescriptor.backendConfig.as[Option[String]]("user-defined-domain")

  def bcsAccessId: Option[String] = BcsConfiguration.bcsConfig flatMap {c => c.as[Option[String]]("access-id")}

  def bcsAccessKey: Option[String] = BcsConfiguration.bcsConfig flatMap {c => c.as[Option[String]]("access-key")}

  def bcsSecurityToken: Option[String] = BcsConfiguration.bcsConfig flatMap {c => c.as[Option[String]]("security-token")}

  def bcsRefreshInterval: Long = BcsConfiguration.bcsConfig flatMap {c => c.as[Option[Long]]("refresh-interval")} getOrElse(BcsConfiguration.clientExpireTime)

  val ossEndpoint =  configurationDescriptor.backendConfig.as[Option[String]]("filesystems.oss.auth.endpoint").getOrElse("")
  val ossAccessId = configurationDescriptor.backendConfig.as[Option[String]]("filesystems.oss.auth.access-id").getOrElse("")
  val ossAccessKey = configurationDescriptor.backendConfig.as[Option[String]]("filesystems.oss.auth.access-key").getOrElse("")
  val ossSecurityToken = configurationDescriptor.backendConfig.as[Option[String]]("filesystems.oss.auth.security-token").getOrElse("")

<<<<<<< HEAD
  val duplicationStrategy = {
    configurationDescriptor.backendConfig.as[Option[String]]("filesystems.oss.caching.duplication-strategy").getOrElse("reference") match {
    case "copy" => CopyCachedOutputs
    case "reference" => UseOriginalCachedOutputs
    case other => throw new IllegalArgumentException(s"Unrecognized caching duplication strategy: $other. Supported strategies are copy and reference. See reference.conf for more details.")
  } }

  lazy val dockerHashAccessId = DockerConfiguration.dockerHashLookupConfig.as[Option[String]]("alibabacloudcr.auth.access-id")
  lazy val dockerHashAccessKey = DockerConfiguration.dockerHashLookupConfig.as[Option[String]]("alibabacloudcr.auth.access-key")
  lazy val dockerHashSecurityToken = DockerConfiguration.dockerHashLookupConfig.as[Option[String]]("alibabacloudcr.auth.security-token")

  val dockerCredentials/*: Option[BasicSessionCredentials]*/ = {
    dockerHashSecurityToken match {
      case None => {
        for {
          id <- dockerHashAccessId
          key <- dockerHashAccessKey
        } yield new BasicCredentials(id, key)
      }
      case _ => {
        for {
          id <- dockerHashAccessId
          key <- dockerHashAccessKey
          token <- dockerHashSecurityToken
        } yield new BasicSessionCredentials(id, key, token)
      }
    }
  }
=======
>>>>>>> 5f6c1c7c
  def newBcsClient: Option[BatchComputeClient] = {
    val userDefinedRegion = for {
      region <- bcsUserDefinedRegion
      domain <- bcsUserDefinedDomain
    } yield {
      BatchComputeClient.addEndpoint(region, domain)
      region
    }

    bcsSecurityToken match {
      case Some(token) =>
        for {
          region <- userDefinedRegion orElse bcsRegion
          id <- bcsAccessId
          key <- bcsAccessKey
        } yield new BatchComputeClient(region, id, key, token)
      case None =>
        for {
          region <- userDefinedRegion orElse bcsRegion
          id <- bcsAccessId
          key <- bcsAccessKey
        } yield new BatchComputeClient(region, id, key)
    }
<<<<<<< HEAD
  }

  var oldBcsClient: Option[BatchComputeClient] = None
  var lastClientUpdateTime: Long = 0

  def bcsClient = {
    val current = BcsConfiguration.currentTimestamp

    synchronized {
      if (lastClientUpdateTime == 0 || current - lastClientUpdateTime > bcsRefreshInterval) {
        Try {
          oldBcsClient = newBcsClient
        }

        lastClientUpdateTime = current
      }
    }

    oldBcsClient
  }

=======
  }

  var oldBcsClient: Option[BatchComputeClient] = None
  var lastClientUpdateTime: Long = 0

  def bcsClient = {
    val current = BcsConfiguration.currentTimestamp

    synchronized {
      if (lastClientUpdateTime == 0 || current - lastClientUpdateTime > bcsRefreshInterval) {
        Try {
          oldBcsClient = newBcsClient
        }

        lastClientUpdateTime = current
      }
    }

    oldBcsClient
  }

>>>>>>> 5f6c1c7c
}<|MERGE_RESOLUTION|>--- conflicted
+++ resolved
@@ -1,27 +1,17 @@
 package cromwell.backend.impl.bcs
 
-<<<<<<< HEAD
 import com.aliyuncs.auth.BasicSessionCredentials
 import com.aliyuncs.auth.BasicCredentials
-=======
->>>>>>> 5f6c1c7c
+
 import com.aliyuncs.batchcompute.main.v20151111.BatchComputeClient
 import com.typesafe.config.{Config, ConfigFactory}
 import cromwell.backend.BackendConfigurationDescriptor
 import net.ceedubs.ficus.Ficus._
-<<<<<<< HEAD
 import cromwell.engine.backend.BackendConfigurationEntry
 import cromwell.backend.impl.bcs.callcaching.{CopyCachedOutputs, UseOriginalCachedOutputs}
 import scala.collection.JavaConverters._
 import scala.util.{Failure, Success, Try}
 import cromwell.core.DockerConfiguration
-=======
-import cromwell.engine.backend.{BackendConfigurationEntry}
-import scala.collection.JavaConverters._
-
-import scala.util.{Failure, Success, Try}
->>>>>>> 5f6c1c7c
-
 
 object BcsConfiguration{
   val OssEndpointKey = "ossEndpoint"
@@ -85,7 +75,6 @@
   val ossAccessKey = configurationDescriptor.backendConfig.as[Option[String]]("filesystems.oss.auth.access-key").getOrElse("")
   val ossSecurityToken = configurationDescriptor.backendConfig.as[Option[String]]("filesystems.oss.auth.security-token").getOrElse("")
 
-<<<<<<< HEAD
   val duplicationStrategy = {
     configurationDescriptor.backendConfig.as[Option[String]]("filesystems.oss.caching.duplication-strategy").getOrElse("reference") match {
     case "copy" => CopyCachedOutputs
@@ -114,8 +103,7 @@
       }
     }
   }
-=======
->>>>>>> 5f6c1c7c
+
   def newBcsClient: Option[BatchComputeClient] = {
     val userDefinedRegion = for {
       region <- bcsUserDefinedRegion
@@ -139,7 +127,6 @@
           key <- bcsAccessKey
         } yield new BatchComputeClient(region, id, key)
     }
-<<<<<<< HEAD
   }
 
   var oldBcsClient: Option[BatchComputeClient] = None
@@ -160,28 +147,4 @@
 
     oldBcsClient
   }
-
-=======
-  }
-
-  var oldBcsClient: Option[BatchComputeClient] = None
-  var lastClientUpdateTime: Long = 0
-
-  def bcsClient = {
-    val current = BcsConfiguration.currentTimestamp
-
-    synchronized {
-      if (lastClientUpdateTime == 0 || current - lastClientUpdateTime > bcsRefreshInterval) {
-        Try {
-          oldBcsClient = newBcsClient
-        }
-
-        lastClientUpdateTime = current
-      }
-    }
-
-    oldBcsClient
-  }
-
->>>>>>> 5f6c1c7c
 }