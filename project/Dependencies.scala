--- conflicted
+++ resolved
@@ -71,12 +71,7 @@
   private val jsr305V = "3.0.2"
   private val kindProjectorV = "0.10.0"
   private val kittensV = "2.3.2"
-<<<<<<< HEAD
-  private val liquibaseSlf4jV = "4.0.0"
-  private val liquibaseV = "4.6.2"
-=======
   private val liquibaseV = "4.6.1"
->>>>>>> 690f9e7a
   private val logbackV = "1.2.10"
   private val lz4JavaV = "1.8.0"
   private val mariadbV = "2.7.4"
