--- conflicted
+++ resolved
@@ -13,15 +13,11 @@
 import com.typesafe.config.{Config, ConfigFactory}
 import common.collections.EnhancedCollections._
 import common.mock.MockSugar
-<<<<<<< HEAD
 import cromwell.backend.BackendJobExecutionActor.{
   BackendJobExecutionResponse,
   JobFailedNonRetryableResponse,
   JobFailedRetryableResponse
 }
-=======
-import cromwell.backend.BackendJobExecutionActor.BackendJobExecutionResponse
->>>>>>> 0a6ad657
 import cromwell.backend._
 import cromwell.backend.async.AsyncBackendJobExecutionActor.{Execute, ExecutionMode}
 import cromwell.backend.async.{ExecutionHandle, FailedNonRetryableExecutionHandle}
@@ -779,9 +775,7 @@
     wdlNamespace.toWomExecutable(Option(inputs.toJson.compactPrint), NoIoFunctionSet, strictValidation = true) match {
       case Right(womExecutable) =>
         val wdlInputs = womExecutable.resolvedExecutableInputs.flatMap { case (port, v) =>
-          v.select[WomValue] map {
-            port -> _
-          }
+          v.select[WomValue] map { port -> _ }
         }
 
         val workflowDescriptor = BackendWorkflowDescriptor(
@@ -941,11 +935,7 @@
           s"TestableJesJobExecutionActor-${jobDescriptor.workflowDescriptor.id}"
         )
 
-<<<<<<< HEAD
         val jesInputs = testActorRef.underlyingActor.generateInputs()
-=======
-        val jesInputs = testActorRef.underlyingActor.generateInputs(jobDescriptor)
->>>>>>> 0a6ad657
         jesInputs should have size 8
         jesInputs should contain(
           GcpBatchFileInput(
@@ -1093,11 +1083,7 @@
     val jesBackend = makeJesActorRef(SampleWdl.FilePassingWorkflow, workflowInputs, "a", callInputs).underlyingActor
     val jobDescriptor = jesBackend.jobDescriptor
     val workflowId = jesBackend.workflowId
-<<<<<<< HEAD
     val jesInputs = jesBackend.generateInputs()
-=======
-    val jesInputs = jesBackend.generateInputs(jobDescriptor)
->>>>>>> 0a6ad657
     jesInputs should have size 1
     jesInputs should contain(
       GcpBatchFileInput(
@@ -1135,11 +1121,7 @@
     val functions = new TestPipelinesApiExpressionFunctions
     val jesBackend = makeJesActorRef(SampleWdl.ArrayIO, Map.empty, "serialize", inputs, functions).underlyingActor
     val jobDescriptor = jesBackend.jobDescriptor
-<<<<<<< HEAD
     val jesInputs = jesBackend.generateInputs()
-=======
-    val jesInputs = jesBackend.generateInputs(jobDescriptor)
->>>>>>> 0a6ad657
     jesInputs should have size 1
     jesInputs should contain(
       GcpBatchFileInput(
@@ -1208,11 +1190,7 @@
           s"TestableJesJobExecutionActor-${jobDescriptor.workflowDescriptor.id}"
         )
 
-<<<<<<< HEAD
         val jesInputs = testActorRef.underlyingActor.generateInputs()
-=======
-        val jesInputs = testActorRef.underlyingActor.generateInputs(jobDescriptor)
->>>>>>> 0a6ad657
         jesInputs should have size 2
         jesInputs should contain(
           GcpBatchFileInput(
@@ -1287,11 +1265,7 @@
           s"TestableJesJobExecutionActor-${jobDescriptor.workflowDescriptor.id}"
         )
 
-<<<<<<< HEAD
         val jesInputs = testActorRef.underlyingActor.generateInputs()
-=======
-        val jesInputs = testActorRef.underlyingActor.generateInputs(jobDescriptor)
->>>>>>> 0a6ad657
 
         jesInputs should have size 2
         jesInputs should contain(
@@ -1315,7 +1289,6 @@
     }
   }
 
-<<<<<<< HEAD
   // TODO: FIXME
   // Cause: com.google.api.client.googleapis.json.GoogleJsonResponseException: 403 Forbidden
   // For some reason this invokes GCP but it should not
@@ -1424,8 +1397,6 @@
     )
   }
 
-=======
->>>>>>> 0a6ad657
   it should "create a GcpBatchFileInput for the monitoring script, when specified" in {
 
     val workflowDescriptor = BackendWorkflowDescriptor(
