package cromwell.backend.google.pipelines.common

import java.net.SocketTimeoutException

import _root_.io.grpc.Status
import akka.actor.ActorRef
import akka.http.scaladsl.model.ContentTypes
import cats.data.Validated.{Invalid, Valid}
import cats.syntax.validated._
import com.google.api.client.googleapis.json.GoogleJsonResponseException
import com.google.cloud.storage.contrib.nio.CloudStorageOptions
import common.util.StringUtil._
import common.validation.ErrorOr._
import common.validation.Validation._
import cromwell.backend._
import cromwell.backend.async.{AbortedExecutionHandle, ExecutionHandle, FailedNonRetryableExecutionHandle, FailedRetryableExecutionHandle, PendingExecutionHandle}
import cromwell.backend.google.pipelines.common.api.PipelinesApiRequestFactory._
import cromwell.backend.google.pipelines.common.api.RunStatus.TerminalRunStatus
import cromwell.backend.google.pipelines.common.api._
import cromwell.backend.google.pipelines.common.api.clients.PipelinesApiRunCreationClient.JobAbortedException
import cromwell.backend.google.pipelines.common.api.clients.{PipelinesApiAbortClient, PipelinesApiRunCreationClient, PipelinesApiStatusRequestClient}
import cromwell.backend.google.pipelines.common.errors.FailedToDelocalizeFailure
import cromwell.backend.google.pipelines.common.io._
import cromwell.backend.io.DirectoryFunctions
import cromwell.backend.standard.{StandardAdHocValue, StandardAsyncExecutionActor, StandardAsyncExecutionActorParams, StandardAsyncJob}
import cromwell.core._
import cromwell.core.path.{DefaultPathBuilder, Path}
import cromwell.core.retry.SimpleExponentialBackoff
import cromwell.filesystems.drs.{DrsPath, DrsResolver}
import cromwell.filesystems.gcs.GcsPath
import cromwell.filesystems.gcs.batch.GcsBatchCommandBuilder
import cromwell.filesystems.http.HttpPath
import cromwell.filesystems.sra.SraPath
import cromwell.google.pipelines.common.PreviousRetryReasons
import cromwell.services.keyvalue.KeyValueServiceActor._
import cromwell.services.keyvalue.KvClient
import cromwell.services.metadata.CallMetadataKeys
import shapeless.Coproduct
import wdl4s.parser.MemoryUnit
import wom.CommandSetupSideEffectFile
import wom.callable.AdHocValue
import wom.callable.Callable.OutputDefinition
import wom.callable.MetaValueElement.{MetaValueElementBoolean, MetaValueElementObject}
import wom.core.FullyQualifiedName
import wom.expression.{FileEvaluation, NoIoFunctionSet}
import wom.format.MemorySize
import wom.types.{WomArrayType, WomSingleFileType}
import wom.values._

import scala.concurrent.Future
import scala.concurrent.duration._
import scala.language.postfixOps
import scala.util.{Success, Try}

object PipelinesApiAsyncBackendJobExecutionActor {
  val JesOperationIdKey = "__jes_operation_id"

  type JesPendingExecutionHandle = PendingExecutionHandle[StandardAsyncJob, Run, RunStatus]

  private val ExtraConfigParamName = "__extra_config_gcs_path"

  val maxUnexpectedRetries = 2

  val JesFailedToDelocalize = 5
  val JesUnexpectedTermination = 13
  val JesPreemption = 14

  val PapiFailedPreConditionErrorCode = 9
  val PapiMysteriouslyCrashedErrorCode = 10

  // If the JES code is 2 (UNKNOWN), this sub-string indicates preemption:
  val FailedToStartDueToPreemptionSubstring = "failed to start due to preemption"
  val FailedV2Style = "The assigned worker has failed to complete the operation"

  val plainTextContentType = Option(ContentTypes.`text/plain(UTF-8)`)

  def StandardException(errorCode: Status,
                        message: String,
                        jobTag: String,
                        returnCodeOption: Option[Int],
                        stderrPath: Path) = {
    val returnCodeMessage = returnCodeOption match {
      case Some(returnCode) if returnCode == 0 => "Job exited without an error, exit code 0."
      case Some(returnCode) => s"Job exit code $returnCode. Check $stderrPath for more information."
      case None => "The job was stopped before the command finished."
    }

    new Exception(s"Task $jobTag failed. $returnCodeMessage PAPI error code ${errorCode.getCode.value}. $message")
  }
}

class PipelinesApiAsyncBackendJobExecutionActor(override val standardParams: StandardAsyncExecutionActorParams)
  extends BackendJobLifecycleActor with StandardAsyncExecutionActor with PipelinesApiJobCachingActorHelper
    with PipelinesApiStatusRequestClient with PipelinesApiRunCreationClient with PipelinesApiAbortClient with KvClient
    with PapiInstrumentation {

  override lazy val ioCommandBuilder = GcsBatchCommandBuilder

  import PipelinesApiAsyncBackendJobExecutionActor._

  override lazy val workflowId = jobDescriptor.workflowDescriptor.id
  override lazy val requestFactory = initializationData.genomicsRequestFactory

  val jesBackendSingletonActor: ActorRef =
    standardParams.backendSingletonActorOption.getOrElse(
      throw new RuntimeException("JES Backend actor cannot exist without the JES backend singleton actor"))

  override type StandardAsyncRunInfo = Run

  override type StandardAsyncRunState = RunStatus

  def statusEquivalentTo(thiz: StandardAsyncRunState)(that: StandardAsyncRunState): Boolean = thiz == that

  override val papiApiActor: ActorRef = jesBackendSingletonActor

  override lazy val pollBackOff = SimpleExponentialBackoff(
    initialInterval = 30 seconds, maxInterval = jesAttributes.maxPollingInterval seconds, multiplier = 1.1)

  override lazy val executeOrRecoverBackOff = SimpleExponentialBackoff(
    initialInterval = 3 seconds, maxInterval = 20 seconds, multiplier = 1.1)

  override lazy val runtimeEnvironment = {
    RuntimeEnvironmentBuilder(jobDescriptor.runtimeAttributes, PipelinesApiWorkingDisk.MountPoint, PipelinesApiWorkingDisk.MountPoint)(standardParams.minimumRuntimeSettings)
  }

  protected lazy val cmdInput =
    PipelinesApiFileInput(PipelinesApiJobPaths.JesExecParamName, pipelinesApiCallPaths.script, DefaultPathBuilder.get(pipelinesApiCallPaths.scriptFilename), workingDisk)

  protected lazy val dockerConfiguration = pipelinesConfiguration.dockerCredentials

  protected val previousRetryReasons: ErrorOr[PreviousRetryReasons] = PreviousRetryReasons.tryApply(jobDescriptor.prefetchedKvStoreEntries, jobDescriptor.key.attempt)

  protected lazy val jobDockerImage = jobDescriptor.maybeCallCachingEligible.dockerHash.getOrElse(runtimeAttributes.dockerImage)

  override lazy val dockerImageUsed: Option[String] = Option(jobDockerImage)

  override lazy val preemptible: Boolean = previousRetryReasons match {
    case Valid(PreviousRetryReasons(p, _)) => p < maxPreemption
    case _ => false
  }

  override def tryAbort(job: StandardAsyncJob): Unit = abortJob(job)

  override def requestsAbortAndDiesImmediately: Boolean = false

  override def receive: Receive = pollingActorClientReceive orElse runCreationClientReceive orElse abortActorClientReceive orElse kvClientReceive orElse super.receive

  private def gcsAuthParameter: Option[PipelinesApiLiteralInput] = {
    if (jesAttributes.auths.gcs.requiresAuthFile || dockerConfiguration.isDefined)
      Option(PipelinesApiLiteralInput(ExtraConfigParamName, pipelinesApiCallPaths.workflowPaths.gcsAuthFilePath.pathAsString))
    else None
  }

  /**
    * Takes two arrays of remote and local WOM File paths and generates the necessary `PipelinesApiInput`s.
    */
  protected def pipelinesApiInputsFromWomFiles(jesNamePrefix: String,
                                               remotePathArray: Seq[WomFile],
                                               localPathArray: Seq[WomFile],
                                               jobDescriptor: BackendJobDescriptor): Iterable[PipelinesApiInput] = {
    (remotePathArray zip localPathArray zipWithIndex) flatMap {
      case ((remotePath, localPath), index) =>
        Seq(PipelinesApiFileInput(s"$jesNamePrefix-$index", getPath(remotePath.valueString).get, DefaultPathBuilder.get(localPath.valueString), workingDisk))
    }
  }

  /**
    * Turns WomFiles into relative paths.  These paths are relative to the working disk.
    *
    * relativeLocalizationPath("foo/bar.txt") -> "foo/bar.txt"
    * relativeLocalizationPath("gs://some/bucket/foo.txt") -> "some/bucket/foo.txt"
    */
  protected def relativeLocalizationPath(file: WomFile): WomFile = {
    file.mapFile(value =>
      getPath(value) match {
        case Success(drsPath: DrsPath) => DrsResolver.getContainerRelativePath(drsPath).unsafeRunSync()
        case Success(path) => path.pathWithoutScheme
        case _ => value
      }
    )
  }

  protected def fileName(file: WomFile): WomFile = {
    file.mapFile(value =>
      getPath(value) match {
        case Success(drsPath: DrsPath) => DefaultPathBuilder.get(DrsResolver.getContainerRelativePath(drsPath).unsafeRunSync()).name
        case Success(path) => path.name
        case _ => value
      }
    )
  }

  override lazy val inputsToNotLocalize: Set[WomFile] = {
    jobDescriptor.findInputFilesByParameterMeta {
      case MetaValueElementObject(values) => values.get("localization_optional").contains(MetaValueElementBoolean(true))
      case _ => false
    }
  }

  protected def callInputFiles: Map[FullyQualifiedName, Seq[WomFile]] = {

    jobDescriptor.fullyQualifiedInputs map {
      case (key, womFile) =>
        val arrays: Seq[WomArray] = womFile collectAsSeq {
          case womFile: WomFile if !inputsToNotLocalize.contains(womFile) =>
            val files: List[WomSingleFile] = DirectoryFunctions
              .listWomSingleFiles(womFile, pipelinesApiCallPaths.workflowPaths)
              .toTry(s"Error getting single files for $womFile").get
            WomArray(WomArrayType(WomSingleFileType), files)
        }

        key -> arrays.flatMap(_.value).collect {
          case womFile: WomFile => womFile
        }
    }
  }

  protected def localizationPath(f: CommandSetupSideEffectFile) = {
    val fileTransformer = if (isAdHocFile(f.file)) fileName _ else relativeLocalizationPath _
    f.relativeLocalPath.fold(ifEmpty = fileTransformer(f.file))(WomFile(f.file.womFileType, _))
  }

  private[pipelines] def generateInputs(jobDescriptor: BackendJobDescriptor): Set[PipelinesApiInput] = {
    // We need to tell PAPI about files that were created as part of command instantiation (these need to be defined
    // as inputs that will be localized down to the VM). Make up 'names' for these files that are just the short
    // md5's of their paths.
    val writeFunctionFiles = instantiatedCommand.createdFiles map { f => f.file.value.md5SumShort -> List(f) } toMap

    val writeFunctionInputs = writeFunctionFiles flatMap {
      case (name, files) => pipelinesApiInputsFromWomFiles(name, files.map(_.file), files.map(localizationPath), jobDescriptor)
    }

    val callInputInputs = callInputFiles flatMap {
      case (name, files) => pipelinesApiInputsFromWomFiles(name, files, files.map(relativeLocalizationPath), jobDescriptor)
    }

    (writeFunctionInputs ++ callInputInputs).toSet
  }

  /**
    * Given a path (relative or absolute), returns a (Path, JesAttachedDisk) tuple where the Path is
    * relative to the AttachedDisk's mount point
    *
    * @throws Exception if the `path` does not live in one of the supplied `disks`
    */
  protected def relativePathAndAttachedDisk(path: String, disks: Seq[PipelinesApiAttachedDisk]): (Path, PipelinesApiAttachedDisk) = {
    val absolutePath = DefaultPathBuilder.get(path) match {
      case p if !p.isAbsolute => PipelinesApiWorkingDisk.MountPoint.resolve(p)
      case p => p
    }

    disks.find(d => absolutePath.startsWith(d.mountPoint)) match {
      case Some(disk) => (disk.mountPoint.relativize(absolutePath), disk)
      case None =>
        throw new Exception(s"Absolute path $path doesn't appear to be under any mount points: ${disks.map(_.toString).mkString(", ")}")
    }
  }

  /**
    * If the desired reference name is too long, we don't want to break JES or risk collisions by arbitrary truncation. So,
    * just use a hash. We only do this when needed to give better traceability in the normal case.
    */
  protected def makeSafeReferenceName(referenceName: String) = {
    if (referenceName.length <= 127) referenceName else referenceName.md5Sum
  }

  protected [pipelines] def generateOutputs(jobDescriptor: BackendJobDescriptor): Set[PipelinesApiOutput] = {
    import cats.syntax.validated._
    def evaluateFiles(output: OutputDefinition): List[FileEvaluation] = {
      Try(
        output.expression.evaluateFiles(jobDescriptor.localInputs, NoIoFunctionSet, output.womType).map(_.toList)
      ).getOrElse(List.empty[FileEvaluation].validNel)
        .getOrElse(List.empty)
    }

    def relativeFileEvaluation(evaluation: FileEvaluation): FileEvaluation = {
      evaluation.copy(file = relativeLocalizationPath(evaluation.file))
    }

    val womFileOutputs = jobDescriptor.taskCall.callable.outputs.flatMap(evaluateFiles) map relativeFileEvaluation

    val outputs: Seq[PipelinesApiOutput] = womFileOutputs.distinct flatMap { fileEvaluation =>
      fileEvaluation.file.flattenFiles flatMap {
        case unlistedDirectory: WomUnlistedDirectory => generateUnlistedDirectoryOutputs(unlistedDirectory, fileEvaluation)
        case singleFile: WomSingleFile => generateSingleFileOutputs(singleFile, fileEvaluation)
        case globFile: WomGlobFile => generateGlobFileOutputs(globFile) // Assumes optional = false for globs.
      }
    }

    val additionalGlobOutput = jobDescriptor.taskCall.callable.additionalGlob.toList.flatMap(generateGlobFileOutputs).toSet

    outputs.toSet ++ additionalGlobOutput
  }

  protected def generateUnlistedDirectoryOutputs(womFile: WomUnlistedDirectory, fileEvaluation: FileEvaluation): List[PipelinesApiOutput] = {
    val directoryPath = womFile.value.ensureSlashed
    val directoryListFile = womFile.value.ensureUnslashed + ".list"
    val gcsDirDestinationPath = callRootPath.resolve(directoryPath)
    val gcsListDestinationPath = callRootPath.resolve(directoryListFile)

    val (_, directoryDisk) = relativePathAndAttachedDisk(womFile.value, runtimeAttributes.disks)

    // We need both the collection directory and the collection list:
    List(
      // The collection directory:
      PipelinesApiFileOutput(
        makeSafeReferenceName(directoryListFile),
        gcsListDestinationPath,
        DefaultPathBuilder.get(directoryListFile),
        directoryDisk,
        fileEvaluation.optional,
        fileEvaluation.secondary
      ),
      // The collection list file:
      PipelinesApiFileOutput(
        makeSafeReferenceName(directoryPath),
        gcsDirDestinationPath,
        DefaultPathBuilder.get(directoryPath + "*"),
        directoryDisk,
        fileEvaluation.optional,
        fileEvaluation.secondary
      )
    )
  }

  protected def generateSingleFileOutputs(womFile: WomSingleFile, fileEvaluation: FileEvaluation): List[PipelinesApiFileOutput] = {
    val destination = callRootPath.resolve(womFile.value.stripPrefix("/"))
    val (relpath, disk) = relativePathAndAttachedDisk(womFile.value, runtimeAttributes.disks)
    val jesFileOutput = PipelinesApiFileOutput(makeSafeReferenceName(womFile.value), destination, relpath, disk, fileEvaluation.optional, fileEvaluation.secondary)
    List(jesFileOutput)
  }

  protected def generateGlobFileOutputs(womFile: WomGlobFile): List[PipelinesApiOutput] = {
    val globName = GlobFunctions.globName(womFile.value)
    val globDirectory = globName + "/"
    val globListFile = globName + ".list"
    val gcsGlobDirectoryDestinationPath = callRootPath.resolve(globDirectory)
    val gcsGlobListFileDestinationPath = callRootPath.resolve(globListFile)

    val (_, globDirectoryDisk) = relativePathAndAttachedDisk(womFile.value, runtimeAttributes.disks)

    // We need both the glob directory and the glob list:
    List(
      // The glob directory:
      PipelinesApiFileOutput(makeSafeReferenceName(globDirectory), gcsGlobDirectoryDestinationPath, DefaultPathBuilder.get(globDirectory + "*"), globDirectoryDisk,
        optional = false, secondary = false),
      // The glob list file:
      PipelinesApiFileOutput(makeSafeReferenceName(globListFile), gcsGlobListFileDestinationPath, DefaultPathBuilder.get(globListFile), globDirectoryDisk,
        optional = false, secondary = false)
    )
  }

  lazy val jesMonitoringParamName: String = PipelinesApiJobPaths.JesMonitoringKey
  lazy val localMonitoringLogPath: Path = DefaultPathBuilder.get(pipelinesApiCallPaths.jesMonitoringLogFilename)
  lazy val localMonitoringScriptPath: Path = DefaultPathBuilder.get(pipelinesApiCallPaths.jesMonitoringScriptFilename)

  lazy val monitoringScript: Option[PipelinesApiFileInput] = {
    pipelinesApiCallPaths.workflowPaths.monitoringScriptPath map { path =>
      PipelinesApiFileInput(s"$jesMonitoringParamName-in", path, localMonitoringScriptPath, workingDisk)
    }
  }

  lazy val monitoringOutput: Option[PipelinesApiFileOutput] = monitoringScript map { _ =>
    PipelinesApiFileOutput(s"$jesMonitoringParamName-out",
      pipelinesApiCallPaths.jesMonitoringLogPath, localMonitoringLogPath, workingDisk, optional = false, secondary = false,
      contentType = plainTextContentType)
  }

  override lazy val commandDirectory: Path = PipelinesApiWorkingDisk.MountPoint

  private val DockerMonitoringLogPath: Path = PipelinesApiWorkingDisk.MountPoint.resolve(pipelinesApiCallPaths.jesMonitoringLogFilename)
  private val DockerMonitoringScriptPath: Path = PipelinesApiWorkingDisk.MountPoint.resolve(pipelinesApiCallPaths.jesMonitoringScriptFilename)
  private var hasDockerCredentials: Boolean = false

  override def scriptPreamble: String = {
    if (monitoringOutput.isDefined) {
      s"""|touch $DockerMonitoringLogPath
          |chmod u+x $DockerMonitoringScriptPath
          |$DockerMonitoringScriptPath > $DockerMonitoringLogPath &""".stripMargin
    } else ""
  }

  override def globParentDirectory(womGlobFile: WomGlobFile): Path = {
    val (_, disk) = relativePathAndAttachedDisk(womGlobFile.value, runtimeAttributes.disks)
    disk.mountPoint
  }

  protected def googleProject(descriptor: BackendWorkflowDescriptor): String = {
    descriptor.workflowOptions.getOrElse(WorkflowOptionKeys.GoogleProject, jesAttributes.project)
  }

  protected def computeServiceAccount(descriptor: BackendWorkflowDescriptor): String = {
    descriptor.workflowOptions.getOrElse(WorkflowOptionKeys.GoogleComputeServiceAccount, jesAttributes.computeServiceAccount)
  }

  override def isTerminal(runStatus: RunStatus): Boolean = {
    runStatus match {
      case _: TerminalRunStatus => true
      case _ => false
    }
  }

  private def createPipelineParameters(inputOutputParameters: InputOutputParameters, customLabels: Seq[GoogleLabel]): CreatePipelineParameters = {
    standardParams.backendInitializationDataOption match {
      case Some(data: PipelinesApiBackendInitializationData) =>
        val dockerKeyAndToken: Option[CreatePipelineDockerKeyAndToken] = for {
          key <- data.privateDockerEncryptionKeyName
          token <- data.privateDockerEncryptedToken
        } yield CreatePipelineDockerKeyAndToken(key, token)

        /*
           * Right now this doesn't cost anything, because sizeOption returns the size if it was previously already fetched
           * for some reason (expression evaluation for instance), but otherwise does not retrieve it and returns None.
           * In CWL-land we tend to be aggressive in pre-fetching the size in order to be able to evaluate JS expressions,
           * but less in WDL as we can get it last minute and on demand because size is a WDL function, whereas in CWL
           * we don't inspect the JS to know if size is called and therefore always pre-fetch it.
           *
           * We could decide to call withSize before in which case we would retrieve the size for all files and have
           * a guaranteed more accurate total size, but there might be performance impacts ?
           */
        val inputFileSize = Option(callInputFiles.values.flatMap(_.flatMap(_.sizeOption)).sum)

        // Attempt to adjust the disk size by taking into account the size of input files
        val adjustedSizeDisks = inputFileSize.map(size => MemorySize.apply(size.toDouble, MemoryUnit.Bytes).to(MemoryUnit.GB)) map { inputFileSizeInformation =>
          runtimeAttributes.disks.adjustWorkingDiskWithNewMin(
            inputFileSizeInformation,
            jobLogger.info(s"Adjusted working disk size to ${inputFileSizeInformation.amount} GB to account for input files")
          )
        } getOrElse runtimeAttributes.disks

        CreatePipelineParameters(
          jobDescriptor = jobDescriptor,
          runtimeAttributes = runtimeAttributes,
          dockerImage = jobDockerImage,
          cloudWorkflowRoot = workflowPaths.workflowRoot,
          cloudCallRoot = callRootPath,
          commandScriptContainerPath = cmdInput.containerPath,
          logGcsPath = jesLogPath,
          inputOutputParameters = inputOutputParameters,
          projectId = googleProject(jobDescriptor.workflowDescriptor),
          computeServiceAccount = computeServiceAccount(jobDescriptor.workflowDescriptor),
          googleLabels = backendLabels ++ customLabels,
          preemptible = preemptible,
          jobShell = pipelinesConfiguration.jobShell,
          privateDockerKeyAndEncryptedToken = dockerKeyAndToken,
          womOutputRuntimeExtractor = jobDescriptor.workflowDescriptor.outputRuntimeExtractor,
          adjustedSizeDisks = adjustedSizeDisks,
          virtualPrivateCloudConfiguration = jesAttributes.virtualPrivateCloudConfiguration
        )
      case Some(other) =>
        throw new RuntimeException(s"Unexpected initialization data: $other")
      case None =>
        throw new RuntimeException("No pipelines API backend initialization data found?")
    }
  }

  override def isFatal(throwable: Throwable): Boolean = super.isFatal(throwable) || isFatalJesException(throwable)

  override def isTransient(throwable: Throwable): Boolean = isTransientJesException(throwable)

  override def executeAsync(): Future[ExecutionHandle] = createNewJob()

  val futureKvJobKey = KvJobKey(jobDescriptor.key.call.fullyQualifiedName, jobDescriptor.key.index, jobDescriptor.key.attempt + 1)

  override def recoverAsync(jobId: StandardAsyncJob): Future[ExecutionHandle] = reconnectToExistingJob(jobId)

  override def reconnectAsync(jobId: StandardAsyncJob): Future[ExecutionHandle] = reconnectToExistingJob(jobId)

  override def reconnectToAbortAsync(jobId: StandardAsyncJob): Future[ExecutionHandle] = reconnectToExistingJob(jobId, forceAbort = true)

  private def reconnectToExistingJob(jobForResumption: StandardAsyncJob, forceAbort: Boolean = false) = {
    if (forceAbort) tryAbort(jobForResumption)
    Future.successful(PendingExecutionHandle(jobDescriptor, jobForResumption, Option(Run(jobForResumption)), previousState = None))
  }

  private def createNewJob(): Future[ExecutionHandle] = {
    // Want to force runtimeAttributes to evaluate so we can fail quickly now if we need to:
    def evaluateRuntimeAttributes = Future.fromTry(Try(runtimeAttributes))

    def generateInputOutputParameters: Future[InputOutputParameters] = Future.fromTry(Try {
<<<<<<< HEAD
      val rcFileOutput = PipelinesApiFileOutput(returnCodeFilename, returnCodeGcsPath, DefaultPathBuilder.get(returnCodeFilename),
        workingDisk, optional = false, secondary = false, contentType = plainTextContentType)
=======
      val rcFileOutput = PipelinesApiFileOutput(returnCodeFilename, returnCodeGcsPath, DefaultPathBuilder.get(returnCodeFilename), workingDisk, optional = false, secondary = false,
        contentType = Option(ContentTypes.`text/plain(UTF-8)`))
>>>>>>> 83c9d009

      case class StandardStream(name: String, f: StandardPaths => Path) {
        val filename = f(pipelinesApiCallPaths.standardPaths).name
      }

      val standardStreams = List(
        StandardStream("stdout", _.output),
        StandardStream("stderr", _.error)
      ) map { s =>
        PipelinesApiFileOutput(s.name, returnCodeGcsPath.sibling(s.filename), DefaultPathBuilder.get(s.filename),
          workingDisk, optional = false, secondary = false, uploadPeriod = jesAttributes.logFlushPeriod, contentType = plainTextContentType)
      }

      InputOutputParameters(
        DetritusInputParameters(
          executionScriptInputParameter = cmdInput,
          monitoringScriptInputParameter = monitoringScript
        ),
        generateInputs(jobDescriptor).toList,
        generateOutputs(jobDescriptor).toList ++ standardStreams,
        DetritusOutputParameters(
          monitoringScriptOutputParameter = monitoringOutput,
          rcFileOutputParameter = rcFileOutput
        ),
        gcsAuthParameter.toList
      )
    })

    def uploadScriptFile = commandScriptContents.fold(
      errors => Future.failed(new RuntimeException(errors.toList.mkString(", "))),
      asyncIo.writeAsync(jobPaths.script, _, Seq(CloudStorageOptions.withMimeType("text/plain")))
    )

    def sendGoogleLabelsToMetadata(customLabels: Seq[GoogleLabel]): Unit = {
      lazy val backendLabelEvents: Map[String, String] = ((backendLabels ++ customLabels) map { l => s"${CallMetadataKeys.BackendLabels}:${l.key}" -> l.value }).toMap
      tellMetadata(backendLabelEvents)
    }

    val runPipelineResponse = for {
      _ <- evaluateRuntimeAttributes
      _ <- uploadScriptFile
      customLabels <- Future.fromTry(GoogleLabels.fromWorkflowOptions(workflowDescriptor.workflowOptions))
      jesParameters <- generateInputOutputParameters
      createParameters = createPipelineParameters(jesParameters, customLabels)
      _ = this.hasDockerCredentials = createParameters.privateDockerKeyAndEncryptedToken.isDefined
      runId <- runPipeline(workflowId, createParameters, jobLogger)
      _ = sendGoogleLabelsToMetadata(customLabels)
    } yield runId

    runPipelineResponse map { runId =>
      PendingExecutionHandle(jobDescriptor, runId, Option(Run(runId)), previousState = None)
    } recover {
      case JobAbortedException => AbortedExecutionHandle
    }
  }

  override def pollStatusAsync(handle: JesPendingExecutionHandle): Future[RunStatus] = {
    super[PipelinesApiStatusRequestClient].pollStatus(workflowId, handle.pendingJob)
  }

  override def customPollStatusFailure: PartialFunction[(ExecutionHandle, Exception), ExecutionHandle] = {
    case (_: JesPendingExecutionHandle@unchecked, JobAbortedException) =>
      AbortedExecutionHandle
    case (oldHandle: JesPendingExecutionHandle@unchecked, e: GoogleJsonResponseException) if e.getStatusCode == 404 =>
      jobLogger.error(s"JES Job ID ${oldHandle.runInfo.get.job} has not been found, failing call")
      FailedNonRetryableExecutionHandle(e)
  }

  override lazy val startMetadataKeyValues: Map[String, Any] = super[PipelinesApiJobCachingActorHelper].startMetadataKeyValues

  override def getTerminalMetadata(runStatus: RunStatus): Map[String, Any] = {
    runStatus match {
      case terminalRunStatus: TerminalRunStatus =>
        Map(
          PipelinesApiMetadataKeys.MachineType -> terminalRunStatus.machineType.getOrElse("unknown"),
          PipelinesApiMetadataKeys.InstanceName -> terminalRunStatus.instanceName.getOrElse("unknown"),
          PipelinesApiMetadataKeys.Zone -> terminalRunStatus.zone.getOrElse("unknown")
        )
      case unknown => throw new RuntimeException(s"Attempt to get terminal metadata from non terminal status: $unknown")
    }
  }

  override def mapOutputWomFile(womFile: WomFile): WomFile = {
    womFileToGcsPath(generateOutputs(jobDescriptor))(womFile)
  }

  protected [pipelines] def womFileToGcsPath(jesOutputs: Set[PipelinesApiOutput])(womFile: WomFile): WomFile = {
    womFile mapFile { path =>
      jesOutputs collectFirst {
        case jesOutput if jesOutput.name == makeSafeReferenceName(path) => jesOutput.cloudPath.pathAsString
      } getOrElse path
    }
  }

  override def isDone(runStatus: RunStatus): Boolean = {
    runStatus match {
      case _: RunStatus.Success => true
      case _: RunStatus.UnsuccessfulRunStatus => false
      case _ => throw new RuntimeException(s"Cromwell programmer blunder: isSuccess was called on an incomplete RunStatus ($runStatus).")
    }
  }

  override def getTerminalEvents(runStatus: RunStatus): Seq[ExecutionEvent] = {
    runStatus match {
      case successStatus: RunStatus.Success => successStatus.eventList
      case unknown =>
        throw new RuntimeException(s"handleExecutionSuccess not called with RunStatus.Success. Instead got $unknown")
    }
  }

  override def retryEvaluateOutputs(exception: Exception): Boolean = {
    exception match {
      case aggregated: CromwellAggregatedException =>
        aggregated.throwables.collectFirst { case s: SocketTimeoutException => s }.isDefined
      case _ => false
    }
  }

  private lazy val standardPaths = jobPaths.standardPaths

  override def handleExecutionFailure(runStatus: RunStatus,
                                      returnCode: Option[Int]): Future[ExecutionHandle] = {

    def generateBetterErrorMsg(runStatus: RunStatus.UnsuccessfulRunStatus, errorMsg: String): String = {
      if (runStatus.errorCode.getCode.value == PapiFailedPreConditionErrorCode
          && errorMsg.contains("Execution failed")
          && (errorMsg.contains("Localization") || errorMsg.contains("Delocalization"))) {
        s"Please check the log file for more details: $jesLogPath."
      }
      //If error code 10, add some extra messaging to the server logging
      else if (runStatus.errorCode.getCode.value == PapiMysteriouslyCrashedErrorCode) {
        jobLogger.info(s"Job Failed with Error Code 10 for a machine where Preemptible is set to $preemptible")
        errorMsg
      }
      else errorMsg
    }

    // Inner function: Handles a 'Failed' runStatus (or Preempted if preemptible was false)
    def handleFailedRunStatus(runStatus: RunStatus.UnsuccessfulRunStatus,
                              returnCode: Option[Int]): Future[ExecutionHandle] = {

      lazy val prettyError = runStatus.prettyPrintedError
      def isDockerPullFailure: Boolean = prettyError.contains("not found: does not exist or no pull access")

      (runStatus.errorCode, runStatus.jesCode) match {
        case (Status.NOT_FOUND, Some(JesFailedToDelocalize)) => Future.successful(FailedNonRetryableExecutionHandle(FailedToDelocalizeFailure(prettyError, jobTag, Option(standardPaths.error))))
        case (Status.ABORTED, Some(JesUnexpectedTermination)) => handleUnexpectedTermination(runStatus.errorCode, prettyError, returnCode)
        case _ if isDockerPullFailure =>
          val unable = s"Unable to pull Docker image '$jobDockerImage' "
          val details = if (hasDockerCredentials)
            "but Docker credentials are present; is this Docker account authorized to pull the image? " else
            "and there are effectively no Docker credentials present (one or more of token, authorization, or Google KMS key may be missing). " +
            "Please check your private Docker configuration and/or the pull access for this image. "
          val message = unable + details + prettyError
          Future.successful(FailedNonRetryableExecutionHandle(StandardException(
            runStatus.errorCode, message, jobTag, returnCode, standardPaths.error), returnCode))
        case _ =>
          val finalPrettyPrintedError = generateBetterErrorMsg(runStatus, prettyError)
          Future.successful(FailedNonRetryableExecutionHandle(StandardException(
            runStatus.errorCode, finalPrettyPrintedError, jobTag, returnCode, standardPaths.error), returnCode))
      }
    }

    runStatus match {
      case preemptedStatus: RunStatus.Preempted if preemptible => handlePreemption(preemptedStatus, returnCode)
      case _: RunStatus.Cancelled => Future.successful(AbortedExecutionHandle)
      case failedStatus: RunStatus.UnsuccessfulRunStatus => handleFailedRunStatus(failedStatus, returnCode)
      case unknown => throw new RuntimeException(s"handleExecutionFailure not called with RunStatus.Failed or RunStatus.Preempted. Instead got $unknown")
    }
  }

  private def writeFuturePreemptedAndUnexpectedRetryCounts(p: Int, ur: Int): Future[Unit] = {
    val updateRequests = Seq(
      KvPut(KvPair(ScopedKey(workflowId, futureKvJobKey, PipelinesApiBackendLifecycleActorFactory.unexpectedRetryCountKey), ur.toString)),
      KvPut(KvPair(ScopedKey(workflowId, futureKvJobKey, PipelinesApiBackendLifecycleActorFactory.preemptionCountKey), p.toString))
    )

    makeKvRequest(updateRequests).map(_ => ())
  }

  private def handleUnexpectedTermination(errorCode: Status, errorMessage: String, jobReturnCode: Option[Int]): Future[ExecutionHandle] = {

    val msg = s"Retrying. $errorMessage"

    previousRetryReasons match {
      case Valid(PreviousRetryReasons(p, ur)) =>
        val thisUnexpectedRetry = ur + 1
        if (thisUnexpectedRetry <= maxUnexpectedRetries) {
          // Increment unexpected retry count and preemption count stays the same
          writeFuturePreemptedAndUnexpectedRetryCounts(p, thisUnexpectedRetry).map { _ =>
            FailedRetryableExecutionHandle(StandardException(
              errorCode, msg, jobTag, jobReturnCode, standardPaths.error), jobReturnCode)
          }
        }
        else {
          Future.successful(FailedNonRetryableExecutionHandle(StandardException(
            errorCode, errorMessage, jobTag, jobReturnCode, standardPaths.error), jobReturnCode))
        }
      case Invalid(_) =>
        Future.successful(FailedNonRetryableExecutionHandle(StandardException(
          errorCode, errorMessage, jobTag, jobReturnCode, standardPaths.error), jobReturnCode))
    }
  }

  private def handlePreemption(runStatus: RunStatus.Preempted, jobReturnCode: Option[Int]): Future[ExecutionHandle] = {
    import common.numeric.IntegerUtil._

    val errorCode: Status = runStatus.errorCode
    val prettyPrintedError: String = runStatus.prettyPrintedError
    previousRetryReasons match {
      case Valid(PreviousRetryReasons(p, ur)) =>
        val thisPreemption = p + 1
        val taskName = s"${workflowDescriptor.id}:${call.localName}"
        val baseMsg = s"Task $taskName was preempted for the ${thisPreemption.toOrdinal} time."

        writeFuturePreemptedAndUnexpectedRetryCounts(thisPreemption, ur).map { _ =>
          if (thisPreemption < maxPreemption) {
            // Increment preemption count and unexpectedRetryCount stays the same
            val msg =
              s"""$baseMsg The call will be restarted with another preemptible VM (max preemptible attempts number is $maxPreemption). Error code $errorCode.$prettyPrintedError""".stripMargin
            FailedRetryableExecutionHandle(StandardException(
              errorCode, msg, jobTag, jobReturnCode, standardPaths.error), jobReturnCode)
          }
          else {
            val msg = s"""$baseMsg The maximum number of preemptible attempts ($maxPreemption) has been reached. The call will be restarted with a non-preemptible VM. Error code $errorCode.$prettyPrintedError)""".stripMargin
            FailedRetryableExecutionHandle(StandardException(
              errorCode, msg, jobTag, jobReturnCode, standardPaths.error), jobReturnCode)
          }
        }
      case Invalid(_) =>
        Future.successful(FailedNonRetryableExecutionHandle(StandardException(
          errorCode, prettyPrintedError, jobTag, jobReturnCode, standardPaths.error), jobReturnCode))
    }
  }

  override def mapCommandLineWomFile(womFile: WomFile): WomFile = {
    womFile.mapFile { value =>
      (getPath(value), asAdHocFile(womFile)) match {
        case (Success(gcsPath: GcsPath), Some(adHocFile)) =>
          // Ad hoc files will be placed directly at the root ("/cromwell_root/ad_hoc_file.txt") unlike other input files
          // for which the full path is being propagated ("/cromwell_root/path/to/input_file.txt")
          workingDisk.mountPoint.resolve(adHocFile.alternativeName.getOrElse(gcsPath.name)).pathAsString
        case (Success(path @ ( _: GcsPath | _: HttpPath)), _) =>
          workingDisk.mountPoint.resolve(path.pathWithoutScheme).pathAsString
        case (Success(drsPath: DrsPath), _) =>
          val filePath = DrsResolver.getContainerRelativePath(drsPath).unsafeRunSync()
          workingDisk.mountPoint.resolve(filePath).pathAsString
        case (Success(sraPath: SraPath), _) =>
          workingDisk.mountPoint.resolve(s"sra-${sraPath.accession}/${sraPath.pathWithoutScheme}").pathAsString
        case _ => value
      }
    }
  }

  override def mapCommandLineJobInputWomFile(womFile: WomFile): WomFile = {
    womFile.mapFile(value =>
      getPath(value) match {
        case Success(gcsPath: GcsPath) => workingDisk.mountPoint.resolve(gcsPath.pathWithoutScheme).pathAsString
        case Success(drsPath: DrsPath) =>
          val filePath = DrsResolver.getContainerRelativePath(drsPath).unsafeRunSync()
          workingDisk.mountPoint.resolve(filePath).pathAsString
        case _ => value
      }
    )
  }

  // No need for Cromwell-performed localization in the PAPI backend, ad hoc values are localized directly from GCS to the VM by PAPI.
  override lazy val localizeAdHocValues: List[AdHocValue] => ErrorOr[List[StandardAdHocValue]] = _.map(Coproduct[StandardAdHocValue](_)).validNel
}<|MERGE_RESOLUTION|>--- conflicted
+++ resolved
@@ -478,13 +478,8 @@
     def evaluateRuntimeAttributes = Future.fromTry(Try(runtimeAttributes))
 
     def generateInputOutputParameters: Future[InputOutputParameters] = Future.fromTry(Try {
-<<<<<<< HEAD
-      val rcFileOutput = PipelinesApiFileOutput(returnCodeFilename, returnCodeGcsPath, DefaultPathBuilder.get(returnCodeFilename),
-        workingDisk, optional = false, secondary = false, contentType = plainTextContentType)
-=======
       val rcFileOutput = PipelinesApiFileOutput(returnCodeFilename, returnCodeGcsPath, DefaultPathBuilder.get(returnCodeFilename), workingDisk, optional = false, secondary = false,
-        contentType = Option(ContentTypes.`text/plain(UTF-8)`))
->>>>>>> 83c9d009
+        contentType = plainTextContentType)
 
       case class StandardStream(name: String, f: StandardPaths => Path) {
         val filename = f(pipelinesApiCallPaths.standardPaths).name
