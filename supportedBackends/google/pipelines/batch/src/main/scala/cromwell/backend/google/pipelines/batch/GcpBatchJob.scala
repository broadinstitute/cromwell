--- conflicted
+++ resolved
@@ -33,7 +33,6 @@
   private val vpcSubnetwork: String = jobSubmission.vpcSubnetwork
   private lazy val gcpBootDiskSizeMb = (jobSubmission.gcpBatchParameters.runtimeAttributes.bootDiskSize * 1000).toLong
 
-
   // set user agent
   private val user_agent_header = "user-agent"
   private val customUserAgentValue = "cromwell"
@@ -170,25 +169,13 @@
 
       val networkInterface = createNetworkInterface(false)
       val networkPolicy = createNetworkPolicy(networkInterface)
-<<<<<<< HEAD
       val computeResource = createComputeResource(cpuCores, memTemp, gcpBootDiskSizeMb)
-=======
-      val computeResource = createComputeResource(cpu, memory, gcpBootDiskSizeMb)
-
->>>>>>> 22c7e099
       val taskSpec = createTaskSpec(runnable, computeResource, retryCount, durationInSeconds)
       val taskGroup: TaskGroup = createTaskGroup(taskCount, taskSpec)
       val instancePolicy = createInstancePolicy(spotModel)
       val locationPolicy = LocationPolicy.newBuilder.addAllowedLocations(zones).build
-<<<<<<< HEAD
       //val gpuConfig = Accelerator.newBuilder.setType("nvidia-tesla-t4").setCount(1)
       val allocationPolicy = createAllocationPolicy(locationPolicy, instancePolicy, networkPolicy)
-=======
-
-      //val gpuConfig = Accelerator.newBuilder.setType("nvidia-tesla-t4").setCount(1)
-      val allocationPolicy = createAllocationPolicy(locationPolicy, instancePolicy)
-
->>>>>>> 22c7e099
       val job = Job
         .newBuilder
         .addTaskGroups(taskGroup)
