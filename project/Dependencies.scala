--- conflicted
+++ resolved
@@ -94,19 +94,11 @@
   private val scalaLoggingV = "3.9.2"
   private val scalaPoolV = "0.4.3"
   private val scalacheckV = "1.14.0"
-<<<<<<< HEAD
-  private val scalacticV = "3.0.5"
-  private val scalameterV = "0.10.1"
-  private val scalamockV = "4.1.0"
-  private val scalatestV = "3.0.8"
-  private val scalazV = "7.2.27"
-=======
   private val scalacticV = "3.0.8"
   private val scalameterV = "0.19"
   private val scalamockV = "4.4.0"
   private val scalatestV = "3.0.5"
   private val scalazV = "7.2.30"
->>>>>>> 36b90b2d
   private val scoptV = "3.7.1"
   private val sentryLogbackV = "1.7.30"
   private val shapelessV = "2.3.3"
