--- conflicted
+++ resolved
@@ -34,11 +34,7 @@
 import scala.collection.mutable.ListBuffer
 import cromwell.backend.BackendJobDescriptor
 import cromwell.backend.io.JobPaths
-<<<<<<< HEAD
-import software.amazon.awssdk.services.batch.model.{ContainerProperties, Host, KeyValuePair, MountPoint, ResourceRequirement, ResourceType, Volume, RetryStrategy, Ulimit}
-=======
 import software.amazon.awssdk.services.batch.model.{ContainerProperties, Host, KeyValuePair, MountPoint, ResourceRequirement, ResourceType, RetryStrategy, Ulimit, Volume}
->>>>>>> b489bda4
 import cromwell.backend.impl.aws.io.AwsBatchVolume
 
 import scala.collection.JavaConverters._
@@ -64,11 +60,7 @@
   */
 sealed trait AwsBatchJobDefinition {
   def containerProperties: ContainerProperties
-<<<<<<< HEAD
   def retryStrategy: RetryStrategy
-=======
-  def retryStrategy: RetryStrategy 
->>>>>>> b489bda4
   def name: String
 
   override def toString: String = {
@@ -91,8 +83,6 @@
    *
    */
   def containerPropertiesBuilder(context: AwsBatchJobDefinitionContext): (ContainerProperties.Builder, String) = {
-<<<<<<< HEAD
-
 
     def buildVolumes(disks: Seq[AwsBatchVolume], fsx: Option[List[String]]): List[Volume] = {
 
@@ -100,11 +90,6 @@
         case true => fsx.get.map(mnt => Volume.builder().name(mnt).host(Host.builder().sourcePath(s"/$mnt").build()).build())
         case false => List()
       }
-=======
-    
-    
-    def buildVolumes(disks: Seq[AwsBatchVolume]): List[Volume] = {
->>>>>>> b489bda4
 
       //all the configured disks plus the fetch and run volume and the aws-cli volume
       disks.map(d => d.toVolume()).toList ++ List(
@@ -120,17 +105,12 @@
       ) ++ fsx_volumes
     }
 
-<<<<<<< HEAD
     def buildMountPoints(disks: Seq[AwsBatchVolume], fsx: Option[List[String]]): List[MountPoint] = {
 
       val fsx_disks = fsx.isDefined match {
         case true => fsx.get.map(mnt => MountPoint.builder().readOnly(false).sourceVolume(mnt).containerPath(s"/$mnt").build())
         case false => List()
       }
-=======
-
-    def buildMountPoints(disks: Seq[AwsBatchVolume]): List[MountPoint] = {
->>>>>>> b489bda4
 
       //all the configured disks plus the fetch and run mount point and the AWS cli mount point
       disks.map(_.toMountPoint).toList ++ List(
@@ -149,10 +129,6 @@
       ) ++ fsx_disks
     }
 
-<<<<<<< HEAD
-=======
-
->>>>>>> b489bda4
     def buildUlimits(ulimits: Seq[Map[String, String]]): List[Ulimit] = {
 
       ulimits.filter(_.nonEmpty).map(u =>
@@ -168,27 +144,14 @@
       s"$imageName:$packedCommand:${volumes.map(_.toString).mkString(",")}:${mountPoints.map(_.toString).mkString(",")}:${env.map(_.toString).mkString(",")}:${ulimits.map(_.toString).mkString(",")}"
     }
 
-<<<<<<< HEAD
-=======
-    def buildName(imageName: String, packedCommand: String, volumes: List[Volume], mountPoints: List[MountPoint], env: Seq[KeyValuePair], ulimits: List[Ulimit]): String = {
-      s"$imageName:$packedCommand:${volumes.map(_.toString).mkString(",")}:${mountPoints.map(_.toString).mkString(",")}:${env.map(_.toString).mkString(",")}:${ulimits.map(_.toString).mkString(",")}"
-    }
-    
-
->>>>>>> b489bda4
     val environment = List.empty[KeyValuePair]
     val cmdName = context.runtimeAttributes.fileSystem match {
       case AWSBatchStorageSystems.s3 => "/var/scratch/fetch_and_run.sh"
       case _ =>  context.commandText
     }
     val packedCommand = packCommand("/bin/bash", "-c", cmdName)
-<<<<<<< HEAD
     val volumes =  buildVolumes( context.runtimeAttributes.disks, context.fsxFileSystem)
     val mountPoints = buildMountPoints( context.runtimeAttributes.disks, context.fsxFileSystem)
-=======
-    val volumes =  buildVolumes( context.runtimeAttributes.disks )
-    val mountPoints = buildMountPoints( context.runtimeAttributes.disks)
->>>>>>> b489bda4
     val ulimits = buildUlimits( context.runtimeAttributes.ulimits)
     val containerPropsName = buildName(
       context.runtimeAttributes.dockerImage,
@@ -206,29 +169,15 @@
         ResourceRequirement.builder().`type`(ResourceType.VCPU).value(context.runtimeAttributes.cpu.##.toString).build(),
         ResourceRequirement.builder().`type`(ResourceType.MEMORY).value(context.runtimeAttributes.memory.to(MemoryUnit.MB).amount.toInt.toString).build()
       )
-<<<<<<< HEAD
-        .volumes( volumes.asJava)
-        .mountPoints( mountPoints.asJava)
-        .environment(environment.asJava)
-        .ulimits(ulimits.asJava),
-
-      containerPropsName)
-=======
       .volumes(volumes.asJava)
       .mountPoints(mountPoints.asJava)
       .environment(environment.asJava)
       .ulimits(ulimits.asJava),
      containerPropsName)
->>>>>>> b489bda4
   }
 
   def retryStrategyBuilder(context: AwsBatchJobDefinitionContext): (RetryStrategy.Builder, String) = {
     // We can add here the 'evaluateOnExit' statement
-<<<<<<< HEAD
-
-=======
-    
->>>>>>> b489bda4
     (RetryStrategy.builder()
       .attempts(context.runtimeAttributes.awsBatchRetryAttempts),
      context.runtimeAttributes.awsBatchRetryAttempts.toString)
@@ -255,8 +204,6 @@
 
 object StandardAwsBatchJobDefinitionBuilder extends AwsBatchJobDefinitionBuilder {
   def build(context: AwsBatchJobDefinitionContext): AwsBatchJobDefinition = {
-<<<<<<< HEAD
-
     val (containerPropsInst, containerPropsName) = containerPropertiesBuilder(context)
     val (retryStrategyInst, retryStrategyName) = retryStrategyBuilder(context)
 
@@ -275,28 +222,7 @@
     val prefix = s"cromwell_${imageName}_".slice(0,88) // will be joined to a 40 character SHA1 for total length of 128
 
     sanitize(prefix + sha1)
-=======
-    
-    val (containerPropsInst, containerPropsName) = containerPropertiesBuilder(context)
-    val (retryStrategyInst, retryStrategyName) = retryStrategyBuilder(context)
-
-    val name = buildName(context.runtimeAttributes.dockerImage, containerPropsName, retryStrategyName)
-
-    new StandardAwsBatchJobDefinitionBuilder(containerPropsInst.build, retryStrategyInst.build, name)
->>>>>>> b489bda4
-  }
-
-  def buildName(imageName: String, containerPropsName: String, retryStrategyName: String): String = {
-      val str = s"$imageName:$containerPropsName:$retryStrategyName"
-
-      val sha1 = MessageDigest.getInstance("SHA-1")
-            .digest( str.getBytes("UTF-8") )
-            .map("%02x".format(_)).mkString
-
-      val prefix = s"cromwell_${imageName}_".slice(0,88) // will be joined to a 40 character SHA1 for total length of 128
-
-      sanitize(prefix + sha1)
-    }
+  }
 }
 
 case class StandardAwsBatchJobDefinitionBuilder private(containerProperties: ContainerProperties, retryStrategy: RetryStrategy, name: String) extends AwsBatchJobDefinition
