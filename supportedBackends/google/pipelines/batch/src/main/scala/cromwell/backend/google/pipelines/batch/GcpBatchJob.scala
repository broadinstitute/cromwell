<<<<<<< HEAD
package cromwell.backend.google.pipelines.batch

import com.google.api.gax.rpc.{FixedHeaderProvider, HeaderProvider}
import com.google.cloud.batch.v1.AllocationPolicy.Accelerator
//import com.google.cloud.batch.v1.AllocationPolicy._
import com.google.cloud.batch.v1.AllocationPolicy.{InstancePolicy, InstancePolicyOrTemplate, LocationPolicy, NetworkInterface, NetworkPolicy, ProvisioningModel}
import com.google.cloud.batch.v1.{AllocationPolicy, BatchServiceClient, BatchServiceSettings, ComputeResource, CreateJobRequest, Job, LogsPolicy, Runnable, ServiceAccount, TaskGroup, TaskSpec}
//import com.google.cloud.batch.v1.AllocationPolicy.{InstancePolicy, InstancePolicyOrTemplate, LocationPolicy, NetworkInterface, NetworkPolicy}
=======
package cromwell.backend.google.pipelines
package batch
import com.google.api.gax.rpc.{FixedHeaderProvider, HeaderProvider}
import com.google.cloud.batch.v1.AllocationPolicy.Accelerator
import cromwell.backend.google.pipelines.batch.io.GcpBatchAttachedDisk
import com.google.cloud.batch.v1.{AllocationPolicy, BatchServiceClient, BatchServiceSettings, ComputeResource, CreateJobRequest, Job, LogsPolicy, Runnable, ServiceAccount, TaskGroup, TaskSpec, Volume}
import com.google.cloud.batch.v1.AllocationPolicy.{InstancePolicy, InstancePolicyOrTemplate, LocationPolicy, NetworkInterface, NetworkPolicy, ProvisioningModel, AttachedDisk}
import cromwell.backend.google.pipelines.batch.GcpBatchBackendSingletonActor.GcpBatchRequest
import com.google.cloud.batch.v1.Runnable.Container
import com.google.protobuf.Duration
>>>>>>> 1c1c26c0
import com.google.cloud.batch.v1.LogsPolicy.Destination
import com.google.cloud.batch.v1.Runnable.Container
import com.google.common.collect.ImmutableMap
<<<<<<< HEAD
import com.google.protobuf.Duration
=======
import java.util.concurrent.TimeUnit
import scala.jdk.CollectionConverters._
>>>>>>> 1c1c26c0
import org.slf4j.{Logger, LoggerFactory}


final case class GcpBatchJob (
                             jobSubmission: GcpBatchRequest,
                             machineType: String
                            ) extends BatchUtilityConversions{

  val log: Logger = LoggerFactory.getLogger(RunStatus.toString)

  private val batchAttributes = jobSubmission.gcpBatchParameters.batchAttributes
  private val runtimeAttributes = jobSubmission.gcpBatchParameters.runtimeAttributes
  private val createParameters = jobSubmission.createParameters

  // VALUES HERE
  private val entryPoint = "/bin/sh"
  private val retryCount = jobSubmission.gcpBatchParameters.runtimeAttributes.preemptible
  private val durationInSeconds: Long = 3600
  private val taskCount: Long = 1
  private val gcpBatchCommand: String = jobSubmission.gcpBatchCommand
  private val vpcNetwork: String = toVpcNetwork(batchAttributes)
  private val vpcSubnetwork: String = toVpcSubnetwork(batchAttributes, runtimeAttributes)
  private val allDisksToBeMounted: Seq[GcpBatchAttachedDisk] = createParameters.adjustedSizeDisks ++ createParameters.referenceDisksForLocalizationOpt.getOrElse(List.empty)
  private val gcpBootDiskSizeMb = convertGbToMib(runtimeAttributes)
  // set user agent to cromwell so requests can be differentiated on batch
  private val user_agent_header = "user-agent"
  private val customUserAgentValue = "cromwell"
  private lazy val headerProvider: HeaderProvider = FixedHeaderProvider
    .create(ImmutableMap
      .of(user_agent_header, customUserAgentValue))

  private lazy val batchSettings = BatchServiceSettings.newBuilder.setHeaderProvider(headerProvider).build

  // TODO: Alex - Consider creating this client once, close it once this is not required
  lazy val batchServiceClient = BatchServiceClient.create(batchSettings)

  // set parent for metadata storage of job information
  lazy val parent = s"projects/${jobSubmission.gcpBatchParameters.projectId}/locations/${jobSubmission.gcpBatchParameters.region}"
  val gcpSa = ServiceAccount.newBuilder.setEmail(batchAttributes.computeServiceAccount).build

  // make zones path
  private val zones = toZonesPath(runtimeAttributes.zones)

  // convert to millicores for Batch
  private val cpu = runtimeAttributes.cpu
  private val cpuCores = toCpuCores(cpu.toString.toLong)

  private val cpuPlatform =  runtimeAttributes.cpuPlatform.getOrElse("")
  println(cpuPlatform)

  // convert memory to MiB for Batch
  private val memory = toMemMib(runtimeAttributes.memory)

  private val noAddress = runtimeAttributes.noAddress

  println(f"command script container path ${jobSubmission.createParameters.commandScriptContainerPath}")
  println(f"cloud workflow root ${jobSubmission.createParameters.cloudWorkflowRoot}")
  println(f"all parameters ${jobSubmission.createParameters.allParameters}")

  // parse preemption value and set value for Spot. Spot is replacement for preemptible
  val spotModel = toProvisioningModel(runtimeAttributes.preemptible)

  // Set GPU accelerators
  private val accelerators = runtimeAttributes
    .gpuResource.map(toAccelerator)

  // Parse Service Account
  val sa = batchAttributes.computeServiceAccount

  private def createRunnable(dockerImage: String, entryPoint: String, command: String): Runnable = {
    val runnable = Runnable.newBuilder.setContainer((Container.newBuilder.setImageUri(dockerImage).setEntrypoint(entryPoint).addCommands("-c").addCommands(command).build)).build

    runnable
  }

  private def createComputeResource(cpu: Long, memory: Long, bootDiskSizeMb: Long) = {
    ComputeResource
      .newBuilder
      .setCpuMilli(cpu)
      .setMemoryMib(memory)
      .setBootDiskMib(bootDiskSizeMb)
      .build
  }

  private def createInstancePolicy(spotModel: ProvisioningModel, accelerators: Option[Accelerator.Builder], attachedDisks: List[AttachedDisk]) = {

    //val attachedDiskIterable: Iterable[AttachedDisk] = attachedDisk.asJava
    //set GPU count to 0 if not included in workflow
      val gpuAccelerators = accelerators.getOrElse(Accelerator.newBuilder.setCount(0).setType(""))
      val instancePolicy = InstancePolicy
        .newBuilder
        .setMachineType(machineType)
        .setProvisioningModel(spotModel)
        .addAllDisks(attachedDisks.asJava)
        .setMinCpuPlatform(cpuPlatform)
        .buildPartial()

      //add GPUs if GPU count is greater than 1
      if(gpuAccelerators.getCount >= 1){
        val instancePolicyGpu = instancePolicy.toBuilder
        instancePolicyGpu.addAccelerators(gpuAccelerators).build
        instancePolicyGpu
      } else {
        instancePolicy.toBuilder
      }

  }


  private def createNetworkInterface(noAddress: Boolean) = {
    NetworkInterface
      .newBuilder
      .setNoExternalIpAddress(noAddress)
      .setNetwork(vpcNetwork)
      .setSubnetwork(vpcSubnetwork)
      .build
  }

  private def createNetworkPolicy(networkInterface: NetworkInterface): NetworkPolicy = {
    NetworkPolicy
      .newBuilder
      .addNetworkInterfaces(0, networkInterface)
      .build
  }
<<<<<<< HEAD


  private def createTaskSpec(runnable: Runnable, computeResource: ComputeResource, retryCount: Int, durationInSeconds: Long) = {
=======
  private def createTaskSpec(runnable: Runnable, computeResource: ComputeResource, retryCount: Int, durationInSeconds: Long, volumes: List[Volume]) = {
>>>>>>> 1c1c26c0
    TaskSpec
      .newBuilder
      .addRunnables(runnable)
      .setComputeResource(computeResource)
      .addAllVolumes(volumes.asJava)
      .setMaxRetryCount(retryCount)
      .setMaxRunDuration(Duration
        .newBuilder
        .setSeconds(durationInSeconds)
        .build)
  }

  private def createTaskGroup(taskCount: Long, task: TaskSpec.Builder): TaskGroup = {
    TaskGroup
      .newBuilder
      .setTaskCount(taskCount)
      .setTaskSpec(task)
      .build

  }

  private def createAllocationPolicy(locationPolicy: LocationPolicy,  instancePolicy: InstancePolicy, networkPolicy: NetworkPolicy, serviceAccount: ServiceAccount) = {
    AllocationPolicy
      .newBuilder
      .setLocation(locationPolicy)
      .setNetwork(networkPolicy)
      .putLabels("cromwell-workflow-id", jobSubmission.workflowId.toString)
      .setServiceAccount(serviceAccount)
      .addInstances(InstancePolicyOrTemplate
        .newBuilder
        .setPolicy(instancePolicy)
        .build)
      .build
  }

<<<<<<< HEAD
  def submitJob(): Job = {
    //val image = gcsTransferLibraryContainerPath
    //val gcsTransferLibraryContainerPath = createPipelineParameters.commandScriptContainerPath.sibling(GcsTransferLibraryName)
    val runnable = createRunnable(dockerImage = jobSubmission.gcpBatchParameters.runtimeAttributes.dockerImage, entryPoint = entryPoint, command = gcpBatchCommand)

    val networkInterface = createNetworkInterface(noAddress)
    val networkPolicy = createNetworkPolicy(networkInterface)
    val computeResource = createComputeResource(cpuCores, memory, gcpBootDiskSizeMb)
    val taskSpec = createTaskSpec(runnable, computeResource, retryCount, durationInSeconds)
    val taskGroup: TaskGroup = createTaskGroup(taskCount, taskSpec)
    val instancePolicy = createInstancePolicy(spotModel, accelerators)
    val locationPolicy = LocationPolicy.newBuilder.addAllowedLocations(zones).build
    val allocationPolicy = createAllocationPolicy(locationPolicy, instancePolicy.build, networkPolicy, gcpSa)
    val job = Job
      .newBuilder
      .addTaskGroups(taskGroup)
      .setAllocationPolicy(allocationPolicy)
      .putLabels("submitter", "cromwell") // label to signify job submitted by cromwell for larger tracking purposes within GCP batch
      .putLabels("cromwell-workflow-id", jobSubmission.workflowId.toString) // label to make it easier to match Cromwell workflows with multiple GCP batch jobs
      .setLogsPolicy(LogsPolicy
=======
  def submitJob(): Unit = {

    try {
      //val image = gcsTransferLibraryContainerPath
      //val gcsTransferLibraryContainerPath = createPipelineParameters.commandScriptContainerPath.sibling(GcsTransferLibraryName)
      val runnable = createRunnable(dockerImage = jobSubmission.gcpBatchParameters.runtimeAttributes.dockerImage, entryPoint = entryPoint, command = gcpBatchCommand)

      val networkInterface = createNetworkInterface(noAddress)
      val networkPolicy = createNetworkPolicy(networkInterface)
      val allDisks = toDisks(allDisksToBeMounted)
      val allVolumes = toVolumes(allDisksToBeMounted)
      val computeResource = createComputeResource(cpuCores, memory, gcpBootDiskSizeMb)
      val taskSpec = createTaskSpec(runnable, computeResource, retryCount, durationInSeconds, allVolumes)
      val taskGroup: TaskGroup = createTaskGroup(taskCount, taskSpec)
      val instancePolicy = createInstancePolicy(spotModel, accelerators, allDisks)
      val locationPolicy = LocationPolicy.newBuilder.addAllowedLocations(zones).build
      val allocationPolicy = createAllocationPolicy(locationPolicy, instancePolicy.build, networkPolicy, gcpSa)
      val job = Job
        .newBuilder
        .addTaskGroups(taskGroup)
        .setAllocationPolicy(allocationPolicy)
        .putLabels("submitter", "cromwell") // label to signify job submitted by cromwell for larger tracking purposes within GCP batch
        .putLabels("cromwell-workflow-id", jobSubmission.workflowId.toString) // label to make it easier to match Cromwell workflows with multiple GCP batch jobs
        .setLogsPolicy(LogsPolicy
          .newBuilder
          .setDestination(Destination
            .CLOUD_LOGGING)
          .build)

      val createJobRequest = CreateJobRequest
>>>>>>> 1c1c26c0
        .newBuilder
        .setDestination(Destination
          .CLOUD_LOGGING)
        .build)

    val createJobRequest = CreateJobRequest
      .newBuilder
      .setParent(parent)
      .setJob(job)
      .setJobId(jobSubmission.jobName)
      .build()

    // TODO: Alex - Don't do blocking calls, consider using a Future instead
    val result = batchServiceClient
      .createJobCallable
      .call(createJobRequest)

    log.info("job submitted")
    batchServiceClient.close()
    log.info(result.getName)

    result.getUid
    result
  }
}<|MERGE_RESOLUTION|>--- conflicted
+++ resolved
@@ -1,5 +1,5 @@
-<<<<<<< HEAD
-package cromwell.backend.google.pipelines.batch
+package cromwell.backend.google.pipelines
+package batch
 
 import com.google.api.gax.rpc.{FixedHeaderProvider, HeaderProvider}
 import com.google.cloud.batch.v1.AllocationPolicy.Accelerator
@@ -7,9 +7,6 @@
 import com.google.cloud.batch.v1.AllocationPolicy.{InstancePolicy, InstancePolicyOrTemplate, LocationPolicy, NetworkInterface, NetworkPolicy, ProvisioningModel}
 import com.google.cloud.batch.v1.{AllocationPolicy, BatchServiceClient, BatchServiceSettings, ComputeResource, CreateJobRequest, Job, LogsPolicy, Runnable, ServiceAccount, TaskGroup, TaskSpec}
 //import com.google.cloud.batch.v1.AllocationPolicy.{InstancePolicy, InstancePolicyOrTemplate, LocationPolicy, NetworkInterface, NetworkPolicy}
-=======
-package cromwell.backend.google.pipelines
-package batch
 import com.google.api.gax.rpc.{FixedHeaderProvider, HeaderProvider}
 import com.google.cloud.batch.v1.AllocationPolicy.Accelerator
 import cromwell.backend.google.pipelines.batch.io.GcpBatchAttachedDisk
@@ -18,16 +15,12 @@
 import cromwell.backend.google.pipelines.batch.GcpBatchBackendSingletonActor.GcpBatchRequest
 import com.google.cloud.batch.v1.Runnable.Container
 import com.google.protobuf.Duration
->>>>>>> 1c1c26c0
 import com.google.cloud.batch.v1.LogsPolicy.Destination
 import com.google.cloud.batch.v1.Runnable.Container
 import com.google.common.collect.ImmutableMap
-<<<<<<< HEAD
 import com.google.protobuf.Duration
-=======
 import java.util.concurrent.TimeUnit
 import scala.jdk.CollectionConverters._
->>>>>>> 1c1c26c0
 import org.slf4j.{Logger, LoggerFactory}
 
 
@@ -152,13 +145,8 @@
       .addNetworkInterfaces(0, networkInterface)
       .build
   }
-<<<<<<< HEAD
-
-
-  private def createTaskSpec(runnable: Runnable, computeResource: ComputeResource, retryCount: Int, durationInSeconds: Long) = {
-=======
+
   private def createTaskSpec(runnable: Runnable, computeResource: ComputeResource, retryCount: Int, durationInSeconds: Long, volumes: List[Volume]) = {
->>>>>>> 1c1c26c0
     TaskSpec
       .newBuilder
       .addRunnables(runnable)
@@ -194,81 +182,46 @@
       .build
   }
 
-<<<<<<< HEAD
-  def submitJob(): Job = {
-    //val image = gcsTransferLibraryContainerPath
-    //val gcsTransferLibraryContainerPath = createPipelineParameters.commandScriptContainerPath.sibling(GcsTransferLibraryName)
-    val runnable = createRunnable(dockerImage = jobSubmission.gcpBatchParameters.runtimeAttributes.dockerImage, entryPoint = entryPoint, command = gcpBatchCommand)
-
-    val networkInterface = createNetworkInterface(noAddress)
-    val networkPolicy = createNetworkPolicy(networkInterface)
-    val computeResource = createComputeResource(cpuCores, memory, gcpBootDiskSizeMb)
-    val taskSpec = createTaskSpec(runnable, computeResource, retryCount, durationInSeconds)
-    val taskGroup: TaskGroup = createTaskGroup(taskCount, taskSpec)
-    val instancePolicy = createInstancePolicy(spotModel, accelerators)
-    val locationPolicy = LocationPolicy.newBuilder.addAllowedLocations(zones).build
-    val allocationPolicy = createAllocationPolicy(locationPolicy, instancePolicy.build, networkPolicy, gcpSa)
-    val job = Job
-      .newBuilder
-      .addTaskGroups(taskGroup)
-      .setAllocationPolicy(allocationPolicy)
-      .putLabels("submitter", "cromwell") // label to signify job submitted by cromwell for larger tracking purposes within GCP batch
-      .putLabels("cromwell-workflow-id", jobSubmission.workflowId.toString) // label to make it easier to match Cromwell workflows with multiple GCP batch jobs
-      .setLogsPolicy(LogsPolicy
-=======
-  def submitJob(): Unit = {
-
-    try {
-      //val image = gcsTransferLibraryContainerPath
-      //val gcsTransferLibraryContainerPath = createPipelineParameters.commandScriptContainerPath.sibling(GcsTransferLibraryName)
-      val runnable = createRunnable(dockerImage = jobSubmission.gcpBatchParameters.runtimeAttributes.dockerImage, entryPoint = entryPoint, command = gcpBatchCommand)
-
-      val networkInterface = createNetworkInterface(noAddress)
-      val networkPolicy = createNetworkPolicy(networkInterface)
-      val allDisks = toDisks(allDisksToBeMounted)
-      val allVolumes = toVolumes(allDisksToBeMounted)
-      val computeResource = createComputeResource(cpuCores, memory, gcpBootDiskSizeMb)
-      val taskSpec = createTaskSpec(runnable, computeResource, retryCount, durationInSeconds, allVolumes)
-      val taskGroup: TaskGroup = createTaskGroup(taskCount, taskSpec)
-      val instancePolicy = createInstancePolicy(spotModel, accelerators, allDisks)
-      val locationPolicy = LocationPolicy.newBuilder.addAllowedLocations(zones).build
-      val allocationPolicy = createAllocationPolicy(locationPolicy, instancePolicy.build, networkPolicy, gcpSa)
-      val job = Job
-        .newBuilder
-        .addTaskGroups(taskGroup)
-        .setAllocationPolicy(allocationPolicy)
-        .putLabels("submitter", "cromwell") // label to signify job submitted by cromwell for larger tracking purposes within GCP batch
-        .putLabels("cromwell-workflow-id", jobSubmission.workflowId.toString) // label to make it easier to match Cromwell workflows with multiple GCP batch jobs
-        .setLogsPolicy(LogsPolicy
-          .newBuilder
-          .setDestination(Destination
-            .CLOUD_LOGGING)
-          .build)
-
-      val createJobRequest = CreateJobRequest
->>>>>>> 1c1c26c0
-        .newBuilder
-        .setDestination(Destination
-          .CLOUD_LOGGING)
-        .build)
-
-    val createJobRequest = CreateJobRequest
-      .newBuilder
-      .setParent(parent)
-      .setJob(job)
-      .setJobId(jobSubmission.jobName)
-      .build()
-
-    // TODO: Alex - Don't do blocking calls, consider using a Future instead
-    val result = batchServiceClient
-      .createJobCallable
-      .call(createJobRequest)
-
-    log.info("job submitted")
-    batchServiceClient.close()
-    log.info(result.getName)
-
-    result.getUid
-    result
-  }
+def submitJob(): Job = {
+  //val image = gcsTransferLibraryContainerPath
+  //val gcsTransferLibraryContainerPath = createPipelineParameters.commandScriptContainerPath.sibling(GcsTransferLibraryName)
+  val runnable = createRunnable(dockerImage = jobSubmission.gcpBatchParameters.runtimeAttributes.dockerImage, entryPoint = entryPoint, command = gcpBatchCommand)
+
+  val networkInterface = createNetworkInterface(noAddress)
+  val networkPolicy = createNetworkPolicy(networkInterface)
+  val allDisks = toDisks(allDisksToBeMounted)
+  val allVolumes = toVolumes(allDisksToBeMounted)
+  val computeResource = createComputeResource(cpuCores, memory, gcpBootDiskSizeMb)
+  val taskSpec = createTaskSpec(runnable, computeResource, retryCount, durationInSeconds, allVolumes)
+  val taskGroup: TaskGroup = createTaskGroup(taskCount, taskSpec)
+  val instancePolicy = createInstancePolicy(spotModel, accelerators, allDisks)
+  val locationPolicy = LocationPolicy.newBuilder.addAllowedLocations(zones).build
+  val allocationPolicy = createAllocationPolicy(locationPolicy, instancePolicy.build, networkPolicy, gcpSa)
+  val job = Job
+    .newBuilder
+    .addTaskGroups(taskGroup)
+    .setAllocationPolicy(allocationPolicy)
+    .putLabels("submitter", "cromwell") // label to signify job submitted by cromwell for larger tracking purposes within GCP batch
+    .putLabels("cromwell-workflow-id", jobSubmission.workflowId.toString) // label to make it easier to match Cromwell workflows with multiple GCP batch jobs
+    .setLogsPolicy(LogsPolicy
+      .newBuilder
+      .setDestination(Destination
+        .CLOUD_LOGGING)
+      .build)
+
+  val createJobRequest = CreateJobRequest
+    .newBuilder
+    .setParent(parent)
+    .setJob(job)
+    .setJobId(jobSubmission
+      .jobName)
+    .build()
+  val result = batchServiceClient
+    .createJobCallable
+    .call(createJobRequest)
+
+  log.info("job submitted")
+  batchServiceClient.close()
+  log.info(result.getName)
+  result
 }