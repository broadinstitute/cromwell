package cromwell.backend.standard

import akka.actor.{Actor, ActorLogging, ActorRef}
import akka.event.LoggingReceive
import cats.implicits._
import common.Checked
import common.exception.MessageAggregation
import common.util.StringUtil._
import common.util.TryUtil
import common.validation.ErrorOr.{ErrorOr, ShortCircuitingFlatMap}
import common.validation.IOChecked._
import common.validation.Validation._
import cromwell.backend.BackendJobExecutionActor.{
  BackendJobExecutionResponse,
  JobAbortedResponse,
  JobReconnectionNotSupportedException
}
import cromwell.backend.BackendLifecycleActor.AbortJobCommand
import cromwell.backend.BackendLifecycleActorFactory.{FailedRetryCountKey, MemoryMultiplierKey}
import cromwell.backend.OutputEvaluator._
import cromwell.backend.SlowJobWarning.{WarnAboutSlownessAfter, WarnAboutSlownessIfNecessary}
import cromwell.backend._
import cromwell.backend.async.AsyncBackendJobExecutionActor._
import cromwell.backend.async._
import cromwell.backend.standard.StandardAdHocValue._
import cromwell.backend.standard.retry.memory.MemoryRetryResult
import cromwell.backend.validation._
import cromwell.core._
import cromwell.core.io.{AsyncIoActorClient, DefaultIoCommandBuilder, IoCommandBuilder}
import cromwell.core.path.Path
import cromwell.services.keyvalue.KeyValueServiceActor._
import cromwell.services.keyvalue.KvClient
import cromwell.services.metadata.CallMetadataKeys
import cromwell.services.metrics.bard.BardEventing.BardEventRequest
import cromwell.services.metrics.bard.model.TaskSummaryEvent
import eu.timepit.refined.refineV
import mouse.all._
import net.ceedubs.ficus.Ficus._
import org.apache.commons.lang3.StringUtils
import org.apache.commons.lang3.exception.ExceptionUtils
import shapeless.Coproduct
import wdl4s.parser.MemoryUnit
import wom.callable.{AdHocValue, CommandTaskDefinition, ContainerizedInputExpression}
import wom.expression.WomExpression
import wom.format.MemorySize
import wom.graph.LocalName
import wom.values._
import wom.{CommandSetupSideEffectFile, InstantiatedCommand, WomFileMapper}

import java.time.OffsetDateTime
import java.time.temporal.ChronoUnit
import java.io.IOException
import scala.concurrent._
import scala.concurrent.duration._
import scala.util.{Failure, Success, Try}

trait StandardAsyncExecutionActorParams extends StandardJobExecutionActorParams {

  /** The promise that will be completed when the async run is complete. */
  def completionPromise: Promise[BackendJobExecutionResponse]
}

case class DefaultStandardAsyncExecutionActorParams(
  override val jobIdKey: String,
  override val serviceRegistryActor: ActorRef,
  override val ioActor: ActorRef,
  override val jobDescriptor: BackendJobDescriptor,
  override val configurationDescriptor: BackendConfigurationDescriptor,
  override val backendInitializationDataOption: Option[BackendInitializationData],
  override val backendSingletonActorOption: Option[ActorRef],
  override val completionPromise: Promise[BackendJobExecutionResponse],
  override val minimumRuntimeSettings: MinimumRuntimeSettings
) extends StandardAsyncExecutionActorParams

// Typically we want to "executeInSubshell" for encapsulation of bash code.
// Override to `false` when we need the script to set an environment variable in the parent shell.
case class ScriptPreambleData(bashString: String, executeInSubshell: Boolean = true)

case class StartAndEndTimes(jobStart: OffsetDateTime, cpuStart: Option[OffsetDateTime], jobEnd: OffsetDateTime)

/**
  * An extension of the generic AsyncBackendJobExecutionActor providing a standard abstract implementation of an
  * asynchronous polling backend.
  *
  * Backends supported by this trait will all have common behavior. If a backend implementor wishes to provide a custom
  * behavior, one should instead implement the various methods in `AsyncBackendJobExecutionActor`.
  *
  * NOTE: Unlike the parent trait `AsyncBackendJobExecutionActor`, this trait is subject to even more frequent updates
  * as the common behavior among the backends adjusts in unison.
  */
trait StandardAsyncExecutionActor
    extends AsyncBackendJobExecutionActor
    with StandardCachingActorHelper
    with AsyncIoActorClient
    with KvClient
    with SlowJobWarning
    with PlatformSpecific {
  this: Actor with ActorLogging with BackendJobLifecycleActor =>

  override lazy val ioCommandBuilder: IoCommandBuilder = DefaultIoCommandBuilder

  val SIGTERM = 143
  val SIGINT = 130
  val SIGKILL = 137

  // `CheckingForMemoryRetry` action exits with code 0 if the stderr file contains keys mentioned in `memory-retry` config.
  val StderrContainsRetryKeysCode = 0

  /** The type of the run info when a job is started. */
  type StandardAsyncRunInfo

  /** The type of the run status returned during each poll. */
  type StandardAsyncRunState

  /** Should return true if the status contained in `thiz` is equivalent to `that`, delta any other data that might be carried around
    * in the state type.
    */
  def statusEquivalentTo(thiz: StandardAsyncRunState)(that: StandardAsyncRunState): Boolean

  /** The pending execution handle for each poll. */
  type StandardAsyncPendingExecutionHandle =
    PendingExecutionHandle[StandardAsyncJob, StandardAsyncRunInfo, StandardAsyncRunState]

  /** Standard set of parameters passed to the backend. */
  def standardParams: StandardAsyncExecutionActorParams

  override lazy val configurationDescriptor: BackendConfigurationDescriptor = standardParams.configurationDescriptor

  override lazy val completionPromise: Promise[BackendJobExecutionResponse] = standardParams.completionPromise

  override lazy val ioActor: ActorRef = standardParams.ioActor

  /** Backend initialization data created by the factory initializer. */
  override lazy val backendInitializationDataOption: Option[BackendInitializationData] =
    standardParams.backendInitializationDataOption

  /** @see [[StandardAsyncExecutionActorParams.serviceRegistryActor]] */
  override lazy val serviceRegistryActor: ActorRef = standardParams.serviceRegistryActor

  /** @see [[StandardAsyncExecutionActorParams.jobDescriptor]] */
  override lazy val jobDescriptor: BackendJobDescriptor = standardParams.jobDescriptor

  /** @see [[StandardAsyncExecutionActorParams.jobIdKey]] */
  lazy val jobIdKey: String = standardParams.jobIdKey

  /** @see [[Command.instantiate]] */
  lazy val backendEngineFunctions: StandardExpressionFunctions =
    standardInitializationData.expressionFunctions(jobPaths, standardParams.ioActor, ec)

  lazy val scriptEpilogue: String = configurationDescriptor.backendConfig.getOrElse("script-epilogue", "sync")

  lazy val temporaryDirectory: String = configurationDescriptor.backendConfig.getOrElse(
    path = "temporary-directory",
    default = """$(mktemp -d "$PWD"/tmp.XXXXXX)"""
  )

  val logJobIds: Boolean = true

  /** Used to convert cloud paths into local paths. */
  protected def preProcessWomFile(womFile: WomFile): WomFile = womFile

  /**
    * Used to dereference cloud paths to the actual location where the file resides.
    *
    * Today this is only overridden by the Google Cloud Life Sciences Pipelines API to resolve DOS or DRS to GCS.
    *
    * This is mainly useful only for DOS or DRS URIs that do NOT require Bond based service accounts.
    */
  protected def cloudResolveWomFile(womFile: WomFile): WomFile = womFile

  /** Process files while resolving files that will not be localized to their actual cloud locations. */
  private def mapOrCloudResolve(mapper: WomFile => WomFile): WomValue => Try[WomValue] =
    WomFileMapper.mapWomFiles(womFile =>
      if (inputsToNotLocalize.contains(womFile)) {
        cloudResolveWomFile(womFile)
      } else {
        mapper(womFile)
      }
    )

  /** Process files while ignoring files that will not be localized. */
  private def mapOrNoResolve(mapper: WomFile => WomFile): WomValue => Try[WomValue] =
    WomFileMapper.mapWomFiles(womFile =>
      if (inputsToNotLocalize.contains(womFile)) {
        womFile
      } else {
        mapper(womFile)
      }
    )

  /** @see [[Command.instantiate]] */
  final def commandLinePreProcessor(inputs: WomEvaluatedCallInputs): Try[WomEvaluatedCallInputs] = {
    val map = inputs map { case (k, v) => k -> mapOrCloudResolve(preProcessWomFile)(v) }
    TryUtil.sequenceMap(map).recoverWith { case e =>
      Failure(new IOException(e.getMessage) with CromwellFatalExceptionMarker)
    }
  }

  final lazy val localizedInputs: Try[WomEvaluatedCallInputs] = commandLinePreProcessor(
    jobDescriptor.evaluatedTaskInputs
  )

  /**
    * Maps WomFile to a local path, for use in the commandLineValueMapper.
    */
  def mapCommandLineWomFile(womFile: WomFile): WomFile =
    womFile.mapFile(workflowPaths.buildPath(_).pathAsString)

  // This is a trickery to allow the mapCommandLineWomFile above to call isAdHoc file without creating an
  // infinite recursion. This should really go away when we finally can have a sane implementation
  // keeping track of the paths cleanly without so many value mappers
  def mapCommandLineJobInputWomFile(womFile: WomFile): WomFile = mapCommandLineWomFile(womFile)

  /**
    * Allows backends to signal to the StandardAsyncExecutionActor that there's a set of input files which
    * they don't intend to localize for this task.
    *
    * If the backend supports paths that have two locations, such as DOS/DRS resolving to GCS, then the returned
    * Set[WomFile] must include *both* locations of the file, both the DOS/DRS path *and* the GCS path.
    */
  def inputsToNotLocalize: Set[WomFile] = Set.empty

  /** @see [[Command.instantiate]] */
  final lazy val commandLineValueMapper: WomValue => WomValue = { womValue =>
    mapOrNoResolve(mapCommandLineWomFile)(womValue).get
  }

  /** @see [[Command.instantiate]] */
  final lazy val commandLineJobInputValueMapper: WomValue => WomValue = { womValue =>
    mapOrNoResolve(mapCommandLineJobInputWomFile)(womValue).get
  }

  lazy val jobShell: String = configurationDescriptor.backendConfig.getOrElse(
    "job-shell",
    configurationDescriptor.globalConfig.getOrElse("system.job-shell", "/bin/bash")
  )

  lazy val abbreviateCommandLength: Int = configurationDescriptor.backendConfig.getOrElse(
    "abbreviate-command-length",
    configurationDescriptor.globalConfig.getOrElse("system.abbreviate-command-length", 0)
  )

  /**
    * The local path where the command will run.
    */
  lazy val commandDirectory: Path = jobPaths.callExecutionRoot

  lazy val memoryRetryErrorKeys: Option[List[String]] =
    configurationDescriptor.globalConfig.getAs[List[String]]("system.memory-retry-error-keys")

  lazy val memoryRetryStderrLimit: Option[Int] =
    configurationDescriptor.globalConfig.getAs[Int]("system.memory-retry-stderr-limit")

  lazy val memoryRetryFactor: Option[MemoryRetryMultiplierRefined] =
    jobDescriptor.workflowDescriptor.getWorkflowOption(WorkflowOptions.MemoryRetryMultiplier) flatMap { value: String =>
      Try(value.toDouble) match {
        case Success(v) =>
          refineV[MemoryRetryMultiplier](v) match {
            case Left(e) =>
              // should not happen, this case should have been screened for and fast-failed during workflow materialization.
              log.error(
                e,
                s"Programmer error: unexpected failure attempting to read value for workflow option " +
                  s"'${WorkflowOptions.MemoryRetryMultiplier.name}'. Expected value should be in range 1.0 ≤ n ≤ 99.0"
              )
              None
            case Right(refined) => Option(refined)
          }
        case Failure(e) =>
          // should not happen, this case should have been screened for and fast-failed during workflow materialization.
          log.error(
            e,
            s"Programmer error: unexpected failure attempting to convert value for workflow option " +
              s"'${WorkflowOptions.MemoryRetryMultiplier.name}' to Double."
          )
          None
      }
    }

  lazy val memoryRetryRequested: Boolean = memoryRetryFactor.nonEmpty

  /**
    * Returns the shell scripting for finding all files listed within a directory.
    *
    * @param directoryFiles The directories.
    * @return The shell scripting.
    */
  def directoryScripts(directoryFiles: Iterable[WomUnlistedDirectory]): String =
    directoryFiles map directoryScript mkString "\n"

  /**
    * Returns the shell scripting for finding all files listed within a directory.
    *
    * @param unlistedDirectory The directory.
    * @return The shell scripting.
    */
  def directoryScript(unlistedDirectory: WomUnlistedDirectory): String = {
    val directoryPath = unlistedDirectory.value.ensureUnslashed
    val directoryList = directoryPath + ".list"

    s"""|# list all the files that match the directory into a file called directory.list
        |find $directoryPath -type f > $directoryList
        |""".stripMargin
  }

  /**
    * The local parent directory of the glob file. By default this is the same as the commandDirectory.
    *
    * In some cases, to allow the hard linking by ln to operate, a different mount point must be returned.
    *
    * @param wdlGlobFile The glob.
    * @return The parent directory for writing the wdl glob.
    */
  def globParentDirectory(wdlGlobFile: WomGlobFile): Path = commandDirectory

  /**
    * Returns the shell scripting for hard linking the glob results using ln.
    *
    * @param globFiles The globs.
    * @return The shell scripting.
    */
  def globScripts(globFiles: Iterable[WomGlobFile]): String =
    globFiles map globScript mkString "\n"

  /**
    * Returns the shell scripting for linking a glob results file.
    *
    * @param globFile The glob.
    * @return The shell scripting.
    */
  def globScript(globFile: WomGlobFile): String = {
    val parentDirectory = globParentDirectory(globFile)
    val globDir = GlobFunctions.globName(globFile.value)
    val globDirectory = parentDirectory./(globDir)
    val globList = parentDirectory./(s"$globDir.list")
    val controlFileName = "cromwell_glob_control_file"
    val absoluteGlobValue = commandDirectory.resolve(globFile.value).pathAsString
    val globLinkCommand: String = configurationDescriptor.backendConfig
      .getAs[String]("glob-link-command")
      .map("( " + _ + " )")
      .getOrElse("( ln -L GLOB_PATTERN GLOB_DIRECTORY 2> /dev/null ) || ( ln GLOB_PATTERN GLOB_DIRECTORY )")
      .replaceAll("GLOB_PATTERN", absoluteGlobValue)
      .replaceAll("GLOB_DIRECTORY", globDirectory.pathAsString)

    val controlFileContent =
      """This file is used by Cromwell to allow for globs that would not match any file.
        |By its presence it works around the limitation of some backends that do not allow empty globs.
        |Regardless of the outcome of the glob, this file will not be part of the final list of globbed files.
      """.stripMargin

    s"""|# make the directory which will keep the matching files
        |mkdir $globDirectory
        |
        |# create the glob control file that will allow for the globbing to succeed even if there is 0 match
        |echo "${controlFileContent.trim}" > $globDirectory/$controlFileName
        |
        |# hardlink or symlink all the files into the glob directory
        |$globLinkCommand
        |
        |# list all the files (except the control file) that match the glob into a file called glob-[md5 of glob].list
        |ls -1 $globDirectory | grep -v $controlFileName > $globList
        |""".stripMargin
  }

  /** Any custom code that should be run within commandScriptContents before the instantiated command. */
  def scriptPreamble: ErrorOr[ScriptPreambleData] = ScriptPreambleData("").valid

  def cwd: Path = commandDirectory
  def rcPath: Path = cwd./(jobPaths.returnCodeFilename)

  // The standard input filename can be as ephemeral as the execution: the name needs to match the expectations of
  // the command, but the standard input file will never be accessed after the command completes. standard output and
  // error on the other hand will be accessed and the names of those files need to be known to be delocalized and read
  // by the backend.
  //
  // All of these redirections can be expressions and will be given "value-mapped" versions of their inputs, which
  // means that if any fully qualified filenames are generated they will be container paths. As mentioned above this
  // doesn't matter for standard input since that's ephemeral to the container, but standard output and error paths
  // will need to be mapped back to host paths for use outside the command script.
  //
  // Absolutize any redirect and overridden paths. All of these files must have absolute paths since the command script
  // references them outside a (cd "execution dir"; ...) subshell. The default names are known to be relative paths,
  // the names from redirections may or may not be relative.
  private def absolutizeContainerPath(path: String): String =
    if (path.startsWith(cwd.pathAsString)) path else cwd.resolve(path).pathAsString

  def executionStdin: Option[String] = instantiatedCommand.evaluatedStdinRedirection map absolutizeContainerPath
  def executionStdout: String =
    instantiatedCommand.evaluatedStdoutOverride.getOrElse(jobPaths.defaultStdoutFilename) |> absolutizeContainerPath
  def executionStderr: String =
    instantiatedCommand.evaluatedStderrOverride.getOrElse(jobPaths.defaultStderrFilename) |> absolutizeContainerPath

  /*
   * Ensures the standard paths are correct w.r.t overridden paths. This is called in two places: when generating the command and
   * before sending the results back to the engine. The latter is to cover for the case of a restart where the command is not re-generated,
   * but the standard paths are still being used in the Success response to the engine. In that response paths need to be correct, hence
   * the call to this method. The var is to avoid doing the work twice: in non restarted runs the command is generated and so there is no need
   * to re-do this before sending the response.
   */
  private var jobPathsUpdated: Boolean = false
  private def updateJobPaths(): Unit = if (!jobPathsUpdated) {
    // .get's are safe on stdout and stderr after falling back to default names above.
    jobPaths.standardPaths = StandardPaths(
      output = hostPathFromContainerPath(executionStdout),
      error = hostPathFromContainerPath(executionStderr)
    )
    // Re-publish stdout and stderr paths that were possibly just updated.
    tellMetadata(jobPaths.standardOutputAndErrorPaths)
    jobPathsUpdated = true
  }

  def hostPathFromContainerPath(string: String): Path = {
    val cwdString = cwd.pathAsString.ensureSlashed
    val relativePath = string.stripPrefix(cwdString)
    jobPaths.callExecutionRoot.resolve(relativePath)
  }

  /** A bash script containing the custom preamble, the instantiated command, and output globbing behavior. */
  def commandScriptContents: ErrorOr[String] = {
    val commandString = instantiatedCommand.commandString
    val commandStringAbbreviated = StringUtils.abbreviateMiddle(commandString, "...", abbreviateCommandLength)
    jobLogger.info(s"`$commandStringAbbreviated`")
    tellMetadata(Map(CallMetadataKeys.CommandLine -> commandStringAbbreviated))

    val cwd = commandDirectory
    val rcPath = cwd./(jobPaths.returnCodeFilename)
    updateJobPaths()

    // The standard input redirection gets a '<' that standard output and error do not since standard input is only
    // redirected if requested. Standard output and error are always redirected but not necessarily to the default
    // stdout/stderr file names.
    val stdinRedirection = executionStdin.map("< " + _.shellQuote).getOrElse("")
    val stdoutRedirection = executionStdout.shellQuote
    val stderrRedirection = executionStderr.shellQuote
    val rcTmpPath = rcPath.plusExt("tmp")

    val errorOrDirectoryOutputs: ErrorOr[List[WomUnlistedDirectory]] =
      backendEngineFunctions.findDirectoryOutputs(call, jobDescriptor)

    val errorOrGlobFiles: ErrorOr[List[WomGlobFile]] =
      backendEngineFunctions.findGlobOutputs(call, jobDescriptor)

    lazy val environmentVariables = {
      /*
      Add `MEM_SIZE` and `MEM_UNIT` before the other environment variables on all backends that define a `memory`
      runtime attribute. As of May 2022 some backends may expose these same environment variables via other means where
      they are accessible elsewhere, for example within sidecar containers used for resource monitoring.
       */
      val memoryEnvironmentVariables: List[(String, String)] =
        runtimeMemoryOption.toList.flatMap(runtimeMemory =>
          List(
            "MEM_SIZE" -> runtimeMemory.amount.toString,
            "MEM_UNIT" -> runtimeMemory.unit.toString
          )
        )
      val environmentVariables: List[(String, String)] =
        memoryEnvironmentVariables ++ instantiatedCommand.environmentVariables
      environmentVariables map { case (key, value) =>
        s"""export $key="$value""""
      } mkString ("", "\n", "\n")
    }

    val shortId = jobDescriptor.workflowDescriptor.id.shortString
    // Give the out and error FIFO variables names that are unlikely to conflict with anything the user is doing.
    val (out, err) = (s"out$shortId", s"err$shortId")

    val dockerOutputDir = jobDescriptor.taskCall.callable.dockerOutputDirectory map { d =>
      s"ln -s $cwd $d"
    } getOrElse ""

    // Only adjust the temporary directory permissions if this is executing under Docker.
    val tmpDirPermissionsAdjustment = if (isDockerRun) s"""chmod 777 "$$tmpDir"""" else ""

    val emptyDirectoryFillCommand: String = configurationDescriptor.backendConfig
      .getAs[String]("empty-dir-fill-command")
      .getOrElse(s"""(
                    |# add a .file in every empty directory to facilitate directory delocalization on the cloud
                    |cd $cwd
                    |find . -type d -exec sh -c '[ -z "$$(ls -A '"'"'{}'"'"')" ] && touch '"'"'{}'"'"'/.file' \\;
                    |)""".stripMargin)

    val errorOrPreamble: ErrorOr[String] = scriptPreamble.map { preambleData =>
      preambleData.executeInSubshell match {
        case true =>
          s"""
             |(
             |cd ${cwd.pathAsString}
             |${preambleData.bashString}
             |)
             |""".stripMargin
        case false =>
          s"""
             |cd ${cwd.pathAsString}
             |${preambleData.bashString}
             |""".stripMargin
      }
    }

    // The `tee` trickery below is to be able to redirect to known filenames for CWL while also streaming
    // stdout and stderr for PAPI to periodically upload to cloud storage.
    // https://stackoverflow.com/questions/692000/how-do-i-write-stderr-to-a-file-while-using-tee-with-a-pipe
    (errorOrDirectoryOutputs, errorOrGlobFiles, errorOrPreamble).mapN((directoryOutputs, globFiles, preamble) =>
      s"""|#!$jobShell
          |DOCKER_OUTPUT_DIR_LINK
          |cd ${cwd.pathAsString}
          |tmpDir=$temporaryDirectory
          |$tmpDirPermissionsAdjustment
          |export _JAVA_OPTIONS=-Djava.io.tmpdir="$$tmpDir"
          |export TMPDIR="$$tmpDir"
          |
          |SCRIPT_PREAMBLE
          |
          |$out="$${tmpDir}/out.$$$$" $err="$${tmpDir}/err.$$$$"
          |mkfifo "$$$out" "$$$err"
          |trap 'rm "$$$out" "$$$err"' EXIT
          |touch $stdoutRedirection $stderrRedirection
          |tee $stdoutRedirection < "$$$out" &
          |tee $stderrRedirection < "$$$err" >&2 &
          |(
          |cd ${cwd.pathAsString}
          |ENVIRONMENT_VARIABLES
          |INSTANTIATED_COMMAND
          |) $stdinRedirection > "$$$out" 2> "$$$err"
          |echo $$? > $rcTmpPath
          |$emptyDirectoryFillCommand
          |(
          |cd ${cwd.pathAsString}
          |SCRIPT_EPILOGUE
          |${globScripts(globFiles)}
          |${directoryScripts(directoryOutputs)}
          |)
          |mv $rcTmpPath $rcPath
          |""".stripMargin
        .replace("SCRIPT_PREAMBLE", preamble)
        .replace("ENVIRONMENT_VARIABLES", environmentVariables)
        .replace("INSTANTIATED_COMMAND", commandString)
        .replace("SCRIPT_EPILOGUE", scriptEpilogue)
        .replace("DOCKER_OUTPUT_DIR_LINK", dockerOutputDir)
    )
  }

  /**
   * Turns WomFiles into relative paths.  These paths are relative to the working disk.
   *
   * relativeLocalizationPath("foo/bar.txt") -> "foo/bar.txt"
   * relativeLocalizationPath("s3://some/bucket/foo.txt") -> "some/bucket/foo.txt"
   * relativeLocalizationPath("gs://some/bucket/foo.txt") -> "some/bucket/foo.txt"
   * etc
   */
  protected def relativeLocalizationPath(file: WomFile): WomFile =
    file.mapFile(value =>
      getPath(value) match {
        case Success(path) => path.pathWithoutScheme
        case _ => value
      }
    )

  protected def fileName(file: WomFile): WomFile =
    file.mapFile(value =>
      getPath(value) match {
        case Success(path) => path.name
        case _ => value
      }
    )

  protected def localizationPath(f: CommandSetupSideEffectFile): WomFile = {
    val fileTransformer = if (isAdHocFile(f.file)) fileName _ else relativeLocalizationPath _
    f.relativeLocalPath.fold(ifEmpty = fileTransformer(f.file))(WomFile(f.file.womFileType, _))
  }

  /**
    * By default, ad hoc values get localized to the call directory.
    * This way if running locally with docker they get mounted with the rest of the inputs in the container.
    * The PAPI backend overrides this to a noop since the localization happens on the VM directly, so there's no need
    * for this extra localization step.
    *
    * Maybe this should be the other way around: the default implementation is noop and SFS / TES override it ?
    */
  lazy val localizeAdHocValues: List[AdHocValue] => ErrorOr[List[StandardAdHocValue]] = { adHocValues =>
    // Localize an adhoc file to the callExecutionRoot as needed
    val localize: (AdHocValue, Path) => Future[LocalizedAdHocValue] = { (adHocValue, file) =>
      val actualName = adHocValue.alternativeName.getOrElse(file.name)
      val finalPath = jobPaths.callExecutionRoot / actualName
      // First check that it's not already there under execution root
      asyncIo.existsAsync(finalPath) flatMap {
        // If it's not then copy it
        case false => asyncIo.copyAsync(file, finalPath) as LocalizedAdHocValue(adHocValue, finalPath)
        case true => Future.successful(LocalizedAdHocValue(adHocValue, finalPath))
      }
    }

    adHocValues
      .traverse[ErrorOr, (AdHocValue, Path)] { adHocValue =>
        // Build an actionable Path from the ad hoc file
        getPath(adHocValue.womValue.value).toErrorOr.map(adHocValue -> _)
      }
      // Localize the values if necessary
      .map(_.traverse[Future, LocalizedAdHocValue](localize.tupled))
      .toEither
      // TODO: Asynchronify
      // This is obviously sad but turning it into a Future has earth-shattering consequences, so synchronizing it for now
      .flatMap(future => Try(Await.result(future, 1.hour)).toChecked)
      .map(_.map(Coproduct[StandardAdHocValue](_)))
      .toValidated
  }

  private def adHocValueToCommandSetupSideEffectFile(adHocValue: StandardAdHocValue) = adHocValue match {
    case AsAdHocValue(AdHocValue(womValue, alternativeName, _)) =>
      CommandSetupSideEffectFile(womValue, alternativeName)
    case AsLocalizedAdHocValue(LocalizedAdHocValue(AdHocValue(womValue, alternativeName, _), _)) =>
      CommandSetupSideEffectFile(womValue, alternativeName)
    case oh => throw new Exception(s"Programmer Error! Unexpected case match: $oh")
  }

  lazy val evaluatedAdHocFiles: ErrorOr[List[AdHocValue]] = {
    val callable = jobDescriptor.taskCall.callable

    /*
     * Try to map the command line values.
     *
     * May not work as the commandLineValueMapper was originally meant to modify paths in the later stages of command
     * line instantiation. However, due to [[AdHocValue]] support the command line instantiation itself currently needs
     * to use the commandLineValue mapper. So the commandLineValueMapper is attempted first, and if that fails then
     * returns the original womValue.
     */
    def tryCommandLineValueMapper(womValue: WomValue): WomValue =
      Try(commandLineJobInputValueMapper(womValue)).getOrElse(womValue)

    val unmappedInputs: Map[String, WomValue] = jobDescriptor.evaluatedTaskInputs.map {
      case (inputDefinition, womValue) => inputDefinition.localName.value -> womValue
    }

    val mappedInputs: Checked[Map[String, WomValue]] = localizedInputs.toErrorOr
      .map(
        _.map { case (inputDefinition, value) =>
          inputDefinition.localName.value -> tryCommandLineValueMapper(value)
        }
      )
      .toEither

    val evaluateAndInitialize = (containerizedInputExpression: ContainerizedInputExpression) =>
      for {
        mapped <- mappedInputs
        evaluated <- containerizedInputExpression.evaluate(unmappedInputs, mapped, backendEngineFunctions).toChecked
        initialized <- evaluated
          .traverse[IOChecked, AdHocValue] { adHocValue =>
            adHocValue.womValue.initialize(backendEngineFunctions).map {
              case file: WomFile => adHocValue.copy(womValue = file)
              case _ => adHocValue
            }
          }
          .toChecked
      } yield initialized

    callable.adHocFileCreation.toList
      .flatTraverse[ErrorOr, AdHocValue](evaluateAndInitialize.andThen(_.toValidated))
  }

  lazy val localizedAdHocValues: ErrorOr[List[StandardAdHocValue]] = evaluatedAdHocFiles.toEither
    .flatMap(localizeAdHocValues.andThen(_.toEither))
    .toValidated

  protected def asAdHocFile(womFile: WomFile): Option[AdHocValue] = evaluatedAdHocFiles map {
    _.find { case AdHocValue(file, _, _) =>
      file.value == womFile.value
    }
  } getOrElse None

  protected def isAdHocFile(womFile: WomFile): Boolean = asAdHocFile(womFile).isDefined

  /** The instantiated command. */
  lazy val instantiatedCommand: InstantiatedCommand = {
    val callable = jobDescriptor.taskCall.callable

    // Replace input files with the ad hoc updated version
    def adHocFilePreProcessor(in: WomEvaluatedCallInputs): Try[WomEvaluatedCallInputs] =
      localizedAdHocValues.toTry("Error evaluating ad hoc files") map { adHocFiles =>
        in map { case (inputDefinition, originalWomValue) =>
          inputDefinition -> adHocFiles
            .collectFirst {
              case AsAdHocValue(AdHocValue(originalWomFile, _, Some(inputName)))
                  if inputName == inputDefinition.localName.value =>
                originalWomFile
              case AsLocalizedAdHocValue(
                    LocalizedAdHocValue(AdHocValue(originalWomFile, _, Some(inputName)), localizedPath)
                  ) if inputName == inputDefinition.localName.value =>
                originalWomFile.mapFile(_ => localizedPath.pathAsString)
            }
            .getOrElse(originalWomValue)
        }
      }

    // Gets the inputs that will be mutated by instantiating the command.
    val mutatingPreProcessor: WomEvaluatedCallInputs => Try[WomEvaluatedCallInputs] = { _ =>
      for {
        commandLineProcessed <- localizedInputs
        adHocProcessed <- adHocFilePreProcessor(commandLineProcessed)
      } yield adHocProcessed
    }

    val instantiatedCommandValidation = Command.instantiate(
      jobDescriptor,
      backendEngineFunctions,
      mutatingPreProcessor,
      commandLineValueMapper
    )

    def makeStringKeyedMap(list: List[(LocalName, WomValue)]): Map[String, WomValue] = list.toMap map { case (k, v) =>
      k.value -> v
    }

    val command = instantiatedCommandValidation flatMap { instantiatedCommand =>
      val valueMappedPreprocessedInputs = instantiatedCommand.valueMappedPreprocessedInputs |> makeStringKeyedMap

      val adHocFileCreationSideEffectFiles: ErrorOr[List[CommandSetupSideEffectFile]] = localizedAdHocValues map {
        _.map(adHocValueToCommandSetupSideEffectFile)
      }

      def evaluateEnvironmentExpression(nameAndExpression: (String, WomExpression)): ErrorOr[(String, String)] = {
        val (name, expression) = nameAndExpression
        expression.evaluateValue(valueMappedPreprocessedInputs, backendEngineFunctions) map { name -> _.valueString }
      }

      val environmentVariables = callable.environmentExpressions.toList traverse evaluateEnvironmentExpression

      // Build a list of functions from a CommandTaskDefinition to an Option[WomExpression] representing a possible
      // redirection or override of the filename of a redirection. Evaluate that expression if present and stringify.
      val List(stdinRedirect, stdoutOverride, stderrOverride) =
        List[CommandTaskDefinition => Option[WomExpression]](_.stdinRedirection,
                                                             _.stdoutOverride,
                                                             _.stderrOverride
        ) map {
          _.apply(callable).traverse[ErrorOr, String] {
            _.evaluateValue(valueMappedPreprocessedInputs, backendEngineFunctions) map { _.valueString }
          }
        }

      (adHocFileCreationSideEffectFiles, environmentVariables, stdinRedirect, stdoutOverride, stderrOverride) mapN {
        (adHocFiles, env, in, out, err) =>
          instantiatedCommand.copy(
            createdFiles = instantiatedCommand.createdFiles ++ adHocFiles,
            environmentVariables = env.toMap,
            evaluatedStdinRedirection = in,
            evaluatedStdoutOverride = out,
            evaluatedStderrOverride = err
          )
      }: ErrorOr[InstantiatedCommand]
    }

    // TODO CWL: Is throwing an exception the best way to indicate command generation failure?
    command.toTry match {
      case Success(ic) => ic
      case Failure(e) => throw new Exception("Failed command instantiation", e)
    }
  }

  /**
    * Redirect the stdout and stderr to the appropriate files. While not necessary, mark the job as not receiving any
    * stdin by pointing it at /dev/null.
    *
    * If the `command` errors for some reason, put a "-1" into the rc file.
    */
  def redirectOutputs(command: String): String =
    // > 128 is the cutoff for signal-induced process deaths such as might be observed with abort.
    // http://www.tldp.org/LDP/abs/html/exitcodes.html
    s"""$command < /dev/null || { rc=$$?; if [ "$$rc" -gt "128" ]; then echo $$rc; else echo -1; fi } > ${jobPaths.returnCode}"""

  /** A tag that may be used for logging. */
  lazy val tag = s"${this.getClass.getSimpleName} [UUID(${workflowIdForLogging.shortString}):${jobDescriptor.key.tag}]"

  /**
    * When returns true, the `remoteStdErrPath` will be read. If contents of that path are non-empty, the job will fail.
    *
    * @return True if a non-empty `remoteStdErrPath` should fail the job.
    */
  lazy val failOnStdErr: Boolean =
    RuntimeAttributesValidation.extract(FailOnStderrValidation.instance, validatedRuntimeAttributes)

  /**
   * Returns the behavior for continuing on the return code, obtained by converting `returnCodeContents` to an Int.
   *
   * @return the behavior for continuing on the return code.
   */
  lazy val continueOnReturnCode: ContinueOnReturnCode =
    RuntimeAttributesValidation.extract(ContinueOnReturnCodeValidation.instance, validatedRuntimeAttributes)

  /**
    * Returns the memory size for the job.
    *
    * @return the memory size for the job.
    */
  lazy val runtimeMemoryOption: Option[MemorySize] = RuntimeAttributesValidation.extractOption(
    runtimeAttributesValidation = MemoryValidation.instance(),
    validatedRuntimeAttributes = validatedRuntimeAttributes
  )

  /**
    * Returns the max number of times that a failed job should be retried, obtained by converting `maxRetries` to an Int.
    */
  lazy val maxRetries: Int =
    RuntimeAttributesValidation.extract(MaxRetriesValidation.instance, validatedRuntimeAttributes)

  lazy val previousFailedRetries: Int =
    jobDescriptor.prefetchedKvStoreEntries.get(BackendLifecycleActorFactory.FailedRetryCountKey) match {
      case Some(KvPair(_, v)) => v.toInt
      case _ => 0
    }

  /**
   * Returns the memory multiplier for previous attempt if available
   */
  lazy val previousMemoryMultiplier: Option[Double] =
    jobDescriptor.prefetchedKvStoreEntries.get(BackendLifecycleActorFactory.MemoryMultiplierKey) match {
      case Some(KvPair(_, v)) =>
        Try(v.toDouble) match {
          case Success(m) => Option(m)
          case Failure(e) =>
            // should not happen as Cromwell itself had written the value as a Double
            log.error(
              e,
              s"Programmer error: unexpected failure attempting to convert value of MemoryMultiplierKey from JOB_KEY_VALUE_ENTRY table to Double."
            )
            None
        }
      case _ => None
    }

  /**
    * Execute the job specified in the params. Should return a `StandardAsyncPendingExecutionHandle`, or a
    * `FailedExecutionHandle`.
    *
    * @return the execution handle for the job.
    */
  def execute(): ExecutionHandle =
    throw new UnsupportedOperationException(s"Neither execute() nor executeAsync() implemented by $getClass")

  /**
    * Async execute the job specified in the params. Should return a `StandardAsyncPendingExecutionHandle`, or a
    * `FailedExecutionHandle`.
    *
    * @return the execution handle for the job.
    */
  def executeAsync(): Future[ExecutionHandle] = Future.fromTry(Try(execute()))

  /**
    * Recovers the specified job id, or starts a new job. The default implementation simply calls execute().
    *
    * @param jobId The previously recorded job id.
    * @return the execution handle for the job.
    */
  def recover(jobId: StandardAsyncJob): ExecutionHandle = execute()

  /**
    * Async recovers the specified job id, or starts a new job. The default implementation simply calls execute().
    *
    * @param jobId The previously recorded job id.
    * @return the execution handle for the job.
    */
  def recoverAsync(jobId: StandardAsyncJob): Future[ExecutionHandle] = Future.fromTry(Try(recover(jobId)))

  /**
    * A correct implementation should reconnect to the specified job id, and upon reconnection try to abort the job.
    * The job might already be aborted (or in any other state) and this method should be robust to that scenario.
    * This method is needed in case Cromwell restarts while a workflow was being aborted. The engine cannot guarantee
    * that all backend actors will have time to receive and process the abort command before the server shuts down.
    * For that reason, upon restart, this method should always try to abort the job.
    *
    * The default implementation returns a JobReconnectionNotSupportedException failure which will result in a job failure.
    *
    * @param jobId The previously recorded job id.
    * @return the execution handle for the job.
    */
  def reconnectToAbortAsync(jobId: StandardAsyncJob): Future[ExecutionHandle] =
    Future.failed(JobReconnectionNotSupportedException(jobDescriptor.key))

  /**
    * This is in spirit similar to recover except it does not defaults back to running the job if not implemented.
    * This is used after a server restart to reconnect to jobs while the workflow was Failing (because another job failed). The workflow is bound
    * to fail eventually for that reason but in the meantime we want to reconnect to running jobs to update their status.
    *
    * The default implementation returns a JobReconnectionNotSupportedException failure which will result in a job failure.
    *
    * @param jobId The previously recorded job id.
    * @return the execution handle for the job.
    */
  def reconnectAsync(jobId: StandardAsyncJob): Future[ExecutionHandle] =
    Future.failed(JobReconnectionNotSupportedException(jobDescriptor.key))

  /**
    * Returns the run status for the job.
    *
    * @param handle The handle of the running job.
    * @return The status of the job.
    */
  def pollStatus(handle: StandardAsyncPendingExecutionHandle): StandardAsyncRunState =
    throw new UnsupportedOperationException(s"Neither pollStatus nor pollStatusAsync implemented by $getClass")

  /**
    * Returns the async run status for the job.
    *
    * @param handle The handle of the running job.
    * @return The status of the job.
    */
  def pollStatusAsync(handle: StandardAsyncPendingExecutionHandle): Future[StandardAsyncRunState] =
    Future.fromTry(Try(pollStatus(handle)))

  /**
    * Adds custom behavior invoked when polling fails due to some exception. By default adds nothing.
    *
    * Examples may be when certain error codes are detected during polling, and a specific handle should be returned.
    *
    * For example, say a custom JobNotFoundException should be mapped to a FailedNonRetryableExecutionHandle.
    *
    * @return A partial function handler for exceptions after polling.
    */
  def customPollStatusFailure: PartialFunction[(ExecutionHandle, Exception), ExecutionHandle] =
    PartialFunction.empty

  /**
    * Returns true when a job is complete, either successfully or unsuccessfully.
    *
    * @param runStatus The run status.
    * @return True if the job has completed.
    */
  def isTerminal(runStatus: StandardAsyncRunState): Boolean

  /**
    * Returns any events retrieved from the terminal run status.
    *
    * @param runStatus The terminal run status, as defined by isTerminal.
    * @return The execution events.
    */
  def getTerminalEvents(runStatus: StandardAsyncRunState): Seq[ExecutionEvent] = Seq.empty

  /**
    * Get the min and max event times from a terminal run status
    *
    * @param runStatus The terminal run status, as defined by isTerminal.
    * @return The min and max event times, if events exist.
    */
  def getStartAndEndTimes(runStatus: StandardAsyncRunState): Option[StartAndEndTimes] = None

  /**
    * Returns true if the status represents a completion.
    *
    * Select meanings by backend:
    * - TES:
    *     `cromwell.backend.impl.tes.Complete` derived from "state": "COMPLETE"
    * - Life Sciences:
    *     `com.google.api.services.genomics.v2alpha1.model.Operation.getDone` is true
    *     -- AND --
    *     `com.google.api.services.genomics.v2alpha1.model.Operation#getError` is empty
    * - GCP Batch:
    *     `com.google.cloud.batch.v1.JobStatus.State` is `SUCCEEDED`
    *
    * @param runStatus The run status.
    * @return True if the job is done.
    */
  def isDone(runStatus: StandardAsyncRunState): Boolean = true

  /**
    * Returns any custom metadata from the polled status.
    *
    * @param runStatus The run status.
    * @return The job metadata.
    */
  def getTerminalMetadata(runStatus: StandardAsyncRunState): Map[String, Any] = Map.empty

  /**
    * Does a given action when a task has reached a terminal state.
    *
    * @param runStatus The run status.
    * @param handle The handle of the running job.
    * @return A set of actions when the job is complete
    */
  def onTaskComplete(runStatus: StandardAsyncRunState, handle: StandardAsyncPendingExecutionHandle): Unit = {}

  /**
    * Attempts to abort a job when an abort signal is retrieved.
    *
    * If `requestsAbortAndDiesImmediately` is true, then the actor will die immediately after this method returns.
    *
    * @param jobId The job to abort.
    */
  def tryAbort(jobId: StandardAsyncJob): Unit = {}

  /**
    * Returns true if when an abort signal is retrieved, the actor makes an attempt to abort and then immediately stops
    * itself _without_ polling for an aborted status.
    *
    * NOTE: When this value is set to `false`, `tryAbort` must write the rc and stderr files, as they will still be
    * processed during a poll that returns a terminal status.
    *
    * The default is true.
    *
    * @return true if actor should request an abort and then die immediately.
    */
  def requestsAbortAndDiesImmediately: Boolean = true

  /**
    * Return true if the return code is an abort code.
    *
    * By default, return codes `SIGINT` and `SIGTERM` return true.
    *
    * @param returnCode The return code.
    * @return True if the return code is for an abort.
    */
  def isAbort(returnCode: Int): Boolean = returnCode == SIGINT || returnCode == SIGTERM || returnCode == SIGKILL

  /**
    * Custom behavior to run after an abort signal is processed.
    *
    * By default handles the behavior of `requestsAbortAndDiesImmediately`.
    */
  def postAbort(): Unit =
    if (requestsAbortAndDiesImmediately) {
      tellMetadata(Map(CallMetadataKeys.BackendStatus -> "Aborted"))
      context.parent ! JobAbortedResponse(jobDescriptor.key)
      context.stop(self)
    }

  /**
    * Output value mapper.
    *
    * @param womValue The original WOM value.
    * @return The Try wrapped and mapped WOM value.
    */
  final def outputValueMapper(womValue: WomValue): Try[WomValue] =
    WomFileMapper.mapWomFiles(mapOutputWomFile)(womValue)

  /**
    * Used to convert to output paths.
    *
    */
  def mapOutputWomFile(womFile: WomFile): WomFile =
    womFile.mapFile { path =>
      val pathFromContainerInputs = jobPaths.hostPathFromContainerInputs(path)
      pathFromContainerInputs.toAbsolutePath.toString
    }

  /**
    * Tries to evaluate the outputs.
    *
    * Used during handleExecutionSuccess.
    *
    * @return A Try wrapping evaluated outputs.
    */
  def evaluateOutputs()(implicit ec: ExecutionContext): Future[EvaluatedJobOutputs] =
    OutputEvaluator.evaluateOutputs(jobDescriptor, backendEngineFunctions, outputValueMapper)

  /**
    * Tests whether an attempted result of evaluateOutputs should possibly be retried.
    *
    * If the exception is a CromwellAggregatedException, this method will recursively call into itself checking if the
    * inner exceptions should be retried by using retryEvaluateOutputs.
    *
    * Custom implementations of handleExecutionSuccess should use this method when testing the results of
    * evaluateOutputs.
    *
    * However, to implement the actual check, override the function retryEvaluateOutputs.
    *
    * @param exception The exception, possibly an CromwellAggregatedException.
    * @return True if evaluateOutputs should be retried later.
    */
  final def retryEvaluateOutputsAggregated(exception: Exception): Boolean =
    exception match {
      case aggregated: CromwellAggregatedException =>
        aggregated.throwables.collectFirst {
          case exception: Exception if retryEvaluateOutputsAggregated(exception) => exception
        }.isDefined
      case _ => retryEvaluateOutputs(exception)
    }

  /**
    * Tests whether an attempted result of evaluateOutputs should possibly be retried.
    *
    * Override this function to check for different types of exceptions.
    *
    * Custom implementations of handleExecutionSuccess should NOT use method when testing the results of
    * evaluateOutputs, as this method does not recurse into aggregated exceptions. Instead custom overrides of
    * handleExecutionSuccess should call into retryEvaluateOutputsAggregated.
    *
    * @param exception The exception, possibly an internal instance retrieved from within a CromwellAggregatedException.
    * @return True if evaluateOutputs should be retried later.
    */
  def retryEvaluateOutputs(exception: Exception): Boolean = false

  /**
    * Process a successful run, as defined by `isSuccess`.
    *
    * @param runStatus  The run status.
    * @param handle     The execution handle.
    * @param returnCode The return code.
    * @return The execution handle.
    */
  def handleExecutionSuccess(runStatus: StandardAsyncRunState,
                             handle: StandardAsyncPendingExecutionHandle,
                             returnCode: Int
  )(implicit ec: ExecutionContext): Future[ExecutionHandle] =
    evaluateOutputs() map {
      case ValidJobOutputs(outputs) =>
        // Need to make sure the paths are up to date before sending the detritus back in the response
        updateJobPaths()
        SuccessfulExecutionHandle(outputs, returnCode, jobPaths.detritusPaths, getTerminalEvents(runStatus))
      case InvalidJobOutputs(errors) =>
        val exception = new MessageAggregation {
          override def exceptionContext: String = "Failed to evaluate job outputs"
          override def errorMessages: Iterable[String] = errors.toList
        }
        FailedNonRetryableExecutionHandle(exception, kvPairsToSave = None)
      case JobOutputsEvaluationException(exception: Exception) if retryEvaluateOutputsAggregated(exception) =>
        // Return the execution handle in this case to retry the operation
        handle
      case JobOutputsEvaluationException(ex) => FailedNonRetryableExecutionHandle(ex, kvPairsToSave = None)
    }

  /**
    * Process an unsuccessful run, as interpreted by `handleExecutionFailure`.
    *
    * @return The execution handle.
    */
  def retryElseFail(backendExecutionStatus: Future[ExecutionHandle],
                    memoryRetry: MemoryRetryResult = MemoryRetryResult.none
  ): Future[ExecutionHandle] =
    backendExecutionStatus flatMap {
      case failedRetryableOrNonRetryable: FailedExecutionHandle =>
        val kvsFromPreviousAttempt = jobDescriptor.prefetchedKvStoreEntries.collect {
          case (key: String, kvPair: KvPair) => key -> kvPair
        }
        val kvsForNextAttempt = failedRetryableOrNonRetryable.kvPairsToSave match {
          case Some(kvPairs) =>
            kvPairs.map { case kvPair @ KvPair(ScopedKey(_, _, key), _) =>
              key -> kvPair
            }.toMap
          case None => Map.empty[String, KvPair]
        }

        failedRetryableOrNonRetryable match {
          case failedNonRetryable: FailedNonRetryableExecutionHandle if previousFailedRetries < maxRetries =>
            // The user asked us to retry finitely for them, possibly with a memory modification
            evaluateFailureRetry(failedNonRetryable, kvsFromPreviousAttempt, kvsForNextAttempt, memoryRetry)
          case failedNonRetryable: FailedNonRetryableExecutionHandle =>
            // No reason to retry
            Future.successful(failedNonRetryable)
          case failedRetryable: FailedRetryableExecutionHandle =>
            // Retry infinitely and unconditionally (!)
            saveAttrsAndRetry(failedRetryable, kvsFromPreviousAttempt, kvsForNextAttempt, incFailedCount = false)
        }
      case _ => backendExecutionStatus
    }

  private def evaluateFailureRetry(handle: FailedNonRetryableExecutionHandle,
                                   kvsFromPreviousAttempt: Map[String, KvPair],
                                   kvsForNextAttempt: Map[String, KvPair],
                                   memoryRetry: MemoryRetryResult
  ): Future[FailedRetryableExecutionHandle] =
    (memoryRetry.oomDetected, memoryRetry.factor, memoryRetry.previousMultiplier) match {
      case (true, Some(retryFactor), Some(previousMultiplier)) =>
        // Subsequent memory retry attempt
        val nextMemoryMultiplier = previousMultiplier * retryFactor.value
        saveAttrsAndRetry(handle,
                          kvsFromPreviousAttempt,
                          kvsForNextAttempt,
                          incFailedCount = true,
                          Option(nextMemoryMultiplier)
        )
      case (true, Some(retryFactor), None) =>
        // First memory retry attempt
        saveAttrsAndRetry(handle,
                          kvsFromPreviousAttempt,
                          kvsForNextAttempt,
                          incFailedCount = true,
                          Option(retryFactor.value)
        )
      case (_, _, _) =>
        // Not an OOM
        saveAttrsAndRetry(handle, kvsFromPreviousAttempt, kvsForNextAttempt, incFailedCount = true)
    }

  private def saveAttrsAndRetry(failedExecHandle: FailedExecutionHandle,
                                kvPrev: Map[String, KvPair],
                                kvNext: Map[String, KvPair],
                                incFailedCount: Boolean,
                                nextMemoryMultiplier: Option[Double] = None
  ): Future[FailedRetryableExecutionHandle] =
    failedExecHandle match {
      case failedNonRetryable: FailedNonRetryableExecutionHandle =>
        saveKvPairsForNextAttempt(kvPrev, kvNext, incFailedCount, nextMemoryMultiplier) map { _ =>
          FailedRetryableExecutionHandle(failedNonRetryable.throwable, failedNonRetryable.returnCode, None)
        }
      case failedRetryable: FailedRetryableExecutionHandle =>
        saveKvPairsForNextAttempt(kvPrev, kvNext, incFailedCount, nextMemoryMultiplier) map (_ => failedRetryable)
    }

  /**
   * Merge key-value pairs from previous job execution attempt with incoming pairs from current attempt, which has just
   * failed, and store them in the database. In case when there are key-value pairs with the same key name among those
   * from previous attempt and coming from backend, backend values have higher precedence.
   *
   */
  private def saveKvPairsForNextAttempt(kvsFromPreviousAttempt: Map[String, KvPair],
                                        kvsForNextAttempt: Map[String, KvPair],
                                        incrementFailedRetryCount: Boolean,
                                        nextMemoryMultiplierOption: Option[Double]
  ): Future[Seq[KvResponse]] = {
    val nextKvJobKey =
      KvJobKey(jobDescriptor.key.call.fullyQualifiedName, jobDescriptor.key.index, jobDescriptor.key.attempt + 1)

    def getNextKvPair(key: String, value: String): Map[String, KvPair] = {
      val nextScopedKey = ScopedKey(jobDescriptor.workflowDescriptor.id, nextKvJobKey, key)
      val nextKvPair = KvPair(nextScopedKey, value)
      Map(key -> nextKvPair)
    }

    val kvsFromPreviousAttemptUpd =
      kvsFromPreviousAttempt.view.mapValues(kvPair => kvPair.copy(key = kvPair.key.copy(jobKey = nextKvJobKey)))

    val failedRetryCountKvPair: Map[String, KvPair] =
      if (incrementFailedRetryCount) getNextKvPair(FailedRetryCountKey, (previousFailedRetries + 1).toString)
      else Map.empty[String, KvPair]

    val memoryMultiplierKvPair = nextMemoryMultiplierOption match {
      case Some(memoryMultiplier) => getNextKvPair(MemoryMultiplierKey, memoryMultiplier.toString)
      case None => Map.empty[String, KvPair]
    }

    val mergedKvs = kvsFromPreviousAttemptUpd ++ kvsForNextAttempt ++ failedRetryCountKvPair ++ memoryMultiplierKvPair

    makeKvRequest(mergedKvs.toMap.values.map(KvPut).toSeq) map { respSeq =>
      val failures = respSeq.filter(_.isInstanceOf[KvFailure])
      if (failures.isEmpty) {
        respSeq
      } else {
        throw new RuntimeException(
          "Failed to save one or more job execution attributes to the database between " +
            "attempts:\n " + failures.mkString("\n")
        )
      }
    }
  }

  /**
    * Process an unsuccessful run, as defined by `isDone`.
    *
    * @param runStatus The run status.
    * @return The execution handle.
    */
  def handleExecutionFailure(runStatus: StandardAsyncRunState, returnCode: Option[Int]): Future[ExecutionHandle] = {
    val exception = new RuntimeException(s"Task ${jobDescriptor.key.tag} failed for unknown reason: $runStatus")
    Future.successful(FailedNonRetryableExecutionHandle(exception, returnCode, None))
  }

  // See executeOrRecoverSuccess
  private var missedAbort = false
  private case class CheckMissedAbort(jobId: StandardAsyncJob)

  context.become(kvClientReceive orElse standardReceiveBehavior(None) orElse slowJobWarningReceive orElse receive)

  def standardReceiveBehavior(jobIdOption: Option[StandardAsyncJob]): Receive = LoggingReceive {
    case AbortJobCommand =>
      jobIdOption match {
        case Some(jobId) =>
          Try(tryAbort(jobId)) match {
            case Success(_) => jobLogger.info("{} Aborted {}", tag: Any, jobId)
            case Failure(ex) => jobLogger.warn("{} Failed to abort {}: {}", tag, jobId, ex.getMessage)
          }
        case None => missedAbort = true
      }
      postAbort()
    case CheckMissedAbort(jobId: StandardAsyncJob) =>
      context.become(kvClientReceive orElse standardReceiveBehavior(Option(jobId)) orElse receive)
      if (missedAbort)
        self ! AbortJobCommand
  }

  override def executeOrRecover(mode: ExecutionMode)(implicit ec: ExecutionContext): Future[ExecutionHandle] = {
    val executeOrRecoverFuture =
      mode match {
        case Reconnect(jobId: StandardAsyncJob @unchecked) => reconnectAsync(jobId)
        case ReconnectToAbort(jobId: StandardAsyncJob @unchecked) => reconnectToAbortAsync(jobId)
        case Recover(jobId: StandardAsyncJob @unchecked) => recoverAsync(jobId)
        case _ =>
          tellMetadata(startMetadataKeyValues)
          executeAsync()
      }

    executeOrRecoverFuture flatMap executeOrRecoverSuccess recoverWith { case throwable: Throwable =>
      Future failed {
        jobLogger.error(s"Error attempting to $mode", throwable)
        throwable
      }
    }
  }

  private def executeOrRecoverSuccess(executionHandle: ExecutionHandle): Future[ExecutionHandle] =
    executionHandle match {
      case handle: PendingExecutionHandle[StandardAsyncJob @unchecked,
                                          StandardAsyncRunInfo @unchecked,
                                          StandardAsyncRunState @unchecked
          ] =>
        configurationDescriptor.slowJobWarningAfter foreach { duration =>
          self ! WarnAboutSlownessAfter(handle.pendingJob.jobId, duration)
        }

        tellKvJobId(handle.pendingJob) map { _ =>
          if (logJobIds) jobLogger.info(s"job id: ${handle.pendingJob.jobId}")
          tellMetadata(Map(CallMetadataKeys.JobId -> handle.pendingJob.jobId))
          /*
          NOTE: Because of the async nature of the Scala Futures, there is a point in time where we have submitted this or
          the prior runnable to the thread pool this actor doesn't know the job id for aborting. These runnables are
          queued up and may still be run by the thread pool anytime in the future. Issue #1218 may address this
          inconsistency at a later time. For now, just go back and check if we missed the abort command.
           */
          self ! CheckMissedAbort(handle.pendingJob)
          executionHandle
        }
      case _ => Future.successful(executionHandle)
    }

  override def poll(previous: ExecutionHandle)(implicit ec: ExecutionContext): Future[ExecutionHandle] =
    previous match {
      case handle: PendingExecutionHandle[StandardAsyncJob @unchecked,
                                          StandardAsyncRunInfo @unchecked,
                                          StandardAsyncRunState @unchecked
          ] =>
        jobLogger.debug(s"$tag Polling Job ${handle.pendingJob}")
        // poll for end time //
        pollStatusAsync(handle) flatMap { backendRunStatus =>
          self ! WarnAboutSlownessIfNecessary
          handlePollSuccess(handle, backendRunStatus)
        } recover { case throwable =>
          handlePollFailure(handle, throwable)
        }
      case successful: SuccessfulExecutionHandle => Future.successful(successful)
      case failed: FailedNonRetryableExecutionHandle => Future.successful(failed)
      case failedRetryable: FailedRetryableExecutionHandle => Future.successful(failedRetryable)
      case badHandle => Future.failed(new IllegalArgumentException(s"Unexpected execution handle: $badHandle"))
    }

  /**
    * Process a poll success.
    *
    * @param oldHandle The previous execution handle.
    * @param state The updated run state.
    * @return The updated execution handle.
    */
  def handlePollSuccess(oldHandle: StandardAsyncPendingExecutionHandle,
                        state: StandardAsyncRunState
  ): Future[ExecutionHandle] = {
    val previousState = oldHandle.previousState
    if (!(previousState exists statusEquivalentTo(state))) {
      // If this is the first time checking the status, we log the transition as '-' to 'currentStatus'. Otherwise just use
      // the state names.
      // This logging and metadata publishing assumes that StandardAsyncRunState subtypes `toString` nicely to state names.
      val prevStatusName = previousState.map(_.toString).getOrElse("-")
      jobLogger.info(s"Status change from $prevStatusName to $state")
      tellMetadata(Map(CallMetadataKeys.BackendStatus -> state))
    }

    state match {
      case _ if isTerminal(state) =>
        val metadata = getTerminalMetadata(state)
        onTaskComplete(state, oldHandle)
        tellMetadata(metadata)
        tellBard(state)
        handleExecutionResult(state, oldHandle)
      case s =>
        Future.successful(
          oldHandle.copy(previousState = Option(s))
        ) // Copy the current handle with updated previous status.
    }
  }

  /**
    * Process a poll failure.
    *
    * @param oldHandle The previous execution handle.
    * @param throwable The cause of the polling failure.
    * @return The updated execution handle.
    */
  def handlePollFailure(oldHandle: StandardAsyncPendingExecutionHandle, throwable: Throwable): ExecutionHandle =
    throwable match {
      case exception: Exception =>
        val handler: PartialFunction[(ExecutionHandle, Exception), ExecutionHandle] =
          customPollStatusFailure orElse {
            case (_: ExecutionHandle, exception: Exception) if isFatal(exception) =>
              // Log exceptions and return the original handle to try again.
              jobLogger.warn(s"Fatal exception polling for status. Job will fail.", exception)
              FailedNonRetryableExecutionHandle(exception, kvPairsToSave = None)
            case (handle: ExecutionHandle, exception: Exception) =>
              // Log exceptions and return the original handle to try again.
              jobLogger.warn(s"Caught non-fatal ${exception.getClass.getSimpleName} exception trying to poll, retrying",
                             exception
              )
              handle
          }
        handler((oldHandle, exception))
      case error: Error => throw error // JVM-ending calamity.
      case _: Throwable =>
        // Someone has subclassed or instantiated Throwable directly. Kill the job. They should be using an Exception.
        FailedNonRetryableExecutionHandle(throwable, kvPairsToSave = None)
    }

  /**
    * Process an execution result.
    *
    * @param status The execution status.
    * @param oldHandle The previous execution handle.
    * @return The updated execution handle.
    */
  def handleExecutionResult(status: StandardAsyncRunState,
                            oldHandle: StandardAsyncPendingExecutionHandle
  ): Future[ExecutionHandle] = {

    // Returns true if the task has written an RC file that indicates OOM, false otherwise
    def memoryRetryRC: Future[(Boolean, Option[Path])] = {

      def readFile(path: Path, maxBytes: Option[Int]): Future[String] =
        asyncIo.contentAsStringAsync(path, maxBytes, failOnOverflow = false)

      def checkMemoryRetryRC(): Future[Boolean] =
        readFile(jobPaths.memoryRetryRC, None) map { codeAsString =>
          Try(codeAsString.trim.toInt) match {
            case Success(code) =>
              code match {
                case StderrContainsRetryKeysCode => true
                case _ => false
              }
            case Failure(e) =>
              log.error(
                s"'CheckingForMemoryRetry' action exited with code '$codeAsString' which couldn't be " +
                  s"converted to an Integer. Task will not be retried with more memory. Error: ${ExceptionUtils.getMessage(e)}"
              )
              false
          }
        }

      def checkMemoryRetryStderr(errorKeys: List[String], maxBytes: Int): Future[Boolean] =
        readFile(jobPaths.memoryRetryError, Option(maxBytes)) map { errorContent =>
          errorKeys.exists(errorContent.contains)
        }

      def checkMemoryRetryError(): Future[Boolean] =
        (memoryRetryErrorKeys, memoryRetryStderrLimit) match {
          case (Some(keys), Some(limit)) =>
            for {
              memoryRetryErrorExists <- asyncIo.existsAsync(jobPaths.memoryRetryError)
              memoryRetryErrorFound <-
                if (memoryRetryErrorExists) checkMemoryRetryStderr(keys, limit) else Future.successful(false)
            } yield memoryRetryErrorFound
          case _ => Future.successful(false)
        }

      // For backwards behavioral compatibility, check for the old memory retry RC file first. That file used to catch
      // the errors from the standard error file, but now sometimes the error is written to a separate log file.
      // If it exists, check its contents. If it doesn't find an OOM code, check the new memory retry error file.
      for {
        memoryRetryRCExists <- asyncIo.existsAsync(jobPaths.memoryRetryRC)
        memoryRetryRCErrorFound <- if (memoryRetryRCExists) checkMemoryRetryRC() else Future.successful(false)
        memoryRetryErrorFound <- if (memoryRetryRCErrorFound) Future.successful(true) else checkMemoryRetryError()
        memoryErrorPathOption =
          if (memoryRetryRCErrorFound) Option(jobPaths.standardPaths.error)
          else if (memoryRetryErrorFound) Option(jobPaths.memoryRetryError)
          else None
      } yield (memoryRetryErrorFound, memoryErrorPathOption)
    }

    val stderr = jobPaths.standardPaths.error
    lazy val stderrAsOption: Option[Path] = Option(stderr)

    val stderrSizeAndReturnCodeAndMemoryRetry = for {
      returnCodeAsString <- asyncIo.contentAsStringAsync(jobPaths.returnCode, None, failOnOverflow = false)
      // Only check stderr size if we need to, otherwise this results in a lot of unnecessary I/O that
      // may fail due to race conditions on quickly-executing jobs.
      stderrSize <- if (failOnStdErr) asyncIo.sizeAsync(stderr) else Future.successful(0L)
      (outOfMemoryDetected, outOfMemoryPathOption) <- memoryRetryRC
    } yield (stderrSize, returnCodeAsString, outOfMemoryDetected, outOfMemoryPathOption)

    stderrSizeAndReturnCodeAndMemoryRetry flatMap {
      case (stderrSize, returnCodeAsString, outOfMemoryDetected, outOfMemoryPathOption) =>
        val tryReturnCodeAsInt = Try(returnCodeAsString.trim.toInt)

        if (isDone(status)) {
          tryReturnCodeAsInt match {
            case Success(returnCodeAsInt) if failOnStdErr && stderrSize.intValue > 0 =>
              val executionHandle = Future.successful(
                FailedNonRetryableExecutionHandle(StderrNonEmpty(jobDescriptor.key.tag, stderrSize, stderrAsOption),
                                                  Option(returnCodeAsInt),
                                                  None
                )
              )
              retryElseFail(executionHandle)
            case Success(returnCodeAsInt) if continueOnReturnCode.continueFor(returnCodeAsInt) =>
              handleExecutionSuccess(status, oldHandle, returnCodeAsInt)
            // It's important that we check retryWithMoreMemory case before isAbort. RC could be 137 in either case;
            // if it was caused by OOM killer, want to handle as OOM and not job abort.
            case Success(returnCodeAsInt) if outOfMemoryDetected && memoryRetryRequested =>
              val executionHandle = Future.successful(
                FailedNonRetryableExecutionHandle(
                  RetryWithMoreMemory(jobDescriptor.key.tag, outOfMemoryPathOption, memoryRetryErrorKeys, log),
                  Option(returnCodeAsInt),
                  None
                )
              )
<<<<<<< HEAD
            )
            retryElseFail(executionHandle,
                          MemoryRetryResult(outOfMemoryDetected, memoryRetryFactor, previousMemoryMultiplier)
            )
          case Success(returnCodeAsInt) if isAbort(returnCodeAsInt) =>
            Future.successful(AbortedExecutionHandle)
          case Success(returnCodeAsInt) =>
            val executionHandle = Future.successful(
              FailedNonRetryableExecutionHandle(WrongReturnCode(jobDescriptor.key.tag, returnCodeAsInt, stderrAsOption),
                                                Option(returnCodeAsInt),
                                                None
=======
              retryElseFail(executionHandle, outOfMemoryDetected)
            case Success(returnCodeAsInt) if isAbort(returnCodeAsInt) =>
              Future.successful(AbortedExecutionHandle)
            case Success(returnCodeAsInt) =>
              val executionHandle = Future.successful(
                FailedNonRetryableExecutionHandle(
                  WrongReturnCode(jobDescriptor.key.tag, returnCodeAsInt, stderrAsOption),
                  Option(returnCodeAsInt),
                  None
                )
>>>>>>> 3ccdcb43
              )
              retryElseFail(executionHandle)
            case Failure(_) =>
              Future.successful(
                FailedNonRetryableExecutionHandle(
                  ReturnCodeIsNotAnInt(jobDescriptor.key.tag, returnCodeAsString, stderrAsOption),
                  kvPairsToSave = None
                )
              )
          }
        } else {
          tryReturnCodeAsInt match {
            case Success(returnCodeAsInt)
                if outOfMemoryDetected && memoryRetryRequested && !continueOnReturnCode.continueFor(returnCodeAsInt) =>
              val executionHandle = Future.successful(
                FailedNonRetryableExecutionHandle(
                  RetryWithMoreMemory(jobDescriptor.key.tag, outOfMemoryPathOption, memoryRetryErrorKeys, log),
                  Option(returnCodeAsInt),
                  None
                )
              )
<<<<<<< HEAD
            )
            retryElseFail(executionHandle,
                          MemoryRetryResult(outOfMemoryDetected, memoryRetryFactor, previousMemoryMultiplier)
            )
          case _ =>
            val failureStatus = handleExecutionFailure(status, tryReturnCodeAsInt.toOption)
            retryElseFail(failureStatus)
=======
              retryElseFail(executionHandle, outOfMemoryDetected)
            case _ =>
              val failureStatus = handleExecutionFailure(status, tryReturnCodeAsInt.toOption)
              retryElseFail(failureStatus)
          }
>>>>>>> 3ccdcb43
        }
    } recoverWith { case exception =>
      if (isDone(status)) Future.successful(FailedNonRetryableExecutionHandle(exception, kvPairsToSave = None))
      else {
        val failureStatus = handleExecutionFailure(status, None)
        retryElseFail(failureStatus)
      }
    }
  }

  /**
    * Send the job id of the running job to the key value store.
    *
    * @param runningJob The running job.
    */
  def tellKvJobId(runningJob: StandardAsyncJob): Future[KvResponse] = {
    val kvJobKey =
      KvJobKey(jobDescriptor.key.call.fullyQualifiedName, jobDescriptor.key.index, jobDescriptor.key.attempt)
    val scopedKey = ScopedKey(jobDescriptor.workflowDescriptor.id, kvJobKey, jobIdKey)
    val kvValue = runningJob.jobId
    val kvPair = KvPair(scopedKey, kvValue)
    val kvPut = KvPut(kvPair)
    makeKvRequest(Seq(kvPut)).map(_.head)
  }

  /**
    * Sends metadata to the metadata store.
    *
    * @param metadataKeyValues Key/Values to store.
    */
  def tellMetadata(metadataKeyValues: Map[String, Any]): Unit = {
    import cromwell.services.metadata.MetadataService.implicits.MetadataAutoPutter
    serviceRegistryActor.putMetadata(jobDescriptor.workflowDescriptor.id, Option(jobDescriptor.key), metadataKeyValues)
  }

  def tellBard(state: StandardAsyncRunState): Unit =
    getStartAndEndTimes(state) match {
      case Some(startAndEndTimes: StartAndEndTimes) =>
        val dockerImage =
          RuntimeAttributesValidation.extractOption(DockerValidation.instance, validatedRuntimeAttributes)
        val cpus = RuntimeAttributesValidation.extract(CpuValidation.instance, validatedRuntimeAttributes).value
        val memory = RuntimeAttributesValidation
          .extract(MemoryValidation.instance(), validatedRuntimeAttributes)
          .to(MemoryUnit.Bytes)
          .amount
        serviceRegistryActor ! BardEventRequest(
          TaskSummaryEvent(
            workflowDescriptor.id.id,
            workflowDescriptor.possibleParentWorkflowId.map(_.id),
            workflowDescriptor.rootWorkflowId.id,
            jobDescriptor.key.tag,
            jobDescriptor.key.call.fullyQualifiedName,
            jobDescriptor.key.index,
            jobDescriptor.key.attempt,
            state.getClass.getSimpleName,
            platform.map(_.runtimeKey),
            dockerImage,
            cpus,
            memory,
            startAndEndTimes.jobStart.toString,
            startAndEndTimes.cpuStart.map(_.toString),
            startAndEndTimes.jobEnd.toString,
            startAndEndTimes.jobStart.until(startAndEndTimes.jobEnd, ChronoUnit.SECONDS),
            startAndEndTimes.cpuStart.map(_.until(startAndEndTimes.jobEnd, ChronoUnit.SECONDS))
          )
        )
      case _ => ()
    }

  implicit override protected lazy val ec: ExecutionContextExecutor = context.dispatcher
}

/**
  * Implements the marker trait for a job id using a String.
  *
  * @param jobId The job id.
  */
final case class StandardAsyncJob(jobId: String) extends JobId<|MERGE_RESOLUTION|>--- conflicted
+++ resolved
@@ -1502,20 +1502,9 @@
                   None
                 )
               )
-<<<<<<< HEAD
-            )
-            retryElseFail(executionHandle,
-                          MemoryRetryResult(outOfMemoryDetected, memoryRetryFactor, previousMemoryMultiplier)
-            )
-          case Success(returnCodeAsInt) if isAbort(returnCodeAsInt) =>
-            Future.successful(AbortedExecutionHandle)
-          case Success(returnCodeAsInt) =>
-            val executionHandle = Future.successful(
-              FailedNonRetryableExecutionHandle(WrongReturnCode(jobDescriptor.key.tag, returnCodeAsInt, stderrAsOption),
-                                                Option(returnCodeAsInt),
-                                                None
-=======
-              retryElseFail(executionHandle, outOfMemoryDetected)
+              retryElseFail(executionHandle,
+                            MemoryRetryResult(outOfMemoryDetected, memoryRetryFactor, previousMemoryMultiplier)
+              )
             case Success(returnCodeAsInt) if isAbort(returnCodeAsInt) =>
               Future.successful(AbortedExecutionHandle)
             case Success(returnCodeAsInt) =>
@@ -1525,7 +1514,6 @@
                   Option(returnCodeAsInt),
                   None
                 )
->>>>>>> 3ccdcb43
               )
               retryElseFail(executionHandle)
             case Failure(_) =>
@@ -1547,21 +1535,13 @@
                   None
                 )
               )
-<<<<<<< HEAD
-            )
-            retryElseFail(executionHandle,
-                          MemoryRetryResult(outOfMemoryDetected, memoryRetryFactor, previousMemoryMultiplier)
-            )
-          case _ =>
-            val failureStatus = handleExecutionFailure(status, tryReturnCodeAsInt.toOption)
-            retryElseFail(failureStatus)
-=======
-              retryElseFail(executionHandle, outOfMemoryDetected)
+              retryElseFail(executionHandle,
+                            MemoryRetryResult(outOfMemoryDetected, memoryRetryFactor, previousMemoryMultiplier)
+              )
             case _ =>
               val failureStatus = handleExecutionFailure(status, tryReturnCodeAsInt.toOption)
               retryElseFail(failureStatus)
           }
->>>>>>> 3ccdcb43
         }
     } recoverWith { case exception =>
       if (isDone(status)) Future.successful(FailedNonRetryableExecutionHandle(exception, kvPairsToSave = None))
