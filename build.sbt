--- conflicted
+++ resolved
@@ -44,21 +44,12 @@
   .dependsOn(gcsFileSystem)
   .dependsOn(backend % "test->test")
 
-<<<<<<< HEAD
-=======
-lazy val awsBackend = (project in backendRoot / "aws")
-  .settings(awsBackendSettings:_*)
-  .withTestSettings
-  .dependsOn(backend)
-  .dependsOn(backend % "test->test")
-
 lazy val tesBackend = (project in backendRoot / "tes")
   .settings(tesBackendSettings:_*)
   .withTestSettings
   .dependsOn(sfsBackend)
   .dependsOn(backend % "test->test")
 
->>>>>>> 9d045617
 lazy val htCondorBackend = (project in backendRoot / "htcondor")
   .settings(htCondorBackendSettings:_*)
   .withTestSettings
@@ -108,20 +99,12 @@
   .aggregate(htCondorBackend)
   .aggregate(sparkBackend)
   .aggregate(jesBackend)
-<<<<<<< HEAD
-=======
-  .aggregate(awsBackend)
   .aggregate(tesBackend)
->>>>>>> 9d045617
   .aggregate(engine)
   // Next level of projects to include in the fat jar (their dependsOn will be transitively included)
   .dependsOn(engine)
   .dependsOn(jesBackend)
-<<<<<<< HEAD
-=======
-  .dependsOn(awsBackend)
   .dependsOn(tesBackend)
->>>>>>> 9d045617
   .dependsOn(htCondorBackend)
   .dependsOn(sparkBackend)
   // Dependencies for tests
