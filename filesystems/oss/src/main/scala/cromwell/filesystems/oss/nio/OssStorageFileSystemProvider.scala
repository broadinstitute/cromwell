--- conflicted
+++ resolved
@@ -9,11 +9,7 @@
 import java.util
 
 import com.aliyun.oss.OSSClient
-<<<<<<< HEAD
-import com.aliyun.oss.model.{ListObjectsRequest, GenericRequest}
-=======
 import com.aliyun.oss.model.{GenericRequest, ListObjectsRequest}
->>>>>>> 71debede
 import com.google.common.collect.AbstractIterator
 
 import scala.collection.JavaConverters._
@@ -173,15 +169,11 @@
     }
 
     val exist = OssStorageRetry.from(
-<<<<<<< HEAD
-      () => doesObjectExist(ossPath.bucket, ossPath.key)
-=======
       () => {
         val request = new GenericRequest(ossPath.bucket, ossPath.key)
         request.setLogEnabled(false)
         ossClient.doesObjectExist(request)
       }
->>>>>>> 71debede
     )
 
     if (!exist) {
@@ -251,15 +243,11 @@
     }
 
     val exist = OssStorageRetry.from(
-<<<<<<< HEAD
-      () => doesObjectExist(ossPath.bucket, ossPath.key)
-=======
       () => {
         val request = new GenericRequest(ossPath.bucket, ossPath.key)
         request.setLogEnabled(false)
         ossClient.doesObjectExist(request)
       }
->>>>>>> 71debede
     )
 
     if (!exist) {
@@ -293,15 +281,11 @@
     }
 
     val exists = OssStorageRetry.from(
-<<<<<<< HEAD
-      () => doesObjectExist(ossPath.bucket, ossPath.key)
-=======
       () => {
         val request = new GenericRequest(ossPath.bucket, ossPath.key)
         request.setLogEnabled(false)
         ossClient.doesObjectExist(request)
       }
->>>>>>> 71debede
     )
 
     if (!exists) {
