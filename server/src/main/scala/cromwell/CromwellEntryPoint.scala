package cromwell

import akka.actor.ActorSystem
import akka.actor.CoordinatedShutdown.JvmExitReason
import akka.http.scaladsl.unmarshalling.Unmarshal
import akka.pattern.GracefulStopSupport
import akka.stream.ActorMaterializer
import cats.data.Validated._
import cats.effect.{ContextShift, IO}
import cats.syntax.apply._
import cats.syntax.validated._
import com.microsoft.applicationinsights.attach.ApplicationInsights
import com.typesafe.config.{Config, ConfigFactory}
import common.exception.MessageAggregation
import common.validation.ErrorOr._
import cromwell.CommandLineArguments.{ValidSubmission, WorkflowSourceOrUrl}
import cromwell.CromwellApp._
import cromwell.api.CromwellClient
import cromwell.api.model.{Label, LabelsJsonFormatter, WorkflowSingleSubmission}
import cromwell.core.logging.JavaLoggingBridge
import cromwell.core.path.{DefaultPathBuilder, Path}
import cromwell.core.{WorkflowSourceFilesCollection, WorkflowSourceFilesWithDependenciesZip, WorkflowSourceFilesWithoutImports}
import cromwell.engine.workflow.SingleWorkflowRunnerActor
import cromwell.engine.workflow.SingleWorkflowRunnerActor.RunWorkflow
import cromwell.server.{CromwellServer, CromwellShutdown, CromwellSystem}
import net.ceedubs.ficus.Ficus._
import org.slf4j.LoggerFactory

import scala.jdk.CollectionConverters._
import scala.concurrent.duration._
import scala.concurrent.{Await, ExecutionContext, Future, TimeoutException}
import scala.language.postfixOps
import scala.util.{Failure, Success, Try}

object CromwellEntryPoint extends GracefulStopSupport {

  private lazy val EntryPointLogger = LoggerFactory.getLogger("Cromwell EntryPoint")
  private lazy val config = ConfigFactory.load()

  // Only abort jobs on SIGINT if the config explicitly sets system.abort-jobs-on-terminate = true.
  private val abortJobsOnTerminate = config.as[Option[Boolean]]("system.abort-jobs-on-terminate")

  private val gracefulShutdown = config.as[Boolean]("system.graceful-server-shutdown")

  // 3 minute DNS TTL down from JVM default of infinite [BA-6454]
  private val dnsCacheTtl = config.getOrElse("system.dns-cache-ttl", 3 minutes)
  java.security.Security.setProperty("networkaddress.cache.ttl", dnsCacheTtl.toSeconds.toString)

  // The presence of this env var tells us that the user is trying to send instrumentation data and
  // logs to Azure Application Insights. If it's present, we'll attach the ApplicationInsights agent.
  // To configure the behavior of this agent, see server/src/main/resources/applicationinsights.json
  private lazy val useAzureInstrumentation = sys.env.contains("APPLICATIONINSIGHTS_CONNECTION_STRING")

  /**
    * Run Cromwell in server mode.
    */
  def runServer(): Unit = {
    initLogging(Server)

    val system = buildCromwellSystem()
    waitAndExit(CromwellServer.run(gracefulShutdown, abortJobsOnTerminate.getOrElse(false)) _, system)
  }

  /**
    * Run a single workflow using the successfully parsed but as yet not validated arguments.
    */
  def runSingle(args: CommandLineArguments): Unit = {
    initLogging(Run)

    val sources = validateRunArguments(args)

    val cromwellSystem = buildCromwellSystem()
    implicit val actorSystem: ActorSystem = cromwellSystem.actorSystem

    val runnerProps = SingleWorkflowRunnerActor.props(
      source = sources,
      metadataOutputFile = args.metadataOutput,
      terminator = cromwellSystem,
      gracefulShutdown = gracefulShutdown,
      abortJobsOnTerminate = abortJobsOnTerminate.getOrElse(true),
      config = cromwellSystem.config
    )(cromwellSystem.materializer)

    val runner = cromwellSystem.actorSystem.actorOf(runnerProps, "SingleWorkflowRunnerActor")

    import cromwell.util.PromiseActor.EnhancedActorRef
    waitAndExit(() => runner.askNoTimeout(RunWorkflow), () => CromwellShutdown.instance(cromwellSystem.actorSystem).run(JvmExitReason))
  }

  def submitToServer(args: CommandLineArguments): Unit = {
    initLogging(Submit)
    lazy val Log = LoggerFactory.getLogger("cromwell-submit")

    implicit val actorSystem: ActorSystem = ActorSystem("SubmitSystem")
    implicit val materializer: ActorMaterializer = ActorMaterializer()
    implicit val ec: ExecutionContext = actorSystem.dispatcher
    implicit val cs: ContextShift[IO] = IO.contextShift(ec)

    val cromwellClient = new CromwellClient(args.host, "v2")

    val singleSubmission = validateSubmitArguments(args)
    val submissionFuture = () => {
      val io = cromwellClient.submit(singleSubmission).value.attempt flatMap {
        case Right(Right(submitted)) =>
          IO {
            Log.info(s"Workflow ${submitted.id} submitted to ${args.host}")
          }
        case Right(Left(httpResponse)) =>
          IO.fromFuture(IO {
            Unmarshal(httpResponse.entity).to[String] map { stringEntity =>
              Log.error(s"Workflow failed to submit to ${args.host}: $stringEntity")
            }
          })
        case Left(exception: Exception) =>
          IO {
            Log.error(s"Workflow failed to submit to ${args.host}: ${exception.getMessage}", exception)
          }
        case Left(throwable) => throw throwable
      }
      io.unsafeToFuture()
    }

    waitAndExit(submissionFuture, () => actorSystem.terminate())
  }

  private def buildCromwellSystem(): CromwellSystem = {
    lazy val Log = LoggerFactory.getLogger("cromwell")
    Try {
      new CromwellSystem {
        override lazy val config: Config = CromwellEntryPoint.config
      }
    } recoverWith {
      case t: Throwable =>
        Log.error(s"Failed to instantiate Cromwell System. Shutting down Cromwell.", t)
        System.exit(1)
        Failure(t)
    } get
  }

  /**
    * If a cromwell server is going to be run, makes adjustments to the default logback configuration.
    * Overwrites LOG_MODE system property used in our logback.xml, _before_ the logback classes load.
    * Restored from similar functionality in
    *   https://github.com/broadinstitute/cromwell/commit/2e3f45b#diff-facc2160a82442932c41026c9a1e4b2bL28
    * TODO: Logback is configurable programmatically. We don't have to overwrite system properties like this.
    *
    * Also copies variables from config/system/environment/defaults over to the system properties.
    * Fixes issue where users are trying to specify Java properties as environment variables.
    *
    * Also also enables Azure log handling when appropriate
    */
  private def initLogging(command: Command): Unit = {

<<<<<<< HEAD
=======
    // Enable Azure instrumentation and log-slurping if desired. Running ApplicationInsights.attach()
    // without checking for the presence of the relevant env var doesn't cause any failures, but does
    // print an error that would be confusing for non-Azure users.
    if (useAzureInstrumentation)
      ApplicationInsights.attach()

>>>>>>> b73d7159
    val logbackSetting = command match {
      case Server => "STANDARD"
      case Submit => "PRETTY"
      case Run => "PRETTY"
    }

    val defaultProps = Map(
      "LOG_MODE" -> logbackSetting,
      "LOG_LEVEL" -> "INFO"
    )

    val configWithFallbacks = config
      .withFallback(ConfigFactory.systemEnvironment())
      .withFallback(ConfigFactory.parseMap(defaultProps.asJava, "Defaults"))

    val props = sys.props
    defaultProps.keys foreach { key =>
      props += key -> configWithFallbacks.getString(key)
    }

    /*
    We've possibly copied values from the environment, or our defaults, into the system properties.
    Make sure that the next time one uses the ConfigFactory that our updated system properties are loaded.
     */
    ConfigFactory.invalidateCaches()

    /*
    Replace java.util.logging with SLF4J.
    https://www.slf4j.org/api/org/slf4j/bridge/SLF4JBridgeHandler.html
     */
    JavaLoggingBridge.init()

    ()
  }

  protected def waitAndExit[A](operation: () => Future[A], shutdown: () => Future[Any]): Nothing = {
    val futureResult = operation()
    Await.ready(futureResult, Duration.Inf)

    try {
      Await.ready(shutdown(), 30.seconds)
    } catch {
      case _: TimeoutException => Console.err.println("Timed out trying to shutdown actor system")
      case other: Exception => Console.err.println(s"Unexpected error trying to shutdown actor system: ${other.getMessage}")
    }

    val returnCode = futureResult.value.get match {
      case Success(_) => 0
      case Failure(e) =>
        Console.err.println(e.getMessage)
        1
    }

    sys.exit(returnCode)
  }

  private def waitAndExit(runner: CromwellSystem => Future[Any], workflowManagerSystem: CromwellSystem): Unit = {
    waitAndExit(() => runner(workflowManagerSystem), () => workflowManagerSystem.shutdownActorSystem())
  }

  def validateSubmitArguments(args: CommandLineArguments): WorkflowSingleSubmission = {
    import LabelsJsonFormatter._
    import spray.json._

    val validation = args.validateSubmission(EntryPointLogger) map {
      case ValidSubmission(s, u, r, i, o, l, z) =>
        val finalWorkflowSourceAndUrl: WorkflowSourceOrUrl =
          (s, u) match {
            case (None, Some(url)) if !url.startsWith("http") => //case where url is a WDL/CWL file
              WorkflowSourceOrUrl(Option(DefaultPathBuilder.get(url).contentAsString), None)
            case _ =>
              WorkflowSourceOrUrl(s, u)
          }

        WorkflowSingleSubmission(
          workflowSource = finalWorkflowSourceAndUrl.source,
          workflowUrl = finalWorkflowSourceAndUrl.url,
          workflowRoot = r,
          workflowType = args.workflowType,
          workflowTypeVersion = args.workflowTypeVersion,
          inputsJson = Option(i),
          options = Option(o.asPrettyJson),
          labels = Option(l.parseJson.convertTo[List[Label]]),
          zippedImports = z)
    }

    validOrFailSubmission(validation)
  }

  def validateRunArguments(args: CommandLineArguments): WorkflowSourceFilesCollection = {

    val sourceFileCollection = (args.validateSubmission(EntryPointLogger), writeableMetadataPath(args.metadataOutput)) mapN {
      case (ValidSubmission(s, u, r, i, o, l, Some(z)), _) =>
        //noinspection RedundantDefaultArgument
        WorkflowSourceFilesWithDependenciesZip.apply(
          workflowSource = s,
          workflowUrl = u,
          workflowRoot = r,
          workflowType = args.workflowType,
          workflowTypeVersion = args.workflowTypeVersion,
          inputsJson = i,
          workflowOptions = o,
          labelsJson = l,
          importsZip = z.loadBytes,
          warnings = Vector.empty,
          workflowOnHold = false,
          requestedWorkflowId = None)
      case (ValidSubmission(s, u, r, i, o, l, None), _) =>
        //noinspection RedundantDefaultArgument
        WorkflowSourceFilesWithoutImports.apply(
          workflowSource = s,
          workflowUrl = u,
          workflowRoot = r,
          workflowType = args.workflowType,
          workflowTypeVersion = args.workflowTypeVersion,
          inputsJson = i,
          workflowOptions = o,
          labelsJson = l,
          warnings = Vector.empty,
          workflowOnHold = false,
          requestedWorkflowId = None)
    }

    val sourceFiles = for {
      sources <- sourceFileCollection
      _ <- writeableMetadataPath(args.metadataOutput)
    } yield sources

    validOrFailSubmission(sourceFiles)
  }

  def validOrFailSubmission[A](validation: ErrorOr[A]): A = {
    validation.valueOr(errors => throw new RuntimeException with MessageAggregation {
      override def exceptionContext: String = "ERROR: Unable to submit workflow to Cromwell:"
      override def errorMessages: Iterable[String] = errors.toList
    })
  }

  private def writeableMetadataPath(path: Option[Path]): ErrorOr[Unit] = {
    path match {
      case Some(p) if !metadataPathIsWriteable(p) => s"Unable to write to metadata directory: $p".invalidNel
      case _ => ().validNel
    }
  }

  private def metadataPathIsWriteable(metadataPath: Path): Boolean =
    Try(metadataPath.createIfNotExists(createParents = true).append("")).isSuccess
}<|MERGE_RESOLUTION|>--- conflicted
+++ resolved
@@ -151,15 +151,12 @@
     */
   private def initLogging(command: Command): Unit = {
 
-<<<<<<< HEAD
-=======
     // Enable Azure instrumentation and log-slurping if desired. Running ApplicationInsights.attach()
     // without checking for the presence of the relevant env var doesn't cause any failures, but does
     // print an error that would be confusing for non-Azure users.
     if (useAzureInstrumentation)
       ApplicationInsights.attach()
 
->>>>>>> b73d7159
     val logbackSetting = command match {
       case Server => "STANDARD"
       case Submit => "PRETTY"
