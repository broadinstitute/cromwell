--- conflicted
+++ resolved
@@ -2,108 +2,6 @@
 
 ## 88 Release Notes
 
-<<<<<<< HEAD
-###  Mysql 8 & 8.4
-
-Cromwell now supports MySQL 8.0 and 8.4 and 8.0 and 8.4-compatible databases. Older versions of MySQL are no longer officially supported or tested, but they are not explicitly forbidden from use.
-
-### New feature: Prevent Job start during Cloud Quota exhaustion
-
-This optional feature prevents Cromwell from starting new jobs in a group that is currently experiencing 
-cloud quota exhaustion. Jobs will be started once the group's quota becomes available. To enable this feature, 
-set `quota-exhaustion-job-start-control.enabled` to true.
-
-### Java 17
-
-As of this version, a distribution of Java 17 is required to run Cromwell. Cromwell is developed, tested, and
-containerized using [Eclipse Temurin](https://adoptium.net/temurin/releases/?version=17).
-
-### Improved status reporting behavior
-
-When Cromwell restarts during a workflow that is failing, it no longer reports pending tasks as a reason for that failure.
-
-### Optional docker soft links
-
-Cromwell now allows opting into configured soft links on shared file systems such as HPC environments. More details can
-be found [here](https://cromwell.readthedocs.io/en/stable/backends/HPC/#optional-docker-soft-links).
-
-### GCP Batch
-
-- The `genomics` configuration entry was renamed to `batch`, see [ReadTheDocs](https://cromwell.readthedocs.io/en/stable/backends/GCPBatch/) for more information.
-- Fixes a bug with not being able to recover jobs on Cromwell restart.
-- Fixes machine type selection to match the Google Cloud Life Sciences backend, including default n1 non shared-core machine types and correct handling of `cpuPlatform` to select n2 or n2d machine types as appropriate.
-- Fixes preemption and maxRetries behavior. In particular, once a task has exhausted its allowed preemptible attempts, the task will be scheduled again on a non-preemptible VM.
-- Fixes error message reporting for failed jobs.
-- Fixes the "retry with more memory" feature.
-- Fixes the reference disk feature.
-- Fixes pulling Docker image metadata from private GCR repositories.
-- Fixed `google_project` and `google_compute_service_account` workflow options not taking effect when using GCP Batch backend
-- Added a way to use a custom LogsPolicy for the job execution, setting `backend.providers.batch.config.batch.logs-policy` to "CLOUD_LOGGING" (default) keeps the current behavior, or, set it to "PATH" to stream the logs to Google Cloud Storage.
-- When "CLOUD_LOGGING" is used, many more Cromwell / WDL labels for workflow, root workflow, call, shard etc. are now assigned to GCP Batch log entries.
-- Fixed subnet selection for networks that use custom subnet creation
-
-### Improved handling of Life Sciences API quota errors
-
-Users reported cases where Life Sciences jobs failed due to insufficient quota, instead of queueing and waiting until
-quota is available (which is the expected behavior). Cromwell will now retry under these conditions, which present with errors
-such as "PAPI error code 9", "no available zones", and/or "quota too low".
-
-### Database
-
-#### New table 'GROUP_METRICS_ENTRY'
-
-A new table called `GROUP_METRICS_ENTRY` has been added. The purpose of this table is to track when a group or billing project last ran into Cloud Quota exhaustion.
-
-#### Index removal
-
-The `IX_WORKFLOW_STORE_ENTRY_WS` index is removed from `WORKFLOW_STORE_ENTRY`.
-
-The index had low cardinality and workflow pickup is faster without it. Migration time depends on workflow store size, but should be very fast for most installations. Terminal workflows are removed from the workflow store, so only running workflows contribute to the cost.
-
-#### Index additions
-
-The `IX_METADATA_ENTRY_WEU_MK` index is added to `METADATA_ENTRY`. In pre-release testing, the migration proceeded at about 3 million rows per minute. Please plan downtime accordingly.
-
-#### Unique constraint addition
-
-The `UC_GROUP_METRICS_ENTRY_GI` constraint has been added to column `GROUP_ID` in `GROUP_METRICS_ENTRY` table. This additionally enforces at database level that the `GROUP_ID` column always contains unique values.
-
-### Reduce errors from boot disk filling up on Google Lifesciences API
-
- * If Cromwell can't determine the size of the user command Docker image, it will increase Lifesciences API boot disk size by 30GB rather than 0. This should reduce incidence of tasks failing due to boot disk filling up.
-
-#### Improved `size()` function performance on arrays
-
-Resolved a hotspot in Cromwell to make the `size()` engine function perform much faster on file arrays. Common examples of file arrays could include globs or scatter-gather results. This enhancement applies only to WDL 1.0 and later, because that's when `size()` added [support for arrays](https://github.com/openwdl/wdl/blob/main/versions/1.0/SPEC.md#acceptable-compound-input-types).
-
-#### Fixed Optional and String Concatenation Bug
-
-As outlined in the [WDL Spec](https://github.com/openwdl/wdl/blob/main/versions/1.0/SPEC.md#prepending-a-string-to-an-optional-parameter), concatenating a string with an empty optional now correctly evaluates to the empty string.
-
-### Removals
-
-#### `RESTAPI.md` docs discontinued
-
-Due to deprecation of the underlying library, Markdown docs will no longer be generated from the Cromwell API Swagger. The recommended alternative is starting a server and viewing the Swagger directly.
-
-#### Removed Docker Hub health check
-
-Cromwell's healthcheck requests to Docker Hub were not authenticated, and thus became subject to rate limiting. To eliminate these false alarms, this functionality has been removed.
-
-The config key `services.HealthMonitor.config.check-dockerhub` is therefore obsolete.
-
-There is no change to any other usage of Docker Hub.
-
-#### Removed GCS health check
-
-Cromwell's health check of GCS has been removed. GCS does not have availability issues of note, and in typical configurations the check does not meaningfully test Cromwell's permissions.
-
-The config keys `services.HealthMonitor.config.check-gcs` and `.gcs-bucket-to-check` are therefore obsolete.
-
-#### Removed Genomics Backend code
-Code relating to the Google Genomics API (aka `v1Alpha`) has been removed since Google has entirely disabled that service.
-Cloud Life Sciences (aka `v2Beta`, deprecated) and Google Batch (aka `batch`, recommended) remain the two viable GCP backends.
-=======
 ### Important Upgrade Note: Database Schema Change
 
 Cromwell 88 includes a number of database schema changes to support new functionality and improve performance. 
@@ -125,7 +23,6 @@
  * When "CLOUD_LOGGING" is used, many more Cromwell / WDL labels for workflow, root workflow, call, shard etc. are now assigned to GCP Batch log entries.
  * Fixed subnet selection for networks that use custom subnet creation
  * Updated runtime attributes documentation to clarify that the `nvidiaDriverVersion` key is ignored on GCP Batch.
->>>>>>> 305765f4
 
 ### Improvements
  * A new optional feature prevents Cromwell from starting new jobs in a group that is currently experiencing
