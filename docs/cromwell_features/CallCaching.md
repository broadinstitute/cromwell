Call Caching allows Cromwell to detect when a job has been run in the past so that it doesn't have to re-compute results, saving both time and money.  Cromwell searches the cache of previously run jobs for one that has the exact same command and exact same inputs.  If a previously run job is found in the cache, Cromwell will use the results of the previous job instead of re-running it.

Cromwell's call cache is maintained in its database.  In order for call caching to be used on any previously run jobs, it is best to configure Cromwell to [point to a MySQL database](Configuring#database) instead of the default in-memory database.  This way any invocation of Cromwell (either with `run` or `server` subcommands) will be able to utilize results from all calls that are in that database.

**Configuring Call Caching**

*Call Caching is disabled by default.*  Call Caching can be enabled in your Cromwell [Configuration](Configuring#call-caching) and the behavior can be modified via [Workflow Options](wf_options/Overview). If you are adding Workflow options, do not set [`read_from_cache` or `write_to_cache`](wf_options/Overview#call-caching-options) = false, as it will impact the following process.

Once enabled, Cromwell by default will search the call cache for every `call` statement invocation.

* If there was no cache hit, the `call` will be executed as normal.  Once finished it will add itself to the cache.
* If there was a cache hit, outputs are either **copied from the original cached job to the new job's output directory** or **referenced from the original cached job** depending on the Cromwell [Configuration](Configuring#call-caching) settings.

> **Note:** If call caching is enabled, be careful not to change the contents of the output directory for any previously run job.  Doing so might cause cache hits in Cromwell to copy over modified data and Cromwell currently does not check that the contents of the output directory changed.  Additionally, if any files from a previous job directory are removed, call caching will fail due to missing files.

***File hash caching***

Cromwell offers the option to cache file hashes within the scope of a root workflow to prevent repeatedly requesting the hashes of the
same files multiple times. File hash caching is off by default and can be turned on with the configuration option `system.file-hash-cache=true`.

***Call cache copy authorization failure prefix blacklisting***

Cromwell has the option to filter call cache hits based on authorization failures copying previous 
call cache hits. In a multi-user environment user A might cache hit to one of user B's results
but that doesn't necessarily mean user A is authorized to read user B's outputs from the filesystem. Call cache blacklisting
allows Cromwell to record on a per-root-workflow level which file path prefixes were involved in cache result copy authorization failures.
If Cromwell sees that the file paths for a candidate cache hit have a blacklisted prefix, Cromwell will quickly 
fail the copy attempt without doing any potentially expensive I/O.

Call cache blacklisting configuration looks like:

```
call-caching {

  enabled = true

  # In a multi-user environment this should be false so unauthorized users don't invalidate results for authorized users. 
  invalidate-bad-cache-results = false

  blacklist-cache {
    # The call caching blacklist cache is off by default. This is used to blacklist cache hit paths based on the
    # prefixes of cache hit paths that Cromwell previously failed to copy for authorization reasons.
    enabled: true
    # Guava cache concurrency.
    concurrency: 10000
    # How long entries in the cache should live from the time of their last access.
    ttl: 20 minutes
    # Maximum number of entries in the cache.
    size: 1000
  }
}
```

Call cache blacklisting could be supported by any backend type though is currently implemented only for the Google Pipelines API (PAPI) backends.
For PAPI backends the bucket is considered the prefix for blacklisting purposes.

***Call cache hit path prefixes***
 
In a multi-user environment where access to job outputs may be restricted among different users, it can be useful to limit
cache hits to those that are more likely to actually be readable for cache hit copies.
Cromwell now supports a `call_cache_hit_path_prefixes` workflow option for this purpose. This is particularly useful in the PAPI backend where the workflow
root can be specified in workflow options via `jes_gcs_root`. The value of `call_cache_hit_path_prefixes` should be an array of strings representing  
prefixes that call cache hit output files should have in order to be considered as a cache hit. Using PAPI as an example and assuming Alice and Bob have
made their data accessible to each other, Alice could submit a workflow with these options:

```
{
  "call_cache_hit_path_prefixes": [ "gs://alice_bucket", "gs://bob_bucket" ]
}
```

With these workflow options Cromwell would only look for cache hits for Alice's jobs in Alice's or Bob's buckets.

As a further optimization the PAPI backend has the concept of "this" bucket on a per-workflow basis, where "this" bucket is
the bucket that contains the current workflow root.
If `call_cache_hit_path_prefixes` is specified in 
workflow options on the PAPI backend, Cromwell will automatically prepend "this" bucket to the call cache hit path prefixes to search.
For example, if Charles specified the same workflow options as in the example above and his workflow root was under `gs://charles_bucket`,
Cromwell would search cache hits in all of the `gs://alice_bucket`, `gs://bob_bucket` and `gs://charles_bucket` buckets without having to specify
`gs://charles_bucket` bucket explicitly in `call_cache_hit_path_prefixes`.

If no `call_cache_hit_path_prefixes` are specified then all matching cache hits will be considered.

**Docker Tags**

Certain Docker tags can impact call caching performance. 
Docker tags are a convenient way to point to a version of an image (`ubuntu:14.04`), or even the latest version (`ubuntu:latest`).
For that purpose, tags are mutable, meaning that the image they point to can change, while the tag name stays the same.
While this is very convenient in some cases, using mutable, or "floating" tags in tasks affects the reproducibility of a workflow. 
If you were to run the same workflow using `ubuntu:latest` now, and again in a year (or even in a month) may run with different docker images.
This has an even bigger impact when Call Caching is turned on in Cromwell, and could lead to unpredictable behaviors if a tag is updated in the middle of a workflow or even a scatter for example.

In order to ensure perfect reproducibility, Docker provides another way of identifying an image version by using the specific digest of the image, which is an immutable identifier. The digest is guaranteed to be different if 2 images have different byte content. For more information see [Docker's api specs](https://docs.docker.com/registry/spec/api/#/content-digests).
A docker image can be referenced using the digest (e.g. `ubuntu@sha256:71cd81252a3563a03ad8daee81047b62ab5d892ebbfbf71cf53415f29c130950`).
This image refers to a specific image of ubuntu that does not depend on a floating tag.
A workflow containing this Docker image run now and a year from now will run in the exact same container.

However, in order to remove unpredictable behaviors, when Cromwell finds a job ready to be run, it will first look at its docker runtime attribute, and apply the following logic:

* If the job doesn't specify a docker image it will be dispatched and all call caching settings (read/write) will apply normally.
* If the job does specify a docker runtime attribute, then:
    * if the docker image uses a hash, all call caching settings apply normally
    * if the docker image uses a floating tag:
        * Cromwell will attempt to look up the immutable digest of the image with this floating tag. Upon success it will pass both the floating tag and this digest value to the backend.
        * All backends currently included with Cromwell will utilize this digest value to run the job.
        * Within a single workflow, all floating tags within a given workflow will resolve to the same digest value even if Cromwell is restarted when the workflow is running.
        * If Cromwell fails to lookup the digest (for instance an unsupported docker registry, wrong credentials, ...) it will run the job with the user provided floating tag.
        * The actual docker image (floating tag or digest) used for the job will be reported in the `dockerImageUsed` attribute of the call metadata.

**Docker Lookup**

Cromwell provides two methods to lookup a Docker hash from a Docker tag:

* _Local_  
    In this mode, Cromwell will first attempt to find the image on the local machine where it's running using the `docker` CLI. If the image is locally present, then its digest will be used.
    If the image is not present locally, Cromwell will execute a `docker pull` to try and retrieve it. If this succeeds, the newly retrieved digest will be used. Otherwise the lookup will be considered failed.
    Note that Cromwell runs the `docker` CLI the same way a human would. This means two things:
     * The machine Cromwell is running on needs to have Docker installed and a Docker daemon running.
     * The current `docker` CLI credentials on that machine will be used to pull the image.
    
* _Remote_  
    In this mode, Cromwell will attempt to retrieve the hash by contacting the remote docker registry where the image is stored. This currently supports Docker Hub and GCR.
    
    Docker registry and access levels supported by Cromwell for docker digest lookup in "remote" mode:
    
<<<<<<< HEAD
    |       |       DockerHub    | |       GCR       | |   AlibabaCloudCR   ||
    |:-----:|:---------:|:-------:|:------:|:-------:|:------------:|:---------:|
    |       |   Public  | Private | Public | Private | Public | Private |
    | Pipelines API  |     X     |    X    |    X   |    X    |       |        |
    | BCS   |           |        |         |         |        |    X    | 
    | Other |     X     |         |    X   |         |       |        |
=======
    |       |       DockerHub    ||       GCR       ||       ECR       ||
    |:-----:|:---------:|:-------:|:------:|:-------:|:------:|:-------:|
    |       |   Public  | Private | Public | Private | Public | Private |
    | Pipelines API  |     X     |    X    |    X   |    X    |         |         |
    | AWS Batch |    X    |        |         |         |         |         |
    | Other |     X     |         |    X   |         |         |         |
>>>>>>> 7972f210
    
**Runtime Attributes**

As well as call inputs and the command to run, call caching considers the following [runtime attributes](https://cromwell.readthedocs.io/en/develop/RuntimeAttributes/) of a given task when determining whether to call cache:

* [`ContinueOnReturnCode`](https://cromwell.readthedocs.io/en/develop/RuntimeAttributes/#continueonreturncode)
* [`Docker`](https://cromwell.readthedocs.io/en/develop/RuntimeAttributes/#docker)
* [`FailOnStderr`](https://cromwell.readthedocs.io/en/develop/RuntimeAttributes/#failonstderr)

If any of these attributes have changed from a previous instance of the same task, that instance will not be call-cached from. Other runtime attributes, including [`memory`](https://cromwell.readthedocs.io/en/develop/RuntimeAttributes/#memory), [`cpu`](https://cromwell.readthedocs.io/en/develop/RuntimeAttributes/#cpu), and [`disks`](https://cromwell.readthedocs.io/en/develop/RuntimeAttributes/#disks), are not considered by call caching and therefore may be changed without preventing a cached result from being used. <|MERGE_RESOLUTION|>--- conflicted
+++ resolved
@@ -123,21 +123,13 @@
     
     Docker registry and access levels supported by Cromwell for docker digest lookup in "remote" mode:
     
-<<<<<<< HEAD
-    |       |       DockerHub    | |       GCR       | |   AlibabaCloudCR   ||
-    |:-----:|:---------:|:-------:|:------:|:-------:|:------------:|:---------:|
-    |       |   Public  | Private | Public | Private | Public | Private |
-    | Pipelines API  |     X     |    X    |    X   |    X    |       |        |
-    | BCS   |           |        |         |         |        |    X    | 
-    | Other |     X     |         |    X   |         |       |        |
-=======
-    |       |       DockerHub    ||       GCR       ||       ECR       ||
-    |:-----:|:---------:|:-------:|:------:|:-------:|:------:|:-------:|
-    |       |   Public  | Private | Public | Private | Public | Private |
-    | Pipelines API  |     X     |    X    |    X   |    X    |         |         |
-    | AWS Batch |    X    |        |         |         |         |         |
-    | Other |     X     |         |    X   |         |         |         |
->>>>>>> 7972f210
+    |       |       DockerHub    ||       GCR       ||       ECR       ||    AlibabaCloudCR    ||
+    |:-----:|:---------:|:-------:|:------:|:-------:|:------:|:-------:|:------:|:-------:|
+    |       |   Public  | Private | Public | Private | Public | Private | Public | Private |
+    | Pipelines API  |     X     |    X    |    X   |    X    |         |         |         |         |
+    | AWS Batch |    X    |        |         |         |         |         |         |         |
+    | BCS       |         |        |         |         |         |         |         |    X    |
+    | Other |     X     |         |    X   |         |         |         |         |         |
     
 **Runtime Attributes**
 
