package wdl.transforms.cascades.linking.expression.types

import common.assertion.CromwellTimeoutSpec
import common.assertion.ErrorOrAssertions._
import org.scalatest.flatspec.AnyFlatSpec
import org.scalatest.matchers.should.Matchers
import wdl.model.draft3.elements.ExpressionElement
import wdl.model.draft3.graph.expression.TypeEvaluator.ops._
import wdl.transforms.cascades.Ast2WdlomSpec.{fromString, parser}
import wdl.transforms.cascades.ast2wdlom._
import wom.types._

class CascadesTypeEvaluatorSpec extends AnyFlatSpec with CromwellTimeoutSpec with Matchers {
  it should "return nothing from static integer addition" in {
    val str = "3 + 3"
    val expr = fromString[ExpressionElement](str, parser.parse_e)

    expr.shouldBeValidPF { case e =>
      e.evaluateType(Map.empty) shouldBeValid WomIntegerType
    }
  }

  it should "evaluate the right map type from as_map" in {
    val str = """as_map([(1,2), (3,4)])"""
    val expr = fromString[ExpressionElement](str, parser.parse_e)

    expr.shouldBeValidPF { case e =>
      e.evaluateType(Map.empty) shouldBeValid WomMapType(WomIntegerType, WomIntegerType)
    }
  }

  it should "evaluate the right Array[Pair[X, Y]] type from as_pairs" in {
    val str = """as_pairs({ "one": 1, "two": 2, "three": 3 })"""
    val expr = fromString[ExpressionElement](str, parser.parse_e)

    expr.shouldBeValidPF { case e =>
      e.evaluateType(Map.empty) shouldBeValid WomArrayType(WomPairType(WomStringType, WomIntegerType))
    }
  }

  it should "evaluate the type of a sep() function as String" in {
    val str = """ sep(' ', ["a", "b", "c"]) """
    val expr = fromString[ExpressionElement](str, parser.parse_e)

    expr.shouldBeValidPF { case e =>
      e.evaluateType(Map.empty) shouldBeValid WomStringType
    }
  }

  it should "evaluate the type of a sep() function with a sub-call to prefix as String" in {
    val str = """ sep(' ', prefix("-i ", ["a", "b", "c"])) """
    val expr = fromString[ExpressionElement](str, parser.parse_e)

    expr.shouldBeValidPF { case e =>
      e.evaluateType(Map.empty) shouldBeValid WomStringType
    }
  }

  it should "evaluate the type of a sub() function as String" in {
    val str = """ sub("input", "^pattern$", "s") """
    val expr = fromString[ExpressionElement](str, parser.parse_e)

    expr.shouldBeValidPF { case e =>
      e.evaluateType(Map.empty) shouldBeValid WomStringType
    }
  }

  it should "evaluate the type of a suffix() function as Array[String]" in {
    val str = """ suffix('S', ["a", "b", "c"]) """
    val expr = fromString[ExpressionElement](str, parser.parse_e)

    expr.shouldBeValidPF { case e =>
      e.evaluateType(Map.empty) shouldBeValid WomArrayType(WomStringType)
    }
  }

<<<<<<< HEAD
  it should "evaluate the type of a quote() function as Array[String]" in {
    val str = """ quote([1, 2, 3]) """
    val expr = fromString[ExpressionElement](str, parser.parse_e)

    expr.shouldBeValidPF { case e =>
      e.evaluateType(Map.empty) shouldBeValid WomArrayType(WomStringType)
    }
  }

  it should "evaluate the type of a squote() function as Array[String]" in {
    val str = """ squote([1, 2, 3]) """
    val expr = fromString[ExpressionElement](str, parser.parse_e)

    expr.shouldBeValidPF { case e =>
      e.evaluateType(Map.empty) shouldBeValid WomArrayType(WomStringType)
=======
  it should "evaluate the type of an unzip() function as Pair[Array[X], Array[Y]]" in {
    val string_and_int = """ unzip([("one", 1),("two", 2),("three", 3)]) """
    val string_and_int_expr = fromString[ExpressionElement](string_and_int, parser.parse_e)
    string_and_int_expr.shouldBeValidPF { case e =>
      e.evaluateType(Map.empty) shouldBeValid WomPairType(WomArrayType(WomStringType), WomArrayType(WomIntegerType))
    }

    val int_and_int = """ unzip([(1,2),(3,4),(5,6)]) """
    val int_and_int_expr = fromString[ExpressionElement](int_and_int, parser.parse_e)
    int_and_int_expr.shouldBeValidPF { case e =>
      e.evaluateType(Map.empty) shouldBeValid WomPairType(WomArrayType(WomIntegerType), WomArrayType(WomIntegerType))
    }
  }

  it should "evaluate the type of an unzip() function on an empty collection as Pair[Array[Any], Array[Any]]" in {
    val empty = """ unzip([]) """
    val empty_unzip_expr = fromString[ExpressionElement](empty, parser.parse_e)
    empty_unzip_expr.shouldBeValidPF { case e =>
      e.evaluateType(Map.empty) shouldBeValid WomPairType(WomArrayType(WomAnyType), WomArrayType(WomAnyType))
>>>>>>> 5e59b020
    }
  }
}<|MERGE_RESOLUTION|>--- conflicted
+++ resolved
@@ -74,7 +74,6 @@
     }
   }
 
-<<<<<<< HEAD
   it should "evaluate the type of a quote() function as Array[String]" in {
     val str = """ quote([1, 2, 3]) """
     val expr = fromString[ExpressionElement](str, parser.parse_e)
@@ -90,7 +89,9 @@
 
     expr.shouldBeValidPF { case e =>
       e.evaluateType(Map.empty) shouldBeValid WomArrayType(WomStringType)
-=======
+    }
+  }
+  
   it should "evaluate the type of an unzip() function as Pair[Array[X], Array[Y]]" in {
     val string_and_int = """ unzip([("one", 1),("two", 2),("three", 3)]) """
     val string_and_int_expr = fromString[ExpressionElement](string_and_int, parser.parse_e)
@@ -110,7 +111,6 @@
     val empty_unzip_expr = fromString[ExpressionElement](empty, parser.parse_e)
     empty_unzip_expr.shouldBeValidPF { case e =>
       e.evaluateType(Map.empty) shouldBeValid WomPairType(WomArrayType(WomAnyType), WomArrayType(WomAnyType))
->>>>>>> 5e59b020
     }
   }
 }