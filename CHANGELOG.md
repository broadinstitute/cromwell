# Cromwell Change Log

## 41 Release Notes

### Workflow Options

* It is now possible to supply custom `google-labels` in [workflow options](https://cromwell.readthedocs.io/en/stable/wf_options/Google/).

### AWS backend

It is now possible to use WDL disk attributes with the following formats on AWS.
```
disks: "local-disk 20 SSD"
```
```
disks: "/some/mnt 20 SSD"
```
Because Cromwell's AWS backend auto-sizes disks, the size specification is simply discarded.

### Time Formatting

In previous versions of Cromwell, times were converted to strings using
[the default Java formatter](https://docs.oracle.com/javase/8/docs/api/java/time/OffsetDateTime.html#toString--) which
generates a variety of ISO-8601 formats. String conversions also retained whatever server time zone generated that
specific time instance.

Going forward, times stored in Cromwell metadata, and later returned via the HTTP endpoint, are now converted to UTC
then formatted with exactly three digits of milliseconds.

For example:
- `2017-01-19T12:34:56-04:00` will now be formatted as
- `2017-01-19T16:34:56.000Z`

This change only affects newly formatted dates. Older dates already formatted and stored by previous versions of
Cromwell will not be updated however they will still return a
[valid ISO-8601 format](https://en.wikipedia.org/wiki/ISO_8601). The older format may be in various non-UTC time zones,
and may or may not include microseconds or even nanoseconds, for example `2017-01-19T12:34:56.123456789-04:00`.

### Config Changes

#### Heartbeat failure shutdown

When a Cromwell instance is unable to write heartbeats for some period of time it will automatically shut down. For more
information see the docs on [configuring Workflow Hearbeats](https://cromwell.readthedocs.io/en/stable/Configuring/).

NOTE: In the remote chance that the `system.workflow-heartbeats.ttl` has been configured to be less than `5 minutes`
then the new configuration value `system.workflow-heartbeats.write-failure-shutdown-duration` must also be explicitly
set less than the `ttl`.

#### nVidia Driver Attribute Change

The runtime attribute `nvidia-driver-version` was previously allowed only as a default runtime attribute in configuration.
Because WDL does not allow attribute names to contain `-` characters, this has been changed to `nvidiaDriverVersion`.
This field is now accepted within WDL files as well as within the configuration file.

#### Logging long running jobs

All backends can now emit slow job warnings after a configurable time running. 
NB This example shows how to configure this setting for the PAPIv2 backend:
```conf
# Emit a warning if jobs last longer than this amount of time. This might indicate that something got stuck.
backend {
  providers {
    PAPIv2 {
      config { 
        slow-job-warning-time: 24 hours
      }
    }
  }
}
```

<<<<<<< HEAD
### Womtool endpoint

When submitting a workflow together with an inputs JSON to the `/describe` endpoint, the response now differentiates between an invalid workflow and a valid workflow with invalid inputs. Look for the `inputErrors` key in the response or see the Swagger for more information.
=======
### Runtime Attributes

#### GPU Attributes

* The `gpuType` attribute is no longer validated against a whitelist at workflow submission time. Instead, validation now happens at runtime. This allows any valid accelerator to be used.
* The `nvidiaDriverVersion` attribute is now available in WDL `runtime` sections. The default continues to be `390.46` which applies if and only if GPUs are being used.
* A default `gpuType` ("nvidia-tesla-k80") will now be applied if `gpuCount` is specified but `gpuType` is not.
* Similarly, a default `gpuCount` (1) will be applied if `gpuType` is specified but `cpuCount` is not. 
>>>>>>> 747aa975

### Bug fixes

#### Better validation of workflow heartbeats

An error will be thrown on startup when the `system.workflow-heartbeats.heartbeat-interval` is not less than the
`system.workflow-heartbeats.ttl`.


## 40 Release Notes

### Config Changes

#### Cromwell ID in instrumentation path

When set, the configuration value of `system.cromwell_id` will be prepended to StatsD metrics. More info [here](https://cromwell.readthedocs.io/en/stable/developers/Instrumentation/).

#### HealthMonitor Configuration

The HealthMonitor configuration has been refactored to provide a simpler interface:
* You no longer need to specify a monitor class in your `cromwell.conf` as this will now be inherited from the `reference.conf` value.
* You can now opt-in and opt-out of any combination of status monitors.
* The PAPI backends to monitor can now be listed in a single field.

##### Upgrading

You are no longer tied to the previous preset combinations of health checks. However if you just want to carry forward
the exact same set of health checks, you can use one of the following standard recipes:

###### From default, or `NoopHealthMonitorActor`:
If you're currently using the (default) NoopHealthMonitorActor, no action is required.

###### From `StandardHealthMonitorServiceActor`:
If you're currently using the `StandardHealthMonitorServiceActor`, replace this stanza:
```
services {
    HealthMonitor {
        class = "cromwell.services.healthmonitor.impl.standard.StandardHealthMonitorServiceActor"
    }
}
``` 
With this one:
```
services {
    HealthMonitor {
        config {
            check-dockerhub: true
            check-engine-database: true
        }
    }
}
``` 
###### From `WorkbenchHealthMonitorServiceActor`:
Replace this stanza:
```
services {
    HealthMonitor {
        class = "cromwell.services.healthmonitor.impl.workbench.WorkbenchHealthMonitorServiceActor"

        config {
            papi-backend-name = PAPIv1
            papi-v2-backend-name = PAPIv2

            google-auth-name = service-account
            gcs-bucket-to-check = "cromwell-ping-me-bucket"
        }
    }
}
``` 
With this one:
```
services {
    HealthMonitor {
        config {
            check-dockerhub: true
            check-engine-database: true
            check-gcs: true
            check-papi-backends: [PAPIv1, PAPIv2]

            google-auth-name = service-account
            gcs-bucket-to-check = "cromwell-ping-me-bucket"
    }
  }
}
``` 
### Workflow options changes

A new workflow option is added. If the `final_workflow_outputs_dir` is set 
`use_relative_output_paths` can be used. When set to `true` this will copy 
all the outputs relative to their execution directory. 
my_final_workflow_outputs_dir/~~MyWorkflow/af76876d8-6e8768fa/call-MyTask/execution/~~output_of_interest.
More information can be found in [the workflow options documentation](https://cromwell.readthedocs.io/en/stable/wf_options/Overview/#output-copying).

### Bug fixes

#### WDL 1.0 strings can contain escaped quotes

For example, the statement `String s = "\""` is now supported, whereas previously it produced a syntax error.

#### Empty call blocks in WDL 1.0

Cromwell's WDL 1.0 implementation now allows empty call blocks, e.g. `call task_with_no_inputs {}`. This brings 1.0 in line with draft-2, which has always supported this syntax.

#### Packed CWL bugfix

Fixed a bug that caused an error like `Custom type was referred to but not found` to be issued when using an imported type as a `SchemaDefRequirement` in packed CWL.

## 39 Release Notes

### Cromwell ID changes

When set, the configuration value of `system.cromwell_id` will now have a random suffix appended, unless the
configuration key `system.cromwell_id_random_suffix` is set to `false`.

The generated id also appears more places in the logs, including when picking up workflows from the database and during
shutdown.

### Bug fixes

#### Format fix for `write_map()` 

Fixed an issue that caused the `write_map()` function in Cromwell's WDL 1.0 implementation to produce output in the wrong format. Specifically, the output's rows and columns were swapped. WDL draft-2 was not affected.
  
Incorrect `write_map()` output in Cromwell 38 and earlier:
```
key1    key2    key3
value1  value2  value3
```
Corrected `write_map()` output in Cromwell 39 and later:
```
key1  value1
key2  value2
key3  value3
```

## 38 Release Notes

### HPC paths with Docker

The `ConfigBackendLifecycleActorFactory` path variables `script`, `out` and `err` are now consistent when running with
and without docker. Similarly, when killing a docker task the `kill-docker` configuration key is now used instead of
`kill`. For more information see the [online documentation](https://cromwell.readthedocs.io/en/stable/backends/SGE/).

### No-op Health Monitor is now the default health monitor

Previous versions of Cromwell defaulted to using a health monitor service that checked Docker Hub and engine database status.
Neither check was useful if the `status` endpoint was never consulted as is likely the case in most deployments. Cromwell 38
now defaults to a `NoopHealthMonitorServiceActor` which does nothing. The previous health service implementation is still
available as `StandardHealthMonitorServiceActor`.

### Bug fixes
- Fixed an issue that could cause Cromwell to consume disk space unnecessarily when using zipped dependencies

#### HTTP responses

- When returning errors as json the `Content-Type` header is set to `application/json`.

## 37 Release Notes

### Docker

- Adds support for retrieving docker digests of asia.gcr.io images
- Adds configuration settings for docker digest lookups. See the `docker` section of the `reference.conf` for more information 
- Attempt to automatically adjust the boot disk size on the Google Cloud Backend (version 2) if the size of the image is greater than the default disk size or the required disk size in the runtime attributes.
Only works for registries that support the version 2 of the manifest schema (https://docs.docker.com/registry/spec/manifest-v2-2/)
At this date (12/09/18) this includes GCR and Dockerhub.

### Added new call cache path+modtime hashing strategy.

Call caching hashes with this new strategy are based on the path and the last modified time of the file.

### Instance independent abort

For multi-instance Cromwell deployments sharing a single database, earlier versions of Cromwell required abort
requests to be sent specifically to the instance that was running the targeted workflow. Cromwell 37 now
allows abort commands to be sent to any Cromwell instance in the shared-database deployment. Configuration details
[here](https://cromwell.readthedocs.io/en/develop/Configuring/abort-configuration).


### Call cache blacklisting

The Google Pipelines API (PAPI) version 1 and 2 backends now offer the option of call cache blacklisting on a per-bucket basis.
More info [here](http://cromwell.readthedocs.io/en/develop/CallCaching/#call-cache-copy-authorization-failure-prefix-blacklisting).

### WDL

- All memory units in WDL are now treated as base-2.
For instance `1 KB == 1 KiB == 1024 Bytes`.

### Backend name for call caching purposes

Previous versions of Cromwell incorporated the name of the backend on which a call was run into the call cache hashes generated for that call.
Unfortunately this made it impossible to change the name of a backend without losing all previously run calls as potential cache hits.
Cromwell 37 introduces the `name-for-call-caching-purposes` backend configuration option as a means of decoupling the backend name from the
value used for the backend name for call caching purposes.

### CWL

Support `InputResourceRequirement` hint

### Changing configuration options

#### Logging Token Distribution

In cases where its not obvious why jobs are queued in Cromwell, you can enable logging for the Job Execution Token Dispenser, using
the `system.hog-safety.token-log-interval-seconds` configuration value.

The default, `0`, means that no logging will occur. 

#### HTTP Filesystem

- The HTTP filesystem is now enabled for engine use by default. To continue without an HTTP filesystem, you can add the 
following content into the appropriate stanza of your configuration file:
```
engine {
  filesystems {
    http { 
      enabled: false 
    }
  }
}
``` 
- When the value `exit-code-timeout-seconds` is set, `check-alive` command is now only called once every timeout interval instead of each poll.

### Beta preview of new Womtool `/describe` endpoint

This new endpoint brings the functionality of Womtool to the world of web services. Submit workflows for validation and receive a JSON description in response.

The endpoint is still undergoing heavy development and should not be used in production. The final version will ship in a future release of Cromwell; watch this space.   

### Bug fixes

- Fixed a regression in Cromwell 36 that could cause operations on empty arrays to fail with a spurious type error (closes [#4318](https://github.com/broadinstitute/cromwell/issues/4318))

#### Abort On Hold Workflows

On Hold workflows may now be aborted.

#### Command fixes for AWS and TES

The AWS and TES backends can now handle calls that generate longer command lines. Like the other
backends, commands scripts are first written to a file, the file is downloaded to the execution
host, and then the localized script is run.

Also fixed are AWS `command {}` blocks that use `|` at the start of a line. For example:

```
command {
  echo hello world \
  | cat
}
```

## 36 Release Notes

### Extra configuration options

The value `exit-code-timeout-seconds` can now set in a backend configuration.
Details [here](https://cromwell.readthedocs.io/en/develop/backends/HPC/#exit-code-timeout)

### [AWS S3 file transfers are now encrypted](https://github.com/broadinstitute/cromwell/pull/4264)

### Bug fixes

#### Metadata Request Coalescing

Coalesce metadata requests to eliminate expensive and redundant queries and metadata construction.

#### Eliminate redundant SFS logging and metadata 

Eliminate superfluous logging and metadata publishing in the shared filesystem backend on poll intervals where there was not a state change.

#### AWS region configuration respected throughout

Previously US-EAST-1 was hardcoded in places.

## 35 Release Notes

### Submit workflow using URL

Cromwell now allows for a user to submit the URL pointing to workflow file to run a workflow.
More details on how to use it in: 
- `Server` mode can be found [here](https://cromwell.readthedocs.io/en/develop/api/RESTAPI/).
- `Run` mode can be found [here](https://cromwell.readthedocs.io/en/develop/CommandLine/#run).

### Languages

- Added an opt-in namespace cache for the WDL Draft 2 language factory. Please see the Cromwell example configuration for details. NOTE: if upgrading from a hotfix version of Cromwell
that relied upon this cache, the cache is now opt-in and must be turned on explicitly in config.
- To maintain conformance with the OpenWDL spec, Cromwell drops support for the `version draft-3` identifier in this release. In the rare case where end users may have been using `version draft-3`, `version 1.0` is a drop-in replacement with no effect on functionality.

### HTTP Workflow Inputs for Shared File System and Google Pipelines API Version 2 Backends

`http` and `https` workflow inputs are now supported for shared filesystem and Google Pipelines API (PAPI) version 2
backends. Configuration details are described [here](http://cromwell.readthedocs.io/en/develop/filesystems/HTTP).

### Call cache hint support

More efficient cache hit copying in multi-user environments is now supported through the `call_cache_hit_path_prefixes` workflow option.
Details [here](http://cromwell.readthedocs.io/en/develop/CallCaching/#call-cache-hit-path-prefixes)

### Root workflow level file hash caching support

Cromwell now offers the ability to cache file hashes on a root workflow level basis, details [here](http://cromwell.readthedocs.io/en/develop/CallCaching/#file-hash-caching).

### Extra configuration options

The value `dockerRoot` can now be set in a backend configuration. 
This will set the execution folder in the container (default: `/cromwell-executions`).

### Bug Fixes

#### API
- The `releaseHold` endpoint will now return `404 Not Found` for an unrecognized workflow ID and `400 Bad Request` for a malformed or invalid workflow ID.

#### Languages

- Fixed a bug that allowed values to be "auto-boxed" into a single-element `Array` of that type, which is not allowed in the WDL spec (Closes [#3478](https://github.com/broadinstitute/cromwell/issues/3478)).

#### PAPI version 1

- Restored standard output and error streaming for jobs.

## 34 Release Notes

### Query API

* Fixes a bug which stopped `includeSubworkflow=false` from paging correctly and subworkflows from being discounted correctly from `totalResultsCount`.
* Query results will now be returned in reverse chronological order, with the most-recently submitted workflows returned first.

### Requester Pays on GCS

Access of Google Cloud Storage buckets with Requester Pays enabled is now supported.
Please read the [relevant documentation](http://cromwell.readthedocs.io/en/develop/filesystems/GoogleCloudStorage#requester-pays) for information on how to enable it and the consequences.

### Private Docker Support on Pipelines API v2

Support for private Docker Hub images is now included in the Google Pipelines API v2 backend. PAPI v2 private Docker support is
equivalent to that in PAPI v1 but the configuration differs, please see
[Docker configuration](http://cromwell.readthedocs.io/en/develop/filesystems/Google#Docker) for more details.

### Updated MySQL client with 8.0 support

Updated the MySQL connector client from `5.1.42` to `5.1.46` which adds support for connecting to MySQL 8.0. See the
documentation on [Changes in MySQL Connector/J](https://dev.mysql.com/doc/relnotes/connector-j/5.1/en/news-5-1.html) for
more information.

## 33 Release Notes

### Query endpoint

#### Exclude workflows based on Labels

This gives the ability to **filter out** workflows based on labels. Two new parameters called `excludeLabelAnd` and `excludeLabelOr` can be used for this purpose.
More details on how to use them can be found [here](http://cromwell.readthedocs.io/en/develop/api/RESTAPI/).

#### Include/Exclude subworkflows

Cromwell now supports excluding subworkflows from workflow query results using the `includeSubworkflows` parameter. By default they are included in the results.
More information can be found at [REST API](http://cromwell.readthedocs.io/en/develop/api/RESTAPI/).

#### Query workflows by Submission time

Cromwell now supports querying workflows by submission time. This will help find workflows that are submitted but not started yet (i.e. workflows which are
in On Hold state). More information can be found [here](http://cromwell.readthedocs.io/en/develop/api/RESTAPI/).

#### Submission time in Workflow Query Response

Submission time of a workflow is now included in WorkflowQueryResult, which is part of the response for workflow query.

### File Localization (NIO) Hint

Cromwell now allows tasks in WDL 1.0 can now specify an optimization in their `parameter_meta` that some `File` inputs do not need to be localized for the task to run successfully.
Full details are available in the [documentation page for this optimization](http://cromwell.readthedocs.io/en/develop/optimizations/FileLocalization).

### Bug Fixes

Workflows which are in 'On Hold' state can now be fetched using the query endpoint.

## 32 Release Notes

### Backends

#### Pipelines API V2
Initial support for Google [Pipelines API version 2](https://cloud.google.com/genomics/reference/rest/).
Expect feature parity except for private dockerhub images which are not supported at the moment, but will be in the near future.
Additionally, the "refresh token" authentication mode is **NOT** supported on PAPI V2.

In addition, the following changes are to be expected:
* Error messages for failed jobs might differ from V1
* The Pipelines API log file content might differ from V1

**Important (If you're running Cromwell with a Google backend, read this)**:
The `actor-factory` value for the google backend (`cromwell.backend.impl.jes.JesBackendLifecycleActorFactory`) is being deprecated.
Please update your configuration accordingly.

| PAPI Version |                                 actor-factory                                |
|--------------|:----------------------------------------------------------------------------:|
|      V1      | cromwell.backend.google.pipelines.v1alpha2.PipelinesApiLifecycleActorFactory |
|      V2      | cromwell.backend.google.pipelines.v2alpha1.PipelinesApiLifecycleActorFactory |

If you don't update the `actor-factory` value, you'll get a deprecation warning in the logs, and Cromwell will default back to **PAPI V1**

### Task Retries
Cromwell now supports retrying failed tasks up to a specified count by declaring a value for the [maxRetries](RuntimeAttributes.md#maxRetries) key through the WDL runtime attributes.

### Labels
* Cromwell has removed most of the formatting restrictions from custom labels. Please check the [README](README.md#label-format) for more detailed documentation.
* Custom labels won't be submitted to Google backend as they are now decoupled from Google's default labels.
* Cromwell now publishes the labels as soon as the workflow is submitted (whether started or on hold). If the labels are invalid, the workflow will not be submitted and request will fail.

### Scala 2.11 Removed
From version 32 onwards we will no longer be publishing build artifacts compatible with Scala 2.11. 

* If you don't import the classes into your own scala project then this should have no impact on you.
* If you **are** importing the classes into your own scala project, make sure you are using Scala 2.12.

### Input Validation
Cromwell can now validate that your inputs files do not supply inputs with no impact on the workflow. Strict validation will be disabled by default in WDL draft 2 and CWL but enabled in WDL draft 3. See the 'Language Factory Config' below for details.

### Language Factory Config
All language factories can now be configured on a per-language-version basis. All languages and versions will support the following options:
* `enabled`: Defaults to `true`. Set to `false` to disallow workflows of this language and version.
* `strict-validation`: Defaults to `true` for WDL draft 3 and `false` for WDL draft 2 and CWL. Specifies whether workflows fail if the inputs JSON (or YAML) file contains values which the workflow did not ask for (and will therefore have no effect). Additional strict checks may be added in the future.

### API

* More accurately returns 503 instead of 500 when Cromwell can not respond in a timely manner
* Cromwell now allows a user to submit a workflow but in a state where it will not automatically be picked up for execution. This new state is called 'On Hold'. To do this you need to set the parameter workflowOnHold to true while submitting the workflow.
* API end point 'releaseHold' will allow the user to send a signal to Cromwell to allow a workflow to be startable, at which point it will be picked up by normal execution schemes.

### GPU

The PAPI backend now supports specifying GPU through WDL runtime attributes:

```wdl
runtime {
    gpuType: "nvidia-tesla-k80"
    gpuCount: 2
    zones: ["us-central1-c"]
}
```

The two types of GPU supported are `nvidia-tesla-k80` and `nvidia-tesla-p100`

**Important**: Before adding a GPU, make sure it is available in the zone the job is running in: https://cloud.google.com/compute/docs/gpus/

### Job Shell

Cromwell now allows for system-wide or per-backend job shell configuration for running user commands rather than always
using the default `/bin/bash`. To set the job shell on a system-wide basis use the configuration key `system.job-shell` or on a
per-backend basis with `<config-key-for-backend>.job-shell`. For example:

```
# system-wide setting, all backends get this
-Dsystem.job-shell=/bin/sh
```

```
# override for just the Local backend
-Dbackend.providers.Local.config.job-shell=/bin/sh
```

For the Config backend the value of the job shell will be available in the `${job_shell}` variable. See Cromwell's `reference.conf` for an example
of how this is used for the default configuration of the `Local` backend.

### Bug Fixes

The imports zip no longer unpacks a single (arbitrary) internal directory if it finds one (or more). Instead, import statements should now be made relative to the base of the import zip root.

#### Reverting Custom Labels

Reverting to a prior custom label value now works.

["Retrieves the current labels for a workflow"](http://cromwell.readthedocs.io/en/develop/api/RESTAPI/#retrieves-the-current-labels-for-a-workflow)
will return the most recently summarized custom label value.

The above endpoint may still return the prior value for a short period of time after using
["Updated labels for a workflow"](http://cromwell.readthedocs.io/en/develop/api/RESTAPI/#update-labels-for-a-workflow)
until the background metadata summary process completes.

#### Deleting Duplicate Custom Label Rows

If you never used the REST API to revert a custom label back to a prior value you will not be affected. This only applies to workflows previously updated using
["Updated labels for a workflow"](http://cromwell.readthedocs.io/en/develop/api/RESTAPI/#update-labels-for-a-workflow).

The database table storing custom labels will delete duplicate rows for any workflow label key. For efficiency purposes
the values are not regenerated automatically from the potentially large metadata table.

In rare cases where one tried to revert to a prior custom label value you may continue to see different results
depending on the REST API used. After the database update
["Retrieves the current labels for a workflow"](http://cromwell.readthedocs.io/en/develop/api/RESTAPI/#retrieves-the-current-labels-for-a-workflow)
will return the most-recent-unique value while
["Get workflow and call-level metadata for a specified workflow"](http://cromwell.readthedocs.io/en/develop/api/RESTAPI/#get-workflow-and-call-level-metadata-for-a-specified-workflow)
will return the up-to-date value. For example, if one previously updated a value from `"value-1"` > `"value-2"` >
`"value-3"` > `"value-2"` then the former REST API will return `value-3` while the latter will return `value-2`.

#### Workflow options `google_project` output in metadata

Workflow metadata for jobs run on a Google Pipelines API backend will report the `google_project` specified via a
[workflow options json](http://cromwell.readthedocs.io/en/develop/wf_options/Google/#google-pipelines-api-workflow-options).

## 31 Release Notes

* **Cromwell server**  
The Cromwell server source code is now located under `server/src`. `sbt assembly` will build the runnable Cromwell JAR in 
`server/target/scala-2.12/` with a name like `cromwell-<VERSION>.jar`.

* **Robustness**
    + The rate at which jobs are being started can now be controlled using the `system.job-rate-control` configuration stanza.  
    + A load controller service has been added to allow Cromwell to self-monitor and adjust its load accordingly.
The load controller is currently a simple on/off switch controlling the job start rate. It gathers metrics from different parts of the system
to inform its decision to stop the creation of jobs.
You can find relevant configuration in the `services.LoadController` section of the `cromwell.examples.conf` file,
as well as in the `load-control` section in `reference.conf`.
The load level of the monitored sub-systems are instrumented and can be found under the `cromwell.load` statsD path.
    + The statsD metrics have been re-shuffled a bit. If you had a dashboard you might find that you need to update it.
Changes include: 
        + Removed artificially inserted "count" and "timing" the path
        + Added a `load` section
        + Metrics were prefixed twice with `cromwell` (`cromwell.cromwell.my_metric`), now they're only prefixed once
        + Added `processed` and `queue` metrics under various metrics monitoring the throughput and amount of queued work respectively
        + Added a memory metric representing an estimation of the free memory Cromwell thinks it has left

* Added a configuration option under `docker.hash-lookup.enabled` to disable docker hash lookup.
 Disabling it will also disable call caching for jobs with floating docker tags.
 
* **API**    
    + Updated the `/query` response to include the total number of query results returned. See [here](http://cromwell.readthedocs.io/en/develop/api/RESTAPI/#workflowqueryresponse) for more information.

## 30.1 Release Notes

* A set of bug fixes following the migration of Cromwell to WOM (the Workflow Object Model) in version 30.

## 30 Release Notes

### Breaking changes

* The `customLabels` form field for workflow submission has been renamed to `labels`.

### Other changes

* **New Cromwell documentation**  
Our documentation has moved from our [README](https://github.com/broadinstitute/cromwell/blob/29_hotfix/README.md) to a new website: [Cromwell Documentation](http://cromwell.readthedocs.io/en/develop/). There are new [Tutorials](http://cromwell.readthedocs.io/en/develop/tutorials/FiveMinuteIntro/) and much of the documentation has been re-written. The source files are in the [/docs](https://github.com/broadinstitute/cromwell/tree/develop/docs) directory.

* **API**  
    + Cromwell now supports input files in the yaml format (JSON format is still supported).
    + Added a [GET version for the `labels` endpoint](http://cromwell.readthedocs.io/en/develop/api/RESTAPI/#retrieves-the-current-labels-for-a-workflow) which will return current labels for a workflow.

* **Database**  
You have the option of storing the metadata in a separate SQL database than the database containing the internal engine
data. When switching connection information for an existing database containing historical data, the tables
should be manually replicated from one database instance to another using the tools appropriate for your specific
database types. Cromwell will not move any existing data automatically. This feature should be considered experimental
and likely to change in the future. See the [Database Documentation](https://cromwell.readthedocs.io/en/develop/Configuring/#database) or the `database` section in
[cromwell.examples.conf](https://github.com/broadinstitute/cromwell/blob/develop/cromwell.examples.conf) for more
information.

* **StatsD**  
Added initial support for StatsD instrumentation. See the [Instrumentation Documentation](https://cromwell.readthedocs.io/en/develop/Instrumentation) for details on how to use it.

* **User Service Account auth mode for Google**  
Added a new authentication mode for [Google Cloud Platform](https://cromwell.readthedocs.io/en/develop/backends/Google) which will allow a user to supply the JSON key file in their workflow options to allow for per-workflow authentication via service account. This is analogous to the previously existing refresh token authentication scheme. As with the refresh token scheme it is encouraged that the **user_service_account_json** workflow option field is added to the **encrypted-fields** list in the configuration.

* **Bugfixes**  
Abort of Dockerized tasks on the Local backend should now work as expected. Cromwell uses `docker kill` to kill the Docker container.

## 29 Release Notes

### Breaking Changes

* **Command line**  
In preparation for supporting CWL scripts (yes, you read that right!), we have extensively revised the Command Line in Cromwell 29. For more details about the usage changes please see the [README](https://github.com/broadinstitute/cromwell#command-line-usage). And stay tuned to the [WDL/Cromwell blog](https://software.broadinstitute.org/wdl/blog) over the next couple of months for more news about CWL.

* **Request timeouts**   
Cromwell now returns more specific `503 Service Unavailable` error codes on request timeouts, rather than the more generic `500 Internal Server Error`. The response for a request timeout will now be plain text, rather than a JSON format.

* **Metadata endpoint**  
The response from the metadata endpoint can be quite large depending on your workflow. You can now opt-in to have Cromwell gzip your metadata file, in order to reduce file size, by sending the `Accept-Encoding: gzip` header. The default behavior now does not gzip encode responses.

* **Engine endpoints**  
Previously the engine endpoints were available under `/api/engine` but now the endpoints are under `/engine` so they don't require authentication. Workflow endpoints are still available under `/api/workflows`. We also deprecated the setting `api.routeUnwrapped` as a part of this internal consistency effort.

* **Call caching diff**  
We updated the response format of the [callcaching/diff](https://github.com/broadinstitute/cromwell#get-apiworkflowsversioncallcachingdiff) endpoint.

### Other changes

* **Cromwell server**  
When running in server mode, Cromwell now attempts to gracefully shutdown after receiving a `SIGINT` (`Ctrl-C`) or `SIGTERM` (`kill`) signal. This means that Cromwell waits for all pending database writes before exiting, as long as you include `application.conf` at the top of your config file. You can find detailed information about how to configure this feature in the [Cromwell Wiki](https://github.com/broadinstitute/cromwell/wiki/DevZone#graceful-server-shutdown).

* **Concurrent jobs**  
You can now limit the number of concurrent jobs for any backend. Previously this was only possible in some backend implementations. Please see the [README](https://github.com/broadinstitute/cromwell#backend-job-limits) for details.

### WDL

* **Optional WDL variables**  
Empty optional WDL values are now rendered as the `null` JSON value instead of the JSON string `"null"` in the metadata and output endpoints. You do not need to migrate previous workflows. Workflows run on Cromwell 28 and prior will still render empty values as `"null"`.

* **Empty WDL variables**  
Cromwell now accepts `null` JSON values in the input file and coerces them as an empty WDL value. WDL variables must be declared optional in order to be supplied with a `null` JSON value.

input.json
```json
{
    "null_input_values.maybeString": null,
    "null_input_values.arrayOfMaybeInts": [1, 2, null, 4]
}
```

workflow.wdl
```
workflow null_input_values {
    String? maybeString
    Array[Int?] arrayOfMaybeInts
}
```

## 28

### Bug Fixes

#### WDL write_* functions add a final newline

The following WDL functions now add a newline after the final line of output (the previous behavior of not adding this
newline was inadvertent):
- `write_lines`
- `write_map`
- `write_object`
- `write_objects`
- `write_tsv`

For example:

```
task writer {
  Array[String] a = ["foo", "bar"]
  command {
    # used to output: "foo\nbar"
    # now outputs: "foo\nbar\n"
    cat write_lines(a)
  }
}
```

#### `ContinueWhilePossible`

A workflow utilizing the WorkflowFailureMode Workflow Option `ContinueWhilePossible` will now successfully reach a terminal state once all runnable jobs have completed.
#### `FailOnStderr` 
When `FailOnStderr` is set to false, Cromwell no longer checks for the existence of a stderr file for that task. 

### WDL Functions

#### New functions: floor, ceil and round:

Enables the `floor`, `ceil` and `round` functions in WDL to convert floating point numbers to integers.

For example we can now use the size of an input file to influence the amount of memory the task is given. In the example below a 500MB input file will result in a request for a VM with 2GB of memory:

```
task foo {
    File in_file
    command { ... }
    runtime {
      docker: "..."
      memory: ceil(size(in_file)) * 4 
    }
}
```

### Call Caching

* Hash values calculated by Cromwell for a call when call caching is enabled are now published to the metadata.
It is published even if the call failed. However if the call is attempted multiple times (because it has been preempted for example),
since hash values are strictly identical for all attempts, they will only be published in the last attempt section of the metadata for this call.
If the hashes fail to be calculated, the reason is indicated in a `hashFailures` field in the `callCaching` section of the call metadata.
*Important*: Hashes are not retroactively published to the metadata. Which means only workflows run on Cromwell 28+ will have hashes in their metadata.

See the [README](https://github.com/broadinstitute/cromwell#get-apiworkflowsversionidmetadata) for an example metadata response.

* New endpoint returning the hash differential for 2 calls. 

`GET /api/workflows/:version/callcaching/diff`

See the [README](https://github.com/broadinstitute/cromwell#get-apiworkflowsversioncallcachingdiff) for more details.

### Workflow Submission

* The workflow submission parameters `wdlSource` and `wdlDependencies` have been deprecated in favor of `workflowSource` and
`workflowDependencies` respectively.  The older names are still supported in Cromwell 28 with deprecation warnings but will
be removed in a future version of Cromwell.

### Labels
* A new `/labels` endpoint has been added to update labels for an existing workflow. See the [README](README.md#patch-apiworkflowsversionidlabels) for more information.
* Label formatting requirements have been updated, please check the [README](README.md#label-format) for more detailed documentation.


### JES Backend

The JES backend now supports a `filesystems.gcs.caching.duplication-strategy` configuration entry.
It can be set to specify the desired behavior of Cromwell regarding call outputs when a call finds a hit in the cache.
The default value is `copy` which will copy all output files to the new call directory.
A second value is allowed, `reference`, that will instead point to the original output files, without copying them.


```hocon
filesystems {
  gcs {
    auth = "application-default"
    
    caching {
      duplication-strategy = "reference"
    }
  }
}
```

A placeholder file will be placed in the execution folder of the cached call to explain the absence of output files and point to the location of the original ones.


### Metadata Write Batching

Metadata write batching works the same as in previous versions of Cromwell, but the default batch size has been changed from 1 to 200.  It's possible that 200 is too high in some environments, but 200 is more likely to be an appropriate value
than the previous default.


## 27

### Migration

* Call Caching has been improved in this version of Cromwell, specifically the time needed to determine whether or not a job can be cached
 has drastically decreased. To achieve that the database schema has been modified and a migration is required in order to preserve the pre-existing cached jobs.
 This migration is relatively fast compared to previous migrations. To get an idea of the time needed, look at the size of your `CALL_CACHING_HASH_ENTRY` table.
 As a benchmark, it takes 1 minute for a table with 6 million rows.
 The migration will only be executed on MySQL. Other databases will lose their previous cached jobs.
 In order to run properly on MySQL, **the following flag needs to be adjusted**: https://dev.mysql.com/doc/refman/5.5/en/server-system-variables.html#sysvar_group_concat_max_len
 The following query will give you a minimum to set the group_concat_max_len value to:
 
 ```sql
SELECT MAX(aggregated) as group_concat_max_len FROM
      (
            SELECT cche.CALL_CACHING_ENTRY_ID, SUM(LENGTH(CONCAT(cche.HASH_KEY, cche.HASH_VALUE))) AS aggregated
            FROM CALL_CACHING_HASH_ENTRY cche
            GROUP BY cche.CALL_CACHING_ENTRY_ID
      ) aggregation
 ```

 Here is the SQL command to run to set the group_concat_max_len flag to the proper value:
 
 ```sql
SET GLOBAL group_concat_max_len = value
 ```
 
 Where `value` is replaced with the value you want to set it to.
 
 Note that the migration will fail if the flag is not set properly.
 
### Breaking Changes

* The update to Slick 3.2 requires a database stanza to
[switch](http://slick.lightbend.com/doc/3.2.0/upgrade.html#profiles-vs-drivers) from using `driver` to `profile`.

```hocon
database {
  #driver = "slick.driver.MySQLDriver$" #old
  profile = "slick.jdbc.MySQLProfile$"  #new
  db {
    driver = "com.mysql.cj.jdbc.Driver"
    url = "jdbc:mysql://host/cromwell?rewriteBatchedStatements=true"
    user = "user"
    password = "pass"
    connectionTimeout = 5000
  }
}
```

### Call Caching

Cromwell now supports call caching with floating Docker tags (e.g. `docker: "ubuntu:latest"`). Note it is still considered
a best practice to specify Docker images as hashes where possible, especially for production usages.

Within a single workflow Cromwell will attempt to resolve all floating tags to the same Docker hash, even if Cromwell is restarted
during the execution of a workflow. In call metadata the `docker` runtime attribute is now the same as the
value that actually appeared in the WDL:

```
   "runtimeAttributes": {
     "docker": "ubuntu:latest",
     "failOnStderr": "false",
     "continueOnReturnCode": "0"
   }
```

Previous versions of Cromwell rewrote the `docker` value to the hash of the Docker image.

There is a new call-level metadata value `dockerImageUsed` which captures the hash of the Docker image actually used to
run the call:

```
   "dockerImageUsed": "library/ubuntu@sha256:382452f82a8bbd34443b2c727650af46aced0f94a44463c62a9848133ecb1aa8"
```

### Docker

* The Docker section of the configuration has been slightly reworked 
An option to specify how a Docker hash should be looked up has been added. Two methods are available.
    "local" will try to look for the image on the machine where cromwell is running. If it can't be found, Cromwell will try to `pull` the image and use the hash from the retrieved image.
    "remote" will try to look up the image hash directly on the remote repository where the image is located (Docker Hub and GCR are supported)
Note that the "local" option will require docker to be installed on the machine running cromwell, in order for it to call the docker CLI.
* Adds hash lookup support for public [quay.io](https://quay.io/) images.

### WDL Feature Support
* Added support for the new WDL `basename` function. Allows WDL authors to get just the file name from a File (i.e. removing the directory path)
* Allows coercion of `Map` objects into `Array`s of `Pair`s. This also allows WDL authors to directly scatter over WDL `Map`s.

### Miscellaneous
* Adds support for JSON file format for google service account credentials. As of Cromwell 27, PEM credentials for PAPI are deprecated and support might be removed in a future version.

```
google {

  application-name = "cromwell"

  auths = [
    {
      name = "service-account"
      scheme = "service_account"
      json-file = "/path/to/file.json"
    }
  ]
}
```

### General Changes

* The `/query` endpoint now supports querying by `label`. See the [README](README.md#get-apiworkflowsversionquery) for more information.
* The `read_X` standard library functions limit accepted filesizes.  These differ by type, e.g. read_bool has a smaller limit than read_string.  See reference.conf for default settings.

## 26

### Breaking Changes

* Failure metadata for calls and workflows was being displayed inconsistently, with different formats depending on the originating Cromwell version. Failures will now always present as an array of JSON objects each representing a failure. Each failure will have a message and a causedBy field. The causedBy field will be an array of similar failure objects. An example is given below:

```
failures: [{
  message: "failure1",
  causedBy: [{
    message: "cause1",
    causedBy: []
   }, {
    message: "cause2",
    causedBy: []
  }]
 }, {
  message: "failure2",
  causedBy: []
}]
```

### Additional Upgrade Time

* Upgrading to Cromwell 26 will take additional time due to the migration of failure metadata. Cromwell will automatically run a database query during the upgrade which appears to be roughly linear to the number of rows in the METADATA_ENTRY table. You can estimate upgrade time using the following equation: `time to migrate (in seconds) ~= (rows in METADATA_ENTRY) / 65000` Note that due to differences in hardware and database speed, this is only a rough estimate.

### Config Changes

* Added a configuration option under `system.io` to throttle the number of I/O queries that Cromwell makes, as well as configure retry parameters.
 This is mostly useful for the JES backend and should be updated to match the GCS quota available for the project.
 
```
system.io {
  # Global Throttling - This is mostly useful for GCS and can be adjusted to match
  # the quota availble on the GCS API
  number-of-requests = 100000
  per = 100 seconds
  
  # Number of times an I/O operation should be attempted before giving up and failing it.
  number-of-attempts = 5
}
```

## 25

### External Contributors
* A special thank you to @adamstruck, @antonkulaga and @delocalizer for their contributions to Cromwell.
### Breaking Changes

* Metadata keys for call caching are changed. All call caching keys are now in a `callCaching` stanza. `Call cache read result` has moved here and is now `result`. The `allowResultReuse` and `effectiveCallCachingMode` have moved here. The `hit` boolean is a simple indication of whether or not it was a hit, with no additional information. An example using the new format is:
```
"callCaching": {
  "hit": false,
  "effectiveCallCachingMode": "ReadAndWriteCache",
  "result": "Cache Miss",
  "allowResultReuse": true
}
```

### Config Changes

* Added a field `insert-batch-size` to the `database` stanza which defines how many values from a batch insert will be processed at a time. This value defaults to 2000. 
* Moved the config value `services.MetadataService.metadata-summary-refresh-interval` to `services.MetadataService.config.metadata-summary-refresh-interval`
* Added ability to override the default zone(s) used by JES via the config structure by setting `genomics.default-zones` in the JES configuration
* The cromwell server TCP binding timeout is now configurable via the config key `webservice.binding-timeout`, defaulted
  to the previous value `5s` (five seconds) via the reference.conf.
* For MySQL users, a massive scalability improvement via batched DB writing of internal metadata events. Note that one must add `rewriteBatchedStatements=true` to their JDBC URL in their config in order to take advantage of this

### General Changes

* Cromwell's WDL parser now recognizes empty array literals correctly, e.g. `Array[String] emptyArray = []`.
* Cromwell now applies default labels automatically to JES pipeline runs.
* Added support for new WDL functions:
  * `length: (Array[X]) => Integer` - report the length of the specified array
  * `prefix: (String, Array[X]) => Array[String]` - generate an array consisting of each element of the input array prefixed
     by a specified `String`.  The input array can have elements of any primitive type, the return array will always have
     type `Array[String]`.
  * `defined: (Any) => Boolean` - Will return false if the provided value is an optional that is not defined. Returns true in all other cases.
* Cromwell's Config (Shared Filesystem) backend now supports invocation of commands which run in a Docker image as a non-root user.
  The non-root user could either be the default user for a given Docker image (e.g. specified in a Dockerfile via a `USER` directive),
  or the Config backend could pass an optional `"-u username"` as part of the `submit-docker` command.
* In some cases the SFS backend, used for Local, SGE, etc., coerced `WdlFile` to `WdlString` by using `.toUri`. This
resulted in strings prepended with `file:///path/to/file`. Now absolute file paths will not contain the uri scheme.
* Launch jobs on servers that support the GA4GH Task Execution Schema using the TES backend.
* **Call caching: Cromwell will no longer try to use the cache for WDL tasks that contain a floating docker tag.** 
  Call caching will still behave the same for tasks having a docker image with a specific hash.
  See https://github.com/broadinstitute/cromwell#call-caching-docker-tags for more details. 
* Added docker hash lookup. Cromwell will try to lookup the hash for a docker image with a floating tag, and use that hash when executing the job.
  This will be reflected in the metadata where the docker runtime attribute will contains the hash that was used.
  If Cromwell is unable to lookup the docker hash, the job will be run with the original user defined floating tag.
  Cromwell is currently able to lookup public and private docker hashes for images on Docker Hub and Google Container Engine for job running on the JES backend.
  For other backends, cromwell is able to lookup public docker hashes for Docker Hub and Google Container Engine.
  See https://github.com/broadinstitute/cromwell#call-caching-docker-tags for more details. 

### Database schema changes
* Added CUSTOM_LABELS as a field of WORKFLOW_STORE_ENTRY, to store workflow store entries.

## 24

* When emitting workflow outputs to the Cromwell log only the first 1000 characters per output will be printed
* Added support for conditional (`if`) statements.
* Globs for Shared File System (SFS) backends, such as local or SGE, now use bash globbing instead of Java globbing, consistent with the JES backend.

## 23

* The `meta` and `parameter_meta` blocks are now valid within `workflow` blocks, not just `task`
* The JES backend configuration now has an option `genomics-api-queries-per-100-seconds` to help tune the rate of batch polling against the JES servers. Users with quotas larger than default should make sure to set this value.
* Added an option `call-caching.invalidate-bad-cache-results` (default: `true`). If true, Cromwell will invalidate cached results which have failed to copy as part of a cache hit.
* Timing diagrams and metadata now receive more fine grained workflow states between submission and Running.
* Support for the Pair WDL type (e.g. `Pair[Int, File] floo = (3, "gs://blar/blaz/qlux.txt")`)
* Added support for new WDL functions:
  * `zip: (Array[X], Array[Y]) => Array[Pair[X, Y]]` - align items in the two arrays by index and return them as WDL pairs 
  * `cross: (Array[X], Array[Y]) => Array[Pair[X, Y]]` - create every possible pair from the two input arrays and return them all as WDL pairs
  * `transpose: (Array[Array[X]]) => Array[Array[X]]` compute the matrix transpose for a 2D array. Assumes each inner array has the same length.
* By default, `system.abort-jobs-on-terminate` is false when running `java -jar cromwell.jar server`, and true when running `java -jar cromwell.jar run <wdl> <inputs>`.
* Enable WDL imports when running in Single Workflow Runner Mode.
* Both batch and non-batch REST workflow submissions now require a multipart/form-data encoded body.
* Support for sub workflows (see [Annex A](#annex-a---workflow-outputs))
* Enable WDL imports when running in Single Workflow Runner Mode as well as Server Mode
* Support for WDL imports through an additional imports.zip parameter
* Support for sub workflows
* Corrected file globbing in JES to correctly report all generated files. Additionally, file globbing in JES now uses bash-style glob syntax instead of python style glob syntax
* Support declarations as graph nodes
* Added the ability to override the default service account that the compute VM is started with via the configuration option `JES.config.genomics.compute-service-account` or through the workflow options parameter `google_compute_service_account`. More details can be found in the README.md
* Fix bugs related to the behavior of Cromwell in Single Workflow Runner Mode. Cromwell will now exit once a workflow completes in Single Workflow Runner Mode. Additionally, when restarting Cromwell in Single Workflow Runner Mode, Cromwell will no longer restart incomplete workflows from a previous session.

### Annex A - Workflow outputs
    
The WDL specification has changed regarding [workflow outputs](https://github.com/openwdl/wdl/blob/master/versions/draft-2/SPEC.md#outputs) to accommodate sub workflows.
This change is backward compatible in terms of runnable WDLs (WDL files using the deprecated workflow outputs syntax will still run the same). 
The only visible change lies in the metadata (as well as the console output in single workflow mode, when workflow outputs are printed out at the end of a successful workflow).

TL;DR Unless you are parsing or manipulating the "key" by which workflow outputs are referenced in the metadata (and/or the console output for single workflow mode), you can skip the following explanation.

*Metadata Response*
```
{
  ...
  outputs {
    "task_output_1": "hello",
    "task_output_2": "world"
            ^
       If you don't manipulate this part of the metadata, then skip this section
  }
}
```

In order to maintain backward compatibility, workflow outputs expressed with the deprecated syntax are "expanded" to the new syntax. Here is an example:

```
task t {
    command {
        #do something
    }
    output {
        String out1 = "hello"
        String out2 = "world"
    }
}
```

```
    workflow old_syntax {
        call t
        output {
            t.*
        }
    }
```

```
    workflow new_syntax {
        call t
        output {
            String wf_out1 = t.out1
            String wf_out2 = t.out2
        }
    }
```

The new syntax allows for type checking of the outputs as well as expressions. It also allows for explicitly naming to the outputs.
The old syntax doesn't give the ability to name workflow outputs. For consistency reasons, Cromwell will generate a "new syntax" workflow output for each task output, and name them.
Their name will be generated using their FQN, which would give 

```
output {
   String w.t.out1 = t.out1
   String w.t.out2 = t.out2
}
```
        
However as the FQN separator is `.`, the name itself cannot contain any `.`. 
For that reason, `.` are replaced with `_` :

*Old syntax expanded to new syntax*
```
output {
   String w_t_out1 = t.out1
   String w_t_out2 = t.out2
}
```

The consequence is that the workflow outputs section of the metadata for `old_syntax` would previously look like 
 
 ```
    outputs {
        "w.t.out1": "hello",
        "w.t.out2": "hello"
    }
 ```
 
but it will now look like 

```
    outputs {
        "w_t_out1": "hello",
        "w_t_out2": "hello"
    }
```

The same applies for the console output of a workflow run in single workflow mode.


## 0.22

* Improved retries for Call Caching and general bug fixes.
* Users will experience better scalability of status polling for Google JES.
* Now there are configurable caching strategies for a SharedFileSystem backend (i.e. Local, SFS) in the backend's stanza:
  See below for detailed descriptions of each configurable key.

```
backend {
  ...
  providers {
    SFS_BackendName {
      actor-factory = ...
      config {
        ...
        filesystems {
          local {
            localization: [
               ...
            ]
            caching {
              duplication-strategy: [
                "hard-link", "soft-link", "copy"
              ]
              # Possible values: file, path
              # "file" will compute an md5 hash of the file content.
              # "path" will compute an md5 hash of the file path. This strategy will only be effective if the duplication-strategy (above) is set to "soft-link",
              # in order to allow for the original file path to be hashed.
              hashing-strategy: "file"

              # When true, will check if a sibling file with the same name and the .md5 extension exists, and if it does, use the content of this file as a hash.
              # If false or the md5 does not exist, will proceed with the above-defined hashing strategy.
              check-sibling-md5: false
            }
```
* Multiple Input JSON files can now be submitted in server mode through the existing submission endpoint: /api/workflows/:version.
    This endpoint accepts a POST request with a multipart/form-data encoded body. You can now include multiple keys for workflow inputs.

        Each key below can contain an optional JSON file of the workflow inputs. A skeleton file can be generated from wdltool using the "inputs" subcommand.
        NOTE: In case of key conflicts between multiple JSON files, higher values of x in workflowInputs_x override lower values. For example, an input
        specified in workflowInputs_3 will override an input with the same name that was given in workflowInputs or workflowInputs_2. Similarly, an input
        specified in workflowInputs_5 will override an input with the same name in any other input file.

        workflowInputs
        workflowInputs_2
        workflowInputs_3
        workflowInputs_4
        workflowInputs_5

* You can now limit the number of concurrent jobs for a backend by specifying the following option in the backend's config stanza:
```
backend {
  ...
  providers {
    BackendName {
      actor-factory = ...
      config {
        concurrent-job-limit = 5
```


## 0.21

* Warning: Significant database updates when you switch from version 0.19 to 0.21 of Cromwell.
  There may be a long wait period for the migration to finish for large databases.
  Please refer to MIGRATION.md for more details.

* There are significant architectural changes related to increases in performance and scaling.

* The biggest user-facing changes from 0.19 to 0.21 are related to the application.conf file, which has been restructured significantly.
The configuration for backends now is all contained within a `backend` stanza, which specifies 1 stanza per name per backend and a default backend, as follows:

```
backend {
    default=Local
    providers {
        Local {
            actor-factory = "cromwell.backend.impl.sfs.config.ConfigBackendLifecycleActorFactory"
            config {
                ... backend specific config ...
            }
        }
        JES {
            actor-factory = "cromwell.backend.impl.jes.JesBackendLifecycleActorFactory"
            config {
                ... backend specific config ...
            }
        }
        SGE {
            actor-factory = "cromwell.backend.impl.sfs.config.ConfigBackendLifecycleActorFactory"
            config {
                ... backend specific config ...
            }r
        }
    }
}
```
* A new `/stats` endpoint has been added to get workflow and job count for a Cromwell running in server mode.

* Renamed Workflow Options:
   “workflow_log_dir” -> “final_workflow_log_dir”
    “call_logs_dir” -> “final_call_logs_dir”
    “outputs_path” -> “final_workflow_outputs_dir”
    “defaultRuntimeOptions” -> “default_runtime_attributes”

* Timing diagrams endpoint has been updated to include additional state information about jobs.

* Add support for Google Private IPs through `noAddress` runtime attribute. If set to true, the VM will NOT be provided with a public IP address.
*Important*: Your project must be whitelisted in "Google Access for Private IPs Early Access Program". If it's not whitelisted and you set this attribute to true, the task will hang.
  Defaults to `false`.
  e.g:
```
task {
    command {
        echo "I'm private !"
    }

    runtime {
        docker: "ubuntu:latest"
        noAddress: true
    }
}
```

* The Local and the SGE backend have been merged into a generic
Shared File System (SFS) backend. This updated backend can be configured
to work with various other command line dispatchers such as LSF. See the
[README](README.md#sun-gridengine-backend) for more info.

* On the JES and SFS backends, task `command` blocks are now always
passed absolute paths for input `File`s.

* On the SFS backends, the call directory now contains two sub-directories:
    * `inputs` contains all the input files that have been localized for this task (see next below for more details)
    * `execution` contains all other files (script, logs, rc, potential outputs etc...)

* Override the default database configuration by setting the keys
`database.driver`, `database.db.driver`, `database.db.url`, etc.
* Override the default database configuration by setting the keys
`database.driver`, `database.db.driver`, `database.db.url`, etc.

For example:
```
# use a mysql database
database {
  driver = "slick.driver.MySQLDriver$"
  db {
    driver = "com.mysql.cj.jdbc.Driver"
    url = "jdbc:mysql://host/cromwell"
    user = "user"
    password = "pass"
    connectionTimeout = 5000
  }
}
```

## 0.20

* The default per-upload bytes size for GCS is now the minimum 256K
instead of 64M. There is also an undocumented config key
`google.upload-buffer-bytes` that allows adjusting this internal value.

* Updated Docker Hub hash retriever to parse json with [custom media
types](https://github.com/docker/distribution/blob/05b0ab0/docs/spec/manifest-v2-1.md).

* Added a `/batch` submit endpoint that accepts a single wdl with
multiple input files.

* The `/query` endpoint now supports querying by `id`, and submitting
parameters as a HTTP POST.<|MERGE_RESOLUTION|>--- conflicted
+++ resolved
@@ -70,11 +70,10 @@
 }
 ```
 
-<<<<<<< HEAD
 ### Womtool endpoint
 
 When submitting a workflow together with an inputs JSON to the `/describe` endpoint, the response now differentiates between an invalid workflow and a valid workflow with invalid inputs. Look for the `inputErrors` key in the response or see the Swagger for more information.
-=======
+
 ### Runtime Attributes
 
 #### GPU Attributes
@@ -83,7 +82,6 @@
 * The `nvidiaDriverVersion` attribute is now available in WDL `runtime` sections. The default continues to be `390.46` which applies if and only if GPUs are being used.
 * A default `gpuType` ("nvidia-tesla-k80") will now be applied if `gpuCount` is specified but `gpuType` is not.
 * Similarly, a default `gpuCount` (1) will be applied if `gpuType` is specified but `cpuCount` is not. 
->>>>>>> 747aa975
 
 ### Bug fixes
 
