import sbt._

object Dependencies {
  private val akkaHttpCirceIntegrationV = "1.35.0"
  private val akkaHttpV = "10.1.12" // scala-steward:off (BA-6619)
  private val akkaV = "2.5.31" // scala-steward:off (BA-6637)
  private val aliyunBcsV = "6.2.4"
  private val aliyunCoreV = "4.5.12"
  private val aliyunCrV = "4.1.1"
  private val aliyunOssV = "3.11.1"
  private val ammoniteOpsV = "2.2.0"
  private val apacheCommonNetV = "3.7.1"
  private val apacheHttpClientV = "4.5.13"
  private val awsSdkV = "2.14.28"
  private val betterFilesV = "3.9.1"
  private val catsEffectV = "2.2.0"
  private val catsV = "2.2.0"
  private val circeGenericExtrasV = "0.13.0"
  private val circeOpticsV = "0.13.0"
  private val circeV = "0.13.0"
  private val circeYamlV = "0.13.1"
  private val commonsCodecV = "1.15"
  private val commonsIoV = "2.8.0"
  private val commonsLang3V = "3.11"
  private val commonsMathV = "3.6.1"
  private val commonsTextV = "1.9"
  private val configsV = "0.4.4"
  private val delightRhinoSandboxV = "0.0.11"
  private val ficusV = "1.5.0"
  // The "com.vladsch.flexmark" % "flexmark-profile-pegdown" % flexmarkV dependency is an implicit, version-specific
  // runtime dependency of ScalaTest. At the time of this writing this is the newest version known to work.
  private val flexmarkV = "0.36.8" // scala-steward:off
  private val fs2V = "2.0.1"
  // Scala Steward opened PR #5775 titled "Update fs2-io from 2.0.1 to 2.4.3" to upgrade the following dependency.
  // However that PR was actually attempting an upgrade from 1.0.5 to 2.4.3 which is a much more significant
  // undertaking, resulting in some thoroughly broken statsd proxy code. As this component lacks tests and is
  // probably not the most important corner of the Cromwell repo, going to punt on this for now.
  private val fs2VStatsDProxy = "1.0.5" // scala-steward:off
<<<<<<< HEAD
  private val googleApiClientV = "1.30.11"
  private val googleCloudBigQueryV = "1.120.0"
  private val googleCloudKmsV = "v1-rev20200903-1.30.11"
  private val googleCloudMonitoringV = "2.0.1"
=======
  private val googleApiClientV = "1.30.10"
  private val googleCloudBigQueryV = "1.122.1"
  private val googleCloudKmsV = "v1-rev20200903-1.30.10"
  private val googleCloudMonitoringV = "2.0.4"
>>>>>>> 19797d9f
  private val googleCloudNioV = "0.61.0-alpha" // scala-steward:off
  private val googleCloudStorageV = "1.113.1"
  private val googleGaxGrpcV = "1.58.3"
  private val googleGenomicsServicesV1ApiV = "v1alpha2-rev495-1.23.0"
  private val googleGenomicsServicesV2Alpha1ApiV = "v2alpha1-rev20200330-1.30.9"
  private val googleHttpClientApacheV = "2.1.2"
  private val googleHttpClientV = "1.36.0"
  private val googleLifeSciencesServicesV2BetaApiV = "v2beta-rev20200806-1.30.11"
  private val googleOauth2V = "0.21.1"
  private val googleOauthClientV = "1.31.0"
  private val googleCloudResourceManagerV = "0.87.0-alpha"
  private val grpcV = "1.32.1"
  private val guavaV = "29.0-jre"
  private val heterodonV = "1.0.0-beta3"
  private val hsqldbV = "2.5.1"
  private val http4sVersion = "0.21.7"
  private val jacksonV = "2.11.3"
  private val jacksonJqV = "1.0.0-preview.20191208"
  private val janinoV = "3.1.2"
  private val javaxActivationV = "1.2.0"
  // jaxb-impl 2.3.3 depends on com.sun.activation:jakarta.activation and jakarta.xml.bind:jakarta.xml.bind-api,
  // which jaxb-impl 2.3.2 did not. jakarta.activation corresponds to the "updated" Maven coordinates for the Java
  // Activation Framework (https://wiki.eclipse.org/Jakarta_EE_Maven_Coordinates), but Cromwell has many transitive
  // dependencies on the "old" javax.activation coordinates as well. At assembly time the classes from these two
  // different jars collide and produce merge conflicts.
  // It's possible that after updating all other dependencies in Cromwell we might purge the transitive dependencies on
  // javax.activation and then be able to upgrade to jaxb-impl 2.3.3 or beyond, but some of those other dependencies
  // such as googleCloudNioV have already been pinned for Scala Steward so this might not be a trivial undertaking.
  private val jaxbV = "2.3.2" // scala-steward:off
  private val kindProjectorV = "0.9.9"
  private val kittensV = "2.1.0"
  private val liquibaseSlf4jV = "4.0.0"
  // Scala Steward wanted to upgrade liquibase-core to 3.10.2 but that version does not find some uniqueness
  // constraints and models datatypes in ways that are incompatible with our test expectations.
  // liquibase-core 4.0.0 did not have either of those problems but produced tons of strange warnings at runtime
  // similar in form to this: https://github.com/liquibase/liquibase/issues/1294
  // Pinning Liquibase version for the time being.
  private val liquibaseV = "3.6.3" // scala-steward:off
  private val logbackV = "1.2.3"
  private val lz4JavaV = "1.7.1"
  private val mariadbV = "2.7.0"
  private val metrics3ScalaV = "4.0.0" // https://github.com/erikvanoosten/metrics-scala/tree/f733e26#download-4x
  private val metrics3StatsdV = "4.2.0"
  private val mockFtpServerV = "2.7.1"
  private val mockserverNettyV = "5.5.4" // scala-steward:off (BA-6582)
  private val mouseV = "0.25"
  private val mysqlV = "8.0.21"
  private val nettyV = "4.1.46.Final"
  private val owlApiV = "5.1.16"
  private val paradiseV = "2.1.1"
  private val pegdownV = "1.6.0"
  // For org.postgresql:postgresql 42.2.6 - 42.2.14:
  // java.lang.NoSuchFieldException: m_mesgParts in KeyValueSpec "fail if one of the inserts fails"
  private val postgresV = "42.2.5" // scala-steward:off
  private val rdf4jV = "2.4.2"
  private val refinedV = "0.9.17"
  private val rhinoV = "1.7.13"
  private val scalaGraphV = "1.13.1"
  private val scalaLoggingV = "3.9.2"
  private val scalaPoolV = "0.4.3"
  private val scalacheckV = "1.14.3"
  private val scalacticV = "3.2.2"
  private val scalameterV = "0.19"
  private val scalamockV = "5.0.0"
  private val scalatestV = "3.2.2"
  private val scalatestPlusMockitoV = "1.0.0-M2"
  private val scalazV = "7.3.2"
  private val scoptV = "3.7.1"
  private val sentryLogbackV = "1.7.30" // scala-steward: off (BA-6640)
  private val shapelessV = "2.3.3"
  private val simulacrumV = "1.0.0"
  private val slf4jV = "1.7.30"
  private val slickCatsV = "0.10.2"
  private val testContainersScalaV = "0.38.4"

  /* If you're about to update our Slick version:
    * Consider checking whether the new Slick version passes tests with upserts enabled (eg KeyValueDatabaseSpec)
    *
    * Current version 3.3.2-2076hotfix was built locally from https://github.com/grsterin/slick/tree/v3.3.2-2076hotfix
    * and manually uploaded to the Broad Institute artifactory at https://broadinstitute.jfrog.io/broadinstitute/.
    * Consider updating to the official newer Slick version once they fix issue #2076
    * Related Slick PR: https://github.com/slick/slick/pull/2101
  */
  private val slickV = "3.3.2-2076hotfix" // scala-steward:off (BA-6620)
  private val snakeyamlV = "1.27"
  private val specs2MockV = "4.10.4"
  private val sprayJsonV = "1.3.5"
  private val sttpV = "1.5.19" // scala-steward:off (BA-6564)
  private val swaggerParserV = "1.0.51"
  private val swaggerUiV = "3.23.11" // scala-steward:off (BA-6621)
  private val tikaV = "1.24.1"
  private val typesafeConfigV = "1.4.0"
  private val workbenchGoogleV = "0.15-2fc79a3"
  private val workbenchModelV = "0.14-27810079-SNAP"
  private val workbenchUtilV = "0.6-27810079-SNAP"

  private val slf4jFacadeDependencies = List(
    "org.slf4j" % "slf4j-api" % slf4jV,
    "com.typesafe.scala-logging" %% "scala-logging" % scalaLoggingV,
  )

  private val circeYamlDependency = "io.circe" %% "circe-yaml" % circeYamlV

  private val circeDependencies = List(
    "core",
    "parser",
    "generic",
    "shapes",
    "refined",
    "literal"
  ).map(m => "io.circe" %% s"circe-$m" % circeV) :+ circeYamlDependency :+
  "io.circe" %% "circe-generic-extras" % circeGenericExtrasV

  private val catsDependencies = List(
    "org.typelevel" %% "cats-core" % catsV,
    "org.typelevel" %% "alleycats-core" % catsV,
    "org.typelevel" %% "mouse" % mouseV,
    "org.typelevel" %% "kittens" % kittensV
  )

  private val http4sDependencies = List(
    "org.http4s" %% "http4s-dsl" % http4sVersion,
    "org.http4s" %% "http4s-blaze-client" % http4sVersion,
    "org.http4s" %% "http4s-circe" % http4sVersion
  )

  private val googleApiClientDependencies = List(
    // Used by swagger, but only in tests.  This overrides an older 2.1.3 version of jackson-core brought in by
    // these Google dependencies, but which isn't properly evicted by IntelliJ's sbt integration.
    "com.fasterxml.jackson.core" % "jackson-core" % jacksonV,
    // The exclusions prevent guava from colliding at assembly time.
    "com.google.guava" % "guava" % guavaV,
    "com.google.api-client" % "google-api-client-java6" % googleApiClientV
      exclude("com.google.guava", "guava-jdk5"),
    "com.google.api-client" % "google-api-client-jackson2" % googleApiClientV
      exclude("com.google.guava", "guava-jdk5"),
    "com.google.cloud" % "google-cloud-resourcemanager" % googleCloudResourceManagerV,
  )

  val spiDependencies = List(
    "com.iheart" %% "ficus" % ficusV,
  ) ++ googleApiClientDependencies ++ slf4jFacadeDependencies

  val spiUtilDependencies = List(
    "com.iheart" %% "ficus" % ficusV,
    "org.typelevel" %% "cats-effect" % catsEffectV,
  )

  val implFtpDependencies = List(
    "commons-net" % "commons-net" % apacheCommonNetV,
    "io.github.andrebeat" %% "scala-pool" % scalaPoolV,
    "com.google.guava" % "guava" % guavaV,
    "org.scalamock" %% "scalamock" % scalamockV % Test,
    "org.mockftpserver" % "MockFtpServer" % mockFtpServerV % Test
  )

  val implDrsDependencies = List(
    "org.apache.commons" % "commons-lang3" % commonsLang3V,
    "com.google.cloud" % "google-cloud-storage" % googleCloudStorageV,
    "com.google.oauth-client" % "google-oauth-client" % googleOauthClientV
  ) ++ circeDependencies ++ catsDependencies

  // Internal collections of dependencies

  private val betterFilesDependencies = List(
    "com.github.pathikrit" %% "better-files" % betterFilesV
  )

  private val configDependencies = List(
    "com.typesafe" % "config" % typesafeConfigV,
    "com.iheart" %% "ficus" % ficusV
  )

  /*
  Adds a variety of logging libraries required for actual logging. However, some of these aren't always required.

  Ex: If one isn't using akka & slf4j, then 'akka-slf4j' isn't required. However, for now, all executables are using
  akka & slf4j... so leaving it.

  Similarly, not _all_ executables/logback.xml configs will need logback-access, raven-logback, janino, etc.
  Still, leaving them as dependencies for simplicity's sake.
   */
  private val slf4jBindingDependencies = List(
    // http://logback.qos.ch/dependencies.html
    "ch.qos.logback" % "logback-access" % logbackV,
    "ch.qos.logback" % "logback-classic" % logbackV,
    "ch.qos.logback" % "logback-core" % logbackV,
    "com.typesafe.akka" %% "akka-slf4j" % akkaV,
    "io.sentry" % "sentry-logback" % sentryLogbackV,
    "org.codehaus.janino" % "janino" % janinoV,
    // Replace all log4j usage with slf4j
    // https://www.slf4j.org/legacy.html#log4j-over-slf4j
    "org.slf4j" % "log4j-over-slf4j" % slf4jV
  ) ++ slf4jFacadeDependencies

  private val slickDependencies = List(
    "com.typesafe.slick" %% "slick" % slickV,
    "com.typesafe.slick" %% "slick-hikaricp" % slickV,
    "com.rms.miu" %% "slick-cats" % slickCatsV
  )

  private val liquibaseDependencies = List(
    "org.liquibase" % "liquibase-core" % liquibaseV,
      // The exclusion below will be needed if / when liquibase-core is upgraded to 3.10+
      // Avert collision with jakarta.xml.bind-api
      // exclude("javax.xml.bind", "jaxb-api"),
    // This is to stop liquibase from being so noisy by default
    // See: http://stackoverflow.com/questions/20880783/how-to-get-liquibase-to-log-using-slf4j
    "com.mattbertolini" % "liquibase-slf4j" % liquibaseSlf4jV
  )

  private val akkaDependencies = List(
    "com.typesafe.akka" %% "akka-actor" % akkaV,
    "com.typesafe.akka" %% "akka-testkit" % akkaV % Test,
  )

  private val akkaStreamDependencies = List(
    "com.typesafe.akka" %% "akka-stream" % akkaV,
    "com.typesafe.akka" %% "akka-stream-testkit" % akkaV % Test,
  ) ++ akkaDependencies

  private val akkaHttpDependencies = List(
    "com.typesafe.akka" %% "akka-http" % akkaHttpV,
    "com.typesafe.akka" %% "akka-http-testkit" % akkaHttpV % Test,
    // WOM internally embeds spray-json. Leave this import here until WOM externalizes the json library choice like
    // other libraries do. See akka-http, elastic4s, etc.
    "com.typesafe.akka" %% "akka-http-spray-json" % akkaHttpV,
  ) ++ akkaStreamDependencies

  private val akkaHttpCirceIntegrationDependency = List(
    "de.heikoseeberger" %% "akka-http-circe" % akkaHttpCirceIntegrationV
  )

  private val swaggerUiDependencies = List(
    "org.webjars" % "swagger-ui" % swaggerUiV,
    "io.swagger" % "swagger-parser" % swaggerParserV % Test,
    "org.yaml" % "snakeyaml" % snakeyamlV % Test
  )

  // The v1 dependency has been cloned in the broad artifactory so that we can have the 2 versions co-exist in the same jar
  private val googleGenomicsV1Dependency = List(
    "org.broadinstitute" % "cromwell-google-api-services-genomics" % googleGenomicsServicesV1ApiV
      exclude("com.google.guava", "guava-jdk5")
  )

  private val googleGenomicsV2Alpha1Dependency = List(
    "com.google.apis" % "google-api-services-genomics" % googleGenomicsServicesV2Alpha1ApiV
      exclude("com.google.guava", "guava-jdk5")
  )

  private val googleLifeSciencesV2BetaDependency = List(
    "com.google.apis" % "google-api-services-lifesciences" % googleLifeSciencesServicesV2BetaApiV
      exclude("com.google.guava", "guava-jdk5")
  )

  /*
  Used instead of `"org.lerch" % "s3fs" % s3fsV exclude("org.slf4j", "jcl-over-slf4j")`
  org.lerch:s3fs:1.0.1 depends on a preview release of software.amazon.awssdk:s3.

  Instead the code has been re-forked into this repo, just like many of the other FileSystemProvider extensions.
   */
  private val s3fsDependencies = List(
    "com.google.code.findbugs" % "jsr305" % "3.0.2",
    "com.google.guava" % "guava" % guavaV,
    "org.apache.tika" % "tika-core" % tikaV,
    "software.amazon.awssdk" % "s3" % awsSdkV,
  ) ++ slf4jBindingDependencies

  private val awsCloudDependencies = List(
    "com.fasterxml.jackson.core" % "jackson-annotations" % jacksonV,
  ) ++ s3fsDependencies ++ List(
    "batch",
    "core",
    "cloudwatchlogs",
    "s3",
    "sts",
    "ecs"
  ).map(artifactName => "software.amazon.awssdk" % artifactName % awsSdkV)

  private val googleCloudDependencies = List(
    "io.grpc" % "grpc-core" % grpcV,
    "com.google.guava" % "guava" % guavaV,
    "com.google.cloud" % "google-cloud-nio" % googleCloudNioV
      exclude("com.google.api.grpc", "grpc-google-common-protos")
      exclude("com.google.cloud.datastore", "datastore-v1-protos")
      exclude("org.apache.httpcomponents", "httpclient"),
    "org.broadinstitute.dsde.workbench" %% "workbench-google" % workbenchGoogleV
      exclude("com.google.apis", "google-api-services-genomics"),
    "org.apache.httpcomponents" % "httpclient" % apacheHttpClientV,
    "com.google.apis" % "google-api-services-cloudkms" % googleCloudKmsV
      exclude("com.google.guava", "guava-jdk5")
  ) ++ googleGenomicsV1Dependency ++ googleGenomicsV2Alpha1Dependency ++ googleLifeSciencesV2BetaDependency

  private val aliyunOssDependencies = List(
    "com.aliyun.oss" % "aliyun-sdk-oss" % aliyunOssV
      // stax is included twice by oss 3.1.0 and cause assembly merge conflicts via stax vs. javax.xml.stream
      exclude("stax", "stax-api")
      // Exclude jersey-json until aliyun-sdk-oss >3.4.0 is published
      // https://github.com/aliyun/aliyun-oss-java-sdk/pull/149
      exclude("com.sun.jersey", "jersey-json")
      // jaxb-api and jaxb-core and included in jaxb-impl as of 2.3.1
      // https://github.com/eclipse-ee4j/jaxb-ri/issues/1168
      exclude("javax.xml.bind", "jaxb-api")
      exclude("com.sun.xml.bind", "jaxb-core")
      // javax.activation:activation has been replaced. https://stackoverflow.com/a/46493809
      // The old version was causing an assembly merge conflict.
      exclude("javax.activation", "activation"),
    "com.sun.activation" % "javax.activation" % javaxActivationV,
    "com.sun.xml.bind" % "jaxb-impl" % jaxbV,
    "org.glassfish.jaxb" % "jaxb-runtime" % jaxbV
      // already included in com.sun.activation
      exclude("jakarta.activation", "jakarta.activation-api"),
  )

  private val aliyunBatchComputeDependencies = List(
    "com.aliyun" % "aliyun-java-sdk-batchcompute" % aliyunBcsV,
    "com.aliyun" % "aliyun-java-sdk-core" % aliyunCoreV
      // jaxb-api and jaxb-core and included in jaxb-impl as of 2.3.1
      // https://github.com/eclipse-ee4j/jaxb-ri/issues/1168
      exclude("javax.xml.bind", "jaxb-api")
      exclude("com.sun.xml.bind", "jaxb-core")
      // javax.activation:activation has been replaced. https://stackoverflow.com/a/46493809
      // The old version was causing an assembly merge conflict.
      exclude("javax.activation", "activation"),
    "com.sun.activation" % "javax.activation" % javaxActivationV,
    "com.sun.xml.bind" % "jaxb-impl" % jaxbV,
    "org.glassfish.jaxb" % "jaxb-runtime" % jaxbV
      // already included in com.sun.activation
      exclude("jakarta.activation", "jakarta.activation-api"),
  )

  private val aliyunCrDependencies = List(
    "com.aliyun" % "aliyun-java-sdk-cr" % aliyunCrV,
    "com.aliyun" % "aliyun-java-sdk-core" % aliyunCoreV
      exclude("javax.xml.bind", "jaxb-api")
      exclude("com.sun.xml.bind", "jaxb-core")
      exclude("javax.activation", "activation"),
    "com.typesafe.akka" %% "akka-http-spray-json" % akkaHttpV
  )

  private val dbmsDependencies = List(
    "org.hsqldb" % "hsqldb" % hsqldbV,
    "org.mariadb.jdbc" % "mariadb-java-client" % mariadbV,
    "mysql" % "mysql-connector-java" % mysqlV,
    "org.postgresql" % "postgresql" % postgresV
  )

  private val refinedTypeDependenciesList = List(
    "eu.timepit" %% "refined" % refinedV
  )

  // Sub-project dependencies, added in addition to any dependencies inherited from .dependsOn().

  val commonDependencies = List(
    "org.typelevel" %% "cats-effect" % catsEffectV,
    "org.apache.commons" % "commons-lang3" % commonsLang3V,
    "org.apache.commons" % "commons-text" % commonsTextV,
    "com.lihaoyi" %% "pprint" % "0.6.0",
  ) ++ catsDependencies ++ configDependencies ++ slf4jFacadeDependencies ++ refinedTypeDependenciesList

  val cloudSupportDependencies = googleApiClientDependencies ++ googleCloudDependencies ++ betterFilesDependencies ++ awsCloudDependencies

  val databaseSqlDependencies = List(
    "commons-io" % "commons-io" % commonsIoV,
  ) ++ configDependencies ++ catsDependencies ++ slickDependencies ++ dbmsDependencies ++ refinedTypeDependenciesList

  val statsDDependencies = List(
    "nl.grons" %% "metrics-scala" % metrics3ScalaV,
    "com.readytalk" % "metrics3-statsd" % metrics3StatsdV
  )

  val stackdriverDependencies = List(
    "com.google.cloud" % "google-cloud-monitoring" % googleCloudMonitoringV
  )

  val gcsFileSystemDependencies = akkaHttpDependencies

  val httpFileSystemDependencies = akkaHttpDependencies

  val ossFileSystemDependencies = googleCloudDependencies ++ aliyunOssDependencies ++ List(
    "com.github.pathikrit" %% "better-files" % betterFilesV
  )

  val statsDProxyDependencies = List(
    "co.fs2" %% "fs2-io" % fs2VStatsDProxy,
    "com.iheart" %% "ficus" % ficusV,
    "com.google.cloud" % "google-cloud-nio" % googleCloudNioV
  ) ++ commonDependencies

  val womDependencies = List(
    "com.typesafe.scala-logging" %% "scala-logging" % scalaLoggingV,
    "io.spray" %% "spray-json" % sprayJsonV,
    "org.scalacheck" %% "scalacheck" % scalacheckV % Test,
    "org.typelevel" %% "simulacrum" % simulacrumV,
    "commons-codec" % "commons-codec" % commonsCodecV,
  ) ++ circeDependencies ++ refinedTypeDependenciesList

  val wdlDependencies = List(
    "commons-io" % "commons-io" % commonsIoV,
    "org.scala-graph" %% "graph-core" % scalaGraphV,
    "com.chuusai" %% "shapeless" % shapelessV
  ) ++ betterFilesDependencies

  val languageFactoryDependencies = List(
    "com.softwaremill.sttp" %% "core" % sttpV,
    "com.softwaremill.sttp" %% "async-http-client-backend-cats" % sttpV
  )

  val draft2LanguageFactoryDependencies = List(
    "org.mock-server" % "mockserver-netty" % mockserverNettyV % Test
  )

  /*
  The distro artifact contains the actual impl, but transitively includes OSGI bundles that conflict with assembly:
  - https://github.com/owlcs/owlapi/wiki/Documentation/45d8f63d055f820c6ac2ca6c4679a2a7b705449b#howto
  - https://github.com/owlcs/owlapi/issues/455
  - https://github.com/owlcs/owlapi/issues/603

  jcl-over-slf4j.jar is a replacement for commons-logging 1.1.1. Meanwhile our extensive transitive use of apache's
  httpclient has been including commons-logging 1.2 for a while. Now the owl api dependency jcl-over-slf4j is
  conflicting during assembly. As there have been no reported errors AFAIK with commons-logging leaving it in for now.
  However as we use slf4j for cromwell log configuration the correct thing might actually be to exclude commons-logging
  whenever importing httpclient and include jcl-over-slf4j. That way we can control all of our logging in one place.

  - https://www.slf4j.org/legacy.html#jclOverSLF4J
   */
  val owlApiDependencies = List(
    "net.sourceforge.owlapi" % "owlapi-distribution" % owlApiV
      exclude("org.apache.httpcomponents", "httpclient-osgi")
      exclude("org.apache.httpcomponents", "httpcore-osgi")
      exclude("org.slf4j", "jcl-over-slf4j"),
    "org.apache.httpcomponents" % "httpclient-cache" % apacheHttpClientV,
    "org.apache.httpcomponents" % "httpclient" % apacheHttpClientV
  )

  val cwlDependencies = List(
    "com.lihaoyi" %% "ammonite-ops" % ammoniteOpsV,
    "org.broadinstitute" % "heterodon" % heterodonV classifier "single",
    "org.scalactic" %% "scalactic" % scalacticV,
    "org.scalacheck" %% "scalacheck" % scalacheckV % Test,
    "io.circe" %% "circe-optics" % circeOpticsV,
    "org.mozilla" % "rhino" % rhinoV,
    "org.javadelight" % "delight-rhino-sandbox" % delightRhinoSandboxV,
    "org.scalamock" %% "scalamock" % scalamockV % Test,
    "commons-io" % "commons-io" % commonsIoV % Test
  ) ++ betterFilesDependencies ++ owlApiDependencies

  val womtoolDependencies = catsDependencies ++ slf4jBindingDependencies

  val centaurCwlRunnerDependencies = List(
    "com.github.scopt" %% "scopt" % scoptV,
    "io.circe" %% "circe-optics" % circeOpticsV
  ) ++ slf4jBindingDependencies

  val coreDependencies = List(
    "com.google.auth" % "google-auth-library-oauth2-http" % googleOauth2V,
    "com.chuusai" %% "shapeless" % shapelessV,
    "com.storm-enroute" %% "scalameter" % scalameterV % Test,
    "com.github.scopt" %% "scopt" % scoptV,
    "org.scalamock" %% "scalamock" % scalamockV % Test,
  ) ++ akkaStreamDependencies ++ configDependencies ++ catsDependencies ++ circeDependencies ++
    googleApiClientDependencies ++ statsDDependencies ++ betterFilesDependencies ++
    // TODO: We're not using the "F" in slf4j. Core only supports logback, specifically the WorkflowLogger.
    slf4jBindingDependencies ++ stackdriverDependencies

  val databaseMigrationDependencies = liquibaseDependencies ++ dbmsDependencies

  val dockerHashingDependencies = http4sDependencies ++ circeDependencies ++ aliyunCrDependencies

  val cromwellApiClientDependencies = List(
    "org.scalaz" %% "scalaz-core" % scalazV,
    "org.typelevel" %% "cats-effect" % catsEffectV,
    "co.fs2" %% "fs2-io" % fs2V % Test,
  ) ++ akkaHttpDependencies ++ betterFilesDependencies ++ catsDependencies

  val centaurDependencies = List(
    "org.apache.commons" % "commons-math3" % commonsMathV,
    "com.github.kxbmap" %% "configs" % configsV,
    "com.google.cloud" % "google-cloud-bigquery" % googleCloudBigQueryV % IntegrationTest,
    "org.gnieh" %% "diffson-spray-json" % "4.0.3"
  ) ++ circeDependencies ++ slf4jBindingDependencies ++ cloudSupportDependencies ++ http4sDependencies

  val engineDependencies = List(
    "commons-codec" % "commons-codec" % commonsCodecV,
    "commons-io" % "commons-io" % commonsIoV,
    "com.storm-enroute" %% "scalameter" % scalameterV
      exclude("com.fasterxml.jackson.core", "jackson-databind")
      exclude("com.fasterxml.jackson.module", "jackson-module-scala")
      exclude("org.scala-tools.testing", "test-interface"),
    "com.fasterxml.jackson.core" % "jackson-databind" % jacksonV,
    "io.github.andrebeat" %% "scala-pool" % scalaPoolV
  ) ++ swaggerUiDependencies ++ akkaHttpDependencies ++ akkaHttpCirceIntegrationDependency ++ circeDependencies

  val hybridCarboniteMetadataServiceDependencies = List(
    "net.thisptr" % "jackson-jq" % jacksonJqV % Test
  )

  val servicesDependencies = List(
    "com.google.api" % "gax-grpc" % googleGaxGrpcV
  )

  val serverDependencies = slf4jBindingDependencies

  val cromiamDependencies = List(
    "com.softwaremill.sttp" %% "core" % sttpV,
    "com.softwaremill.sttp" %% "async-http-client-backend-future" % sttpV,
    "com.typesafe.scala-logging" %% "scala-logging" % scalaLoggingV,
    "org.broadinstitute.dsde.workbench" %% "workbench-model" % workbenchModelV,
    "org.broadinstitute.dsde.workbench" %% "workbench-util" % workbenchUtilV
  ) ++ akkaHttpDependencies ++ swaggerUiDependencies ++ slf4jBindingDependencies

  val wes2cromwellDependencies = coreDependencies ++ akkaHttpDependencies

  val backendDependencies = List(
    "org.scalacheck" %% "scalacheck" % scalacheckV % Test,
    "co.fs2" %% "fs2-io" % fs2V
  )

  val bcsBackendDependencies = commonDependencies ++ refinedTypeDependenciesList ++ aliyunBatchComputeDependencies
  val tesBackendDependencies = akkaHttpDependencies
  val sparkBackendDependencies = akkaHttpDependencies
  val sfsBackendDependencies = List (
    "org.lz4" % "lz4-java" % lz4JavaV
  )

  val testDependencies = List(
    "org.scalatest" %% "scalatest" % scalatestV,
    "org.scalatestplus" %% "scalatestplus-mockito" % scalatestPlusMockitoV,
    "com.vladsch.flexmark" % "flexmark-profile-pegdown" % flexmarkV,
    "org.pegdown" % "pegdown" % pegdownV,
    "org.specs2" %% "specs2-mock" % specs2MockV,
    "com.dimafeng" %% "testcontainers-scala-scalatest" % testContainersScalaV,
    "com.dimafeng" %% "testcontainers-scala-mysql" % testContainersScalaV,
    "com.dimafeng" %% "testcontainers-scala-mariadb" % testContainersScalaV,
    "com.dimafeng" %% "testcontainers-scala-postgresql" % testContainersScalaV
  ) ++ slf4jBindingDependencies // During testing, add an slf4j binding for _all_ libraries.

  val kindProjectorPlugin = "org.spire-math" %% "kind-projector" % kindProjectorV
  val paradisePlugin = "org.scalamacros" % "paradise" % paradiseV cross CrossVersion.full

  // Version of the swagger UI to write into config files
  val swaggerUiVersion = swaggerUiV

  val perfDependencies = circeDependencies ++ betterFilesDependencies ++ commonDependencies ++
    googleApiClientDependencies ++ googleCloudDependencies

  val drsLocalizerDependencies = List(
    "com.google.auth" % "google-auth-library-oauth2-http" % googleOauth2V,
    "com.google.cloud" % "google-cloud-storage" % googleCloudStorageV,
    "org.typelevel" %% "cats-effect" % catsEffectV,
    "com.iheart" %% "ficus" % ficusV,
    "com.softwaremill.sttp" %% "circe" % sttpV
  ) ++ circeDependencies ++ catsDependencies ++ slf4jBindingDependencies ++ languageFactoryDependencies

  val allProjectDependencies =
    backendDependencies ++
      bcsBackendDependencies ++
      centaurCwlRunnerDependencies ++
      centaurDependencies ++
      cloudSupportDependencies ++
      commonDependencies ++
      coreDependencies ++
      cromiamDependencies ++
      cromwellApiClientDependencies ++
      cwlDependencies ++
      databaseMigrationDependencies ++
      databaseSqlDependencies ++
      dockerHashingDependencies ++
      draft2LanguageFactoryDependencies ++
      drsLocalizerDependencies ++
      engineDependencies ++
      gcsFileSystemDependencies ++
      httpFileSystemDependencies ++
      implDrsDependencies ++
      implFtpDependencies ++
      languageFactoryDependencies ++
      ossFileSystemDependencies ++
      perfDependencies ++
      serverDependencies ++
      sfsBackendDependencies ++
      sparkBackendDependencies ++
      spiDependencies ++
      spiUtilDependencies ++
      statsDProxyDependencies ++
      tesBackendDependencies ++
      wdlDependencies ++
      wes2cromwellDependencies ++
      womDependencies ++
      womtoolDependencies

  /*
  If you see warnings from SBT about evictions, insert a specific dependency version into this list.

  Do not know a good way to check when these are out of date as `sbt dependencyUpdates` does not
  report on dependency overrides.

  Any dependencies that are removed may be also removed from this list.
  However, be careful about downgrading any of these dependencies.
  Older versions have known vulnerabilities, ex: CVE-2017-7525
   */

  val googleHttpClientDependencies = List(
    /*
    Move the google-http-client versions past https://github.com/googleapis/google-http-java-client/issues/606
    This created a situation where com/google/api/client/http/apache/ApacheHttpTransport.class was in *both*
    transitive dependencies causing an assembly merge conflict.

    At the time of this comment older versions are being pulled in via
    https://mvnrepository.com/artifact/com.google.api-client/google-api-client/1.28.0
     */
    "com.google.http-client" % "google-http-client-apache" % googleHttpClientApacheV,
    "com.google.http-client" % "google-http-client" % googleHttpClientV,
  )

  val nettyDependencyOverrides = List(
    "buffer",
    "codec",
    "codec-dns",
    "codec-http",
    "codec-http2",
    "codec-socks",
    "common",
    "handler-proxy",
    "resolver",
    "resolver-dns",
    "transport",
    "transport-native-epoll",
    "transport-native-unix-common",
  ).map(m => "io.netty" % s"netty-$m" % nettyV)

  val rdf4jDependencyOverrides = List(
    /*
    Yes. All of these are required to lock in the rdf4j version.

    Feel free to update versions but do not remove these overrides unless and until an updated
    owl-api is no longer pulling in vulnerable rdf4j dependencies.

    https://cve.mitre.org/cgi-bin/cvename.cgi?name=CVE-2018-1000644

    See comment mentioning "OSGI" further above for more info on the bundling of dependencies.
     */
    "model",
    "rio-api",
    "rio-binary",
    "rio-datatypes",
    "rio-jsonld",
    "rio-languages",
    "rio-n3",
    "rio-nquads",
    "rio-ntriples",
    "rio-rdfjson",
    "rio-rdfxml",
    "rio-trig",
    "rio-trix",
    "rio-turtle",
    "util",
  ).map(m => "org.eclipse.rdf4j" % s"rdf4j-$m" % rdf4jV)

  // Some libraries are importing older version of these dependencies, causing conflicts. Hence the need to override them.
  val grpcDependencyOverrides = List(
    "alts",
    "auth",
    "context",
    "core",
    "grpclb",
    "netty-shaded",
    "protobuf-lite",
    "protobuf",
    "stub",
  ).map(m => "io.grpc" % s"grpc-$m" % grpcV)

  /*
  If we use a version in one of our projects, that's the one we want all the libraries to use
  ...plus other groups of transitive dependencies shared across multiple projects
   */
  val cromwellDependencyOverrides =
    allProjectDependencies ++
      googleHttpClientDependencies ++
      nettyDependencyOverrides ++
      rdf4jDependencyOverrides ++
      grpcDependencyOverrides
}<|MERGE_RESOLUTION|>--- conflicted
+++ resolved
@@ -36,17 +36,10 @@
   // undertaking, resulting in some thoroughly broken statsd proxy code. As this component lacks tests and is
   // probably not the most important corner of the Cromwell repo, going to punt on this for now.
   private val fs2VStatsDProxy = "1.0.5" // scala-steward:off
-<<<<<<< HEAD
-  private val googleApiClientV = "1.30.11"
-  private val googleCloudBigQueryV = "1.120.0"
-  private val googleCloudKmsV = "v1-rev20200903-1.30.11"
-  private val googleCloudMonitoringV = "2.0.1"
-=======
   private val googleApiClientV = "1.30.10"
   private val googleCloudBigQueryV = "1.122.1"
   private val googleCloudKmsV = "v1-rev20200903-1.30.10"
   private val googleCloudMonitoringV = "2.0.4"
->>>>>>> 19797d9f
   private val googleCloudNioV = "0.61.0-alpha" // scala-steward:off
   private val googleCloudStorageV = "1.113.1"
   private val googleGaxGrpcV = "1.58.3"
