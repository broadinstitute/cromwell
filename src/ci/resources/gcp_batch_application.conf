--- conflicted
+++ resolved
@@ -8,12 +8,12 @@
         include "gcp_batch_provider_config.inc.conf"
       }
     }
-<<<<<<< HEAD
     GCPBATCH-Reference-Disk-Localization {
       actor-factory = "cromwell.backend.google.batch.GcpBatchBackendLifecycleActorFactory"
       config {
         include "gcp_batch_provider_config.inc.conf"
-=======
+      }
+    }
     GCPBATCHRequesterPays {
       actor-factory = "cromwell.backend.google.batch.GcpBatchBackendLifecycleActorFactory"
       config {
@@ -21,7 +21,6 @@
 
         # Need this again (even though it's in the "gcp_batch_shared" file because the provider_config include overrides it.
         filesystems.gcs.auth = "requester_pays_service_account"
->>>>>>> c12f649c
       }
     }
   }
