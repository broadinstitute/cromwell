--- conflicted
+++ resolved
@@ -6,12 +6,9 @@
 import java.util.Objects
 import java.{lang, util}
 
-<<<<<<< HEAD
-=======
 import com.aliyun.oss.common.auth.DefaultCredentialProvider
 import com.aliyun.oss.{ClientConfiguration, OSSClient}
 
->>>>>>> 71debede
 import scala.collection.JavaConverters._
 
 
@@ -28,9 +25,62 @@
   }
 }
 
+object OssStorageConfiguration {
+  val ENDPOINT_KEY = "endpoint"
+  val ACCESS_ID_KEY = "access-id"
+  val ACCESS_KEY_KEY = "access-key"
+  val SECURITY_TOKEN_KEY = "security-token"
 
-<<<<<<< HEAD
-=======
+  import scala.collection.immutable.Map
+  def parseMap(map: Map[String, Any]): OssStorageConfiguration = {
+    val endpoint = map.get(ENDPOINT_KEY) match {
+      case Some(endpoint: String) if !endpoint.isEmpty => endpoint
+      case _ => throw new IllegalArgumentException(s"endpoint is mandatory and must be an unempty string")
+    }
+    val accessId = map.get(ACCESS_ID_KEY) match {
+      case Some(id: String) if !id.isEmpty => id
+      case _ => throw new IllegalArgumentException(s"access-id is mandatory and must be an unempty string")
+    }
+
+    val accessKey = map.get(ACCESS_KEY_KEY) match {
+      case Some(key: String) if !key.isEmpty => key
+      case _ => throw new IllegalArgumentException(s"access-key is mandatory and must be an unempty string")
+    }
+
+    val securityToken = map.get(SECURITY_TOKEN_KEY) match {
+      case Some(token: String) if !token.isEmpty => Some(token)
+      case _ => None
+    }
+
+    new OssStorageConfiguration(endpoint, accessId, accessKey, securityToken)
+  }
+
+  def getClient(map: Map[String, String]): OSSClient = {
+    parseMap(map).newOssClient()
+  }
+
+  def getClient(endpoint: String,
+                accessId: String,
+                accessKey: String,
+                stsToken: Option[String]): OSSClient = {
+    OssStorageConfiguration(endpoint, accessId, accessKey, stsToken).newOssClient()
+  }
+
+}
+
+case class OssStorageConfiguration(endpoint: String,
+                                   accessId: String,
+                                   accessKey: String,
+                                   stsToken: Option[String] = None
+                                  ) {
+  import OssStorageConfiguration._
+
+  def toMap: Map[String, String] = {
+    val ret = Map(ENDPOINT_KEY -> endpoint, ACCESS_ID_KEY -> accessId, ACCESS_KEY_KEY -> accessKey)
+    val token = stsToken map {token => SECURITY_TOKEN_KEY -> token}
+    ret ++ token
+  }
+
   def newOssClient() = {
     val credentialsProvider = stsToken match {
       case Some(token: String) =>
@@ -42,7 +92,6 @@
     new OSSClient(endpoint, credentialsProvider, clientConfiguration)
   }
 }
->>>>>>> 71debede
 
 case class OssStorageFileSystem(bucket: String, config: OssStorageConfiguration) extends FileSystem {
 
