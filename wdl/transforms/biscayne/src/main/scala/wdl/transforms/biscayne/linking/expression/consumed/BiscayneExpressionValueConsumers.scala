package wdl.transforms.biscayne.linking.expression.consumed

import wdl.model.draft3.elements.ExpressionElement
import wdl.model.draft3.elements.ExpressionElement._
import wdl.model.draft3.graph.{ExpressionValueConsumer, UnlinkedConsumedValueHook}

object BiscayneExpressionValueConsumers {
  implicit val keysExpressionValueConsumer: ExpressionValueConsumer[Keys] = new ExpressionValueConsumer[Keys] {
    override def expressionConsumedValueHooks(a: Keys)(implicit
      expressionValueConsumer: ExpressionValueConsumer[ExpressionElement]
    ): Set[UnlinkedConsumedValueHook] =
      expressionValueConsumer.expressionConsumedValueHooks(a.param)(expressionValueConsumer)
  }

  implicit val asMapExpressionValueConsumer: ExpressionValueConsumer[AsMap] = new ExpressionValueConsumer[AsMap] {
    override def expressionConsumedValueHooks(a: AsMap)(implicit
      expressionValueConsumer: ExpressionValueConsumer[ExpressionElement]
    ): Set[UnlinkedConsumedValueHook] =
      expressionValueConsumer.expressionConsumedValueHooks(a.param)(expressionValueConsumer)
  }

  implicit val asPairsExpressionValueConsumer: ExpressionValueConsumer[AsPairs] = new ExpressionValueConsumer[AsPairs] {
    override def expressionConsumedValueHooks(a: AsPairs)(implicit
      expressionValueConsumer: ExpressionValueConsumer[ExpressionElement]
    ): Set[UnlinkedConsumedValueHook] =
      expressionValueConsumer.expressionConsumedValueHooks(a.param)(expressionValueConsumer)
  }

  implicit val collectByKeyExpressionValueConsumer: ExpressionValueConsumer[CollectByKey] =
    new ExpressionValueConsumer[CollectByKey] {
      override def expressionConsumedValueHooks(a: CollectByKey)(implicit
        expressionValueConsumer: ExpressionValueConsumer[ExpressionElement]
      ): Set[UnlinkedConsumedValueHook] =
        expressionValueConsumer.expressionConsumedValueHooks(a.param)(expressionValueConsumer)
    }

  implicit val minExpressionValueConsumer: ExpressionValueConsumer[Min] = new ExpressionValueConsumer[Min] {
    override def expressionConsumedValueHooks(
      a: Min
    )(implicit expressionValueConsumer: ExpressionValueConsumer[ExpressionElement]): Set[UnlinkedConsumedValueHook] =
      expressionValueConsumer.expressionConsumedValueHooks(a.arg1)(expressionValueConsumer) ++ expressionValueConsumer
        .expressionConsumedValueHooks(a.arg2)(expressionValueConsumer)
  }

  implicit val maxExpressionValueConsumer: ExpressionValueConsumer[Max] = new ExpressionValueConsumer[Max] {
    override def expressionConsumedValueHooks(
      a: Max
    )(implicit expressionValueConsumer: ExpressionValueConsumer[ExpressionElement]): Set[UnlinkedConsumedValueHook] =
      expressionValueConsumer.expressionConsumedValueHooks(a.arg1)(expressionValueConsumer) ++ expressionValueConsumer
        .expressionConsumedValueHooks(a.arg2)(expressionValueConsumer)
  }

  implicit val sepExpressionValueConsumer: ExpressionValueConsumer[Sep] = new ExpressionValueConsumer[Sep] {
    override def expressionConsumedValueHooks(a: Sep)(implicit
      expressionValueConsumer: ExpressionValueConsumer[ExpressionElement]
    ): Set[UnlinkedConsumedValueHook] =
      expressionValueConsumer.expressionConsumedValueHooks(a.arg1)(expressionValueConsumer) ++
        expressionValueConsumer.expressionConsumedValueHooks(a.arg2)(expressionValueConsumer)
  }

  implicit val subPosixExpressionValueConsumer: ExpressionValueConsumer[SubPosix] =
    new ExpressionValueConsumer[SubPosix] {
      override def expressionConsumedValueHooks(a: SubPosix)(implicit
        expressionValueConsumer: ExpressionValueConsumer[ExpressionElement]
      ): Set[UnlinkedConsumedValueHook] =
        expressionValueConsumer.expressionConsumedValueHooks(a.arg1)(expressionValueConsumer) ++
          expressionValueConsumer.expressionConsumedValueHooks(a.arg2)(expressionValueConsumer) ++
          expressionValueConsumer.expressionConsumedValueHooks(a.arg3)(expressionValueConsumer)
    }

  implicit val suffixExpressionValueConsumer: ExpressionValueConsumer[Suffix] = new ExpressionValueConsumer[Suffix] {
    override def expressionConsumedValueHooks(a: Suffix)(implicit
      expressionValueConsumer: ExpressionValueConsumer[ExpressionElement]
    ): Set[UnlinkedConsumedValueHook] =
      expressionValueConsumer.expressionConsumedValueHooks(a.arg1)(expressionValueConsumer) ++
        expressionValueConsumer.expressionConsumedValueHooks(a.arg2)(expressionValueConsumer)
  }

<<<<<<< HEAD
  implicit val quoteExpressionValueConsumer: ExpressionValueConsumer[Quote] = new ExpressionValueConsumer[Quote] {
    override def expressionConsumedValueHooks(a: Quote)(implicit
      expressionValueConsumer: ExpressionValueConsumer[ExpressionElement]
    ): Set[UnlinkedConsumedValueHook] =
      expressionValueConsumer.expressionConsumedValueHooks(a.param)(expressionValueConsumer)
  }

  implicit val sQuoteExpressionValueConsumer: ExpressionValueConsumer[SQuote] = new ExpressionValueConsumer[SQuote] {
    override def expressionConsumedValueHooks(a: SQuote)(implicit
=======
  implicit val unzipExpressionValueConsumer: ExpressionValueConsumer[Unzip] = new ExpressionValueConsumer[Unzip] {
    override def expressionConsumedValueHooks(a: Unzip)(implicit
>>>>>>> 5e59b020
      expressionValueConsumer: ExpressionValueConsumer[ExpressionElement]
    ): Set[UnlinkedConsumedValueHook] =
      expressionValueConsumer.expressionConsumedValueHooks(a.param)(expressionValueConsumer)
  }

  implicit val noneLiteralExpressionValueConsumer: ExpressionValueConsumer[NoneLiteralElement.type] =
    new ExpressionValueConsumer[NoneLiteralElement.type] {
      override def expressionConsumedValueHooks(a: NoneLiteralElement.type)(implicit
        expressionValueConsumer: ExpressionValueConsumer[ExpressionElement]
      ): Set[UnlinkedConsumedValueHook] =
        // None literals consume no values:
        Set.empty[UnlinkedConsumedValueHook]
    }
}<|MERGE_RESOLUTION|>--- conflicted
+++ resolved
@@ -76,7 +76,6 @@
         expressionValueConsumer.expressionConsumedValueHooks(a.arg2)(expressionValueConsumer)
   }
 
-<<<<<<< HEAD
   implicit val quoteExpressionValueConsumer: ExpressionValueConsumer[Quote] = new ExpressionValueConsumer[Quote] {
     override def expressionConsumedValueHooks(a: Quote)(implicit
       expressionValueConsumer: ExpressionValueConsumer[ExpressionElement]
@@ -86,10 +85,9 @@
 
   implicit val sQuoteExpressionValueConsumer: ExpressionValueConsumer[SQuote] = new ExpressionValueConsumer[SQuote] {
     override def expressionConsumedValueHooks(a: SQuote)(implicit
-=======
+
   implicit val unzipExpressionValueConsumer: ExpressionValueConsumer[Unzip] = new ExpressionValueConsumer[Unzip] {
     override def expressionConsumedValueHooks(a: Unzip)(implicit
->>>>>>> 5e59b020
       expressionValueConsumer: ExpressionValueConsumer[ExpressionElement]
     ): Set[UnlinkedConsumedValueHook] =
       expressionValueConsumer.expressionConsumedValueHooks(a.param)(expressionValueConsumer)
