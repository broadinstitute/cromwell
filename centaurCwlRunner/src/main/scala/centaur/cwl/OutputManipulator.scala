--- conflicted
+++ resolved
@@ -127,13 +127,7 @@
       val defaultSize = sizeContent.orElse(sizeFile(path)).map(Json.fromLong).getOrElse(Json.Null)
       val size = valueOrNull("size", defaultSize)
 
-<<<<<<< HEAD
-      // Apparently the conformance tests expect the files listed in the listing field for directories to have basename filled in,
-      // but only there and not for other top level files...  So this flag is there to decide if we should add basename
-      val basename: Option[Json] = if (isInsideDirectory) {
-=======
       val basename: Option[Json] =
->>>>>>> 22405cb5
         Option(valueOrNull("basename", path.exists.option(path.nameWithoutExtension).map(Json.fromString).getOrElse(Json.Null)))
 
       /*
