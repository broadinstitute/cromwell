import sbt._

object Dependencies {
  private val akkaHttpCirceIntegrationV = "1.29.1"
  private val akkaHttpV = "10.1.9"
  private val akkaV = "2.5.23"
  private val aliyunBcsV = "6.2.4"
  private val aliyunCoreV = "4.3.9"
  private val aliyunCrV = "3.0.1"
  private val aliyunOssV = "3.4.2"
  private val ammoniteOpsV = "1.6.9"
<<<<<<< HEAD
  private val apacheCommonNetV = "3.7"
  private val apacheHttpClientV = "4.5.7"
=======
  private val apacheCommonNetV = "3.6"
  private val apacheHttpClientV = "4.5.12"
>>>>>>> ff139e80
  private val awsSdkV = "2.10.71"
  private val betterFilesV = "3.9.1"
  private val catsEffectV = "2.0.0"
  private val catsV = "2.0.0"
  private val circeGenericExtrasV = "0.12.2"
  private val circeOpticsV = "0.13.0"
  private val circeV = "0.12.3"
  private val circeYamlV = "0.13.1"
  private val commonsCodecV = "1.11"
  private val commonsIoV = "2.6"
  private val commonsLang3V = "3.11"
  private val commonsMathV = "3.6.1"
  private val commonsTextV = "1.9"
  private val configsV = "0.4.4"
  private val delightRhinoSandboxV = "0.0.10"
  private val ficusV = "1.4.7"
  private val fs2V = "2.0.1"
  private val fs2VStatsDProxy = "1.0.5"
  private val googleApiClientV = "1.30.10"
  private val googleCloudBigQueryV = "1.116.7"
  private val googleCloudKmsV = "v1-rev20200609-1.30.10"
  private val googleCloudMonitoringV = "1.100.1"
  private val googleCloudNioV = "0.61.0-alpha" // scala-steward:off
  private val googleCloudStorageV = "1.111.2"
  private val googleGaxGrpcV = "1.57.1"
  private val googleGenomicsServicesV1ApiV = "v1alpha2-rev495-1.23.0"
  private val googleGenomicsServicesV2Alpha1ApiV = "v2alpha1-rev20200330-1.30.9"
  private val googleHttpClientApacheV = "2.1.2"
  private val googleHttpClientV = "1.36.0"
  private val googleLifeSciencesServicesV2BetaApiV = "v2beta-rev20200603-1.30.10"
  private val googleOauth2V = "0.21.1"
  private val googleOauthClientV = "1.31.0"
  private val googleCloudResourceManagerV = "0.87.0-alpha"
  private val grpcV = "1.30.2"
  private val guavaV = "27.1-jre"
  private val heterodonV = "1.0.0-beta3"
  private val hsqldbV = "2.4.1"
  private val http4sVersion = "0.20.0-M5"
  private val jacksonV = "2.10.5"
  private val jacksonJqV = "1.0.0-preview.20191208"
  private val janinoV = "3.0.12"
  private val javaxActivationV = "1.2.0"
  private val jaxbV = "2.3.2"
  private val kindProjectorV = "0.9.9"
  private val kittensV = "2.0.0"
  private val liquibaseSlf4jV = "3.0.0"
  private val liquibaseV = "3.6.3"
  private val logbackV = "1.2.3"
  private val lz4JavaV = "1.7.1"
  private val mariadbV = "2.4.2"
  private val metrics3ScalaV = "4.0.0" // https://github.com/erikvanoosten/metrics-scala/tree/f733e26#download-4x
  private val metrics3StatsdV = "4.2.0"
  private val mockFtpServerV = "2.7.1"
  private val mockserverNettyV = "5.5.1"
  private val mouseV = "0.23"
  private val mysqlV = "8.0.21"
  private val nettyV = "4.1.46.Final"
  private val owlApiV = "5.1.16"
  private val paradiseV = "2.1.1"
  private val pegdownV = "1.6.0"
  private val postgresV = "42.2.5"
  private val rdf4jV = "2.4.2"
  private val refinedV = "0.9.8"
  private val rhinoV = "1.7.10"
  private val scalaGraphV = "1.12.5"
  private val scalaLoggingV = "3.9.2"
  private val scalaPoolV = "0.4.3"
  private val scalacheckV = "1.14.0"
  private val scalacticV = "3.0.5"
  private val scalameterV = "0.10.1"
  private val scalamockV = "4.1.0"
  private val scalatestV = "3.0.5"
  private val scalazV = "7.2.27"
  private val scoptV = "3.7.1"
  private val sentryLogbackV = "1.7.30"
  private val shapelessV = "2.3.3"
  private val simulacrumV = "0.19.0"
  private val slf4jV = "1.7.25"
  private val slickCatsV = "0.9.1"
  private val testContainersScalaV = "0.38.1"

  /* If you're about to update our Slick version:
    * Consider checking whether the new Slick version passes tests with upserts enabled (eg KeyValueDatabaseSpec)
    *
    * Current version 3.3.2-2076hotfix was built locally from https://github.com/grsterin/slick/tree/v3.3.2-2076hotfix
    * and manually uploaded to the Broad Institute artifactory at https://broadinstitute.jfrog.io/broadinstitute/.
    * Consider updating to the official newer Slick version once they fix issue #2076
    * Related Slick PR: https://github.com/slick/slick/pull/2101
  */
  private val slickV = "3.3.2-2076hotfix"
  private val snakeyamlV = "1.23"
  private val specs2MockV = "4.4.1"
  private val sprayJsonV = "1.3.5"
  private val sttpV = "1.5.8"
  private val swaggerParserV = "1.0.51"
  private val swaggerUiV = "3.23.11" // scala-steward:off
  private val tikaV = "1.24.1"
  private val typesafeConfigV = "1.3.3"
  private val workbenchGoogleV = "0.15-2fc79a3"
  private val workbenchModelV = "0.10-6800f3a"
  private val workbenchUtilV = "0.3-f3ce961"

  private val slf4jFacadeDependencies = List(
    "org.slf4j" % "slf4j-api" % slf4jV,
    "com.typesafe.scala-logging" %% "scala-logging" % scalaLoggingV,
  )

  private val circeYamlDependency = "io.circe" %% "circe-yaml" % circeYamlV

  private val circeDependencies = List(
    "core",
    "parser",
    "generic",
    "shapes",
    "refined",
    "literal"
  ).map(m => "io.circe" %% s"circe-$m" % circeV) :+ circeYamlDependency :+
  "io.circe" %% "circe-generic-extras" % circeGenericExtrasV

  private val catsDependencies = List(
    "org.typelevel" %% "cats-core" % catsV,
    "org.typelevel" %% "alleycats-core" % catsV,
    "org.typelevel" %% "mouse" % mouseV,
    "org.typelevel" %% "kittens" % kittensV
  )

  private val http4sDependencies = List(
    "org.http4s" %% "http4s-dsl" % http4sVersion,
    "org.http4s" %% "http4s-blaze-client" % http4sVersion,
    "org.http4s" %% "http4s-circe" % http4sVersion
  )

  private val googleApiClientDependencies = List(
    // Used by swagger, but only in tests.  This overrides an older 2.1.3 version of jackson-core brought in by
    // these Google dependencies, but which isn't properly evicted by IntelliJ's sbt integration.
    "com.fasterxml.jackson.core" % "jackson-core" % jacksonV,
    // The exclusions prevent guava from colliding at assembly time.
    "com.google.guava" % "guava" % guavaV,
    "com.google.api-client" % "google-api-client-java6" % googleApiClientV
      exclude("com.google.guava", "guava-jdk5"),
    "com.google.api-client" % "google-api-client-jackson2" % googleApiClientV
      exclude("com.google.guava", "guava-jdk5"),
    "com.google.cloud" % "google-cloud-resourcemanager" % googleCloudResourceManagerV,
  )

  val spiDependencies = List(
    "com.iheart" %% "ficus" % ficusV,
  ) ++ googleApiClientDependencies ++ slf4jFacadeDependencies

  val spiUtilDependencies = List(
    "com.iheart" %% "ficus" % ficusV,
    "org.typelevel" %% "cats-effect" % catsEffectV,
  )

  val implFtpDependencies = List(
    "commons-net" % "commons-net" % apacheCommonNetV,
    "io.github.andrebeat" %% "scala-pool" % scalaPoolV,
    "com.google.guava" % "guava" % guavaV,
    "org.scalamock" %% "scalamock" % scalamockV % Test,
    "org.mockftpserver" % "MockFtpServer" % mockFtpServerV % Test
  )

  val implDrsDependencies = List(
    "org.apache.commons" % "commons-lang3" % commonsLang3V,
    "com.google.cloud" % "google-cloud-storage" % googleCloudStorageV,
    "com.google.oauth-client" % "google-oauth-client" % googleOauthClientV
  ) ++ circeDependencies ++ catsDependencies

  // Internal collections of dependencies

  private val betterFilesDependencies = List(
    "com.github.pathikrit" %% "better-files" % betterFilesV
  )

  private val configDependencies = List(
    "com.typesafe" % "config" % typesafeConfigV,
    "com.iheart" %% "ficus" % ficusV
  )

  /*
  Adds a variety of logging libraries required for actual logging. However, some of these aren't always required.

  Ex: If one isn't using akka & slf4j, then 'akka-slf4j' isn't required. However, for now, all executables are using
  akka & slf4j... so leaving it.

  Similarly, not _all_ executables/logback.xml configs will need logback-access, raven-logback, janino, etc.
  Still, leaving them as dependencies for simplicity's sake.
   */
  private val slf4jBindingDependencies = List(
    // http://logback.qos.ch/dependencies.html
    "ch.qos.logback" % "logback-access" % logbackV,
    "ch.qos.logback" % "logback-classic" % logbackV,
    "ch.qos.logback" % "logback-core" % logbackV,
    "com.typesafe.akka" %% "akka-slf4j" % akkaV,
    "io.sentry" % "sentry-logback" % sentryLogbackV,
    "org.codehaus.janino" % "janino" % janinoV,
    // Replace all log4j usage with slf4j
    // https://www.slf4j.org/legacy.html#log4j-over-slf4j
    "org.slf4j" % "log4j-over-slf4j" % slf4jV
  ) ++ slf4jFacadeDependencies

  private val slickDependencies = List(
    "com.typesafe.slick" %% "slick" % slickV,
    "com.typesafe.slick" %% "slick-hikaricp" % slickV,
    "com.rms.miu" %% "slick-cats" % slickCatsV
  )

  private val liquibaseDependencies = List(
    "org.liquibase" % "liquibase-core" % liquibaseV,
    // This is to stop liquibase from being so noisy by default
    // See: http://stackoverflow.com/questions/20880783/how-to-get-liquibase-to-log-using-slf4j
    "com.mattbertolini" % "liquibase-slf4j" % liquibaseSlf4jV
  )

  private val akkaDependencies = List(
    "com.typesafe.akka" %% "akka-actor" % akkaV,
    "com.typesafe.akka" %% "akka-testkit" % akkaV % Test,
  )

  private val akkaStreamDependencies = List(
    "com.typesafe.akka" %% "akka-stream" % akkaV,
    "com.typesafe.akka" %% "akka-stream-testkit" % akkaV % Test,
  ) ++ akkaDependencies

  private val akkaHttpDependencies = List(
    "com.typesafe.akka" %% "akka-http" % akkaHttpV,
    "com.typesafe.akka" %% "akka-http-testkit" % akkaHttpV % Test,
    // WOM internally embeds spray-json. Leave this import here until WOM externalizes the json library choice like
    // other libraries do. See akka-http, elastic4s, etc.
    "com.typesafe.akka" %% "akka-http-spray-json" % akkaHttpV,
  ) ++ akkaStreamDependencies

  private val akkaHttpCirceIntegrationDependency = List(
    "de.heikoseeberger" %% "akka-http-circe" % akkaHttpCirceIntegrationV
  )

  private val swaggerUiDependencies = List(
    "org.webjars" % "swagger-ui" % swaggerUiV,
    "io.swagger" % "swagger-parser" % swaggerParserV % Test,
    "org.yaml" % "snakeyaml" % snakeyamlV % Test
  )

  // The v1 dependency has been cloned in the broad artifactory so that we can have the 2 versions co-exist in the same jar
  private val googleGenomicsV1Dependency = List(
    "org.broadinstitute" % "cromwell-google-api-services-genomics" % googleGenomicsServicesV1ApiV
      exclude("com.google.guava", "guava-jdk5")
  )

  private val googleGenomicsV2Alpha1Dependency = List(
    "com.google.apis" % "google-api-services-genomics" % googleGenomicsServicesV2Alpha1ApiV
      exclude("com.google.guava", "guava-jdk5")
  )

  private val googleLifeSciencesV2BetaDependency = List(
    "com.google.apis" % "google-api-services-lifesciences" % googleLifeSciencesServicesV2BetaApiV
      exclude("com.google.guava", "guava-jdk5")
  )

  /*
  Used instead of `"org.lerch" % "s3fs" % s3fsV exclude("org.slf4j", "jcl-over-slf4j")`
  org.lerch:s3fs:1.0.1 depends on a preview release of software.amazon.awssdk:s3.

  Instead the code has been re-forked into this repo, just like many of the other FileSystemProvider extensions.
   */
  private val s3fsDependencies = List(
    "com.google.code.findbugs" % "jsr305" % "3.0.2",
    "com.google.guava" % "guava" % guavaV,
    "org.apache.tika" % "tika-core" % tikaV,
    "software.amazon.awssdk" % "s3" % awsSdkV,
  ) ++ slf4jBindingDependencies

  private val awsCloudDependencies = List(
    "com.fasterxml.jackson.core" % "jackson-annotations" % jacksonV,
  ) ++ s3fsDependencies ++ List(
    "batch",
    "core",
    "cloudwatchlogs",
    "s3",
    "sts",
    "ecs"
  ).map(artifactName => "software.amazon.awssdk" % artifactName % awsSdkV)

  private val googleCloudDependencies = List(
    "io.grpc" % "grpc-core" % grpcV,
    "com.google.guava" % "guava" % guavaV,
    "com.google.cloud" % "google-cloud-nio" % googleCloudNioV
      exclude("com.google.api.grpc", "grpc-google-common-protos")
      exclude("com.google.cloud.datastore", "datastore-v1-protos")
      exclude("org.apache.httpcomponents", "httpclient"),
    "org.broadinstitute.dsde.workbench" %% "workbench-google" % workbenchGoogleV
      exclude("com.google.apis", "google-api-services-genomics"),
    "org.apache.httpcomponents" % "httpclient" % apacheHttpClientV,
    "com.google.apis" % "google-api-services-cloudkms" % googleCloudKmsV
      exclude("com.google.guava", "guava-jdk5")
  ) ++ googleGenomicsV1Dependency ++ googleGenomicsV2Alpha1Dependency ++ googleLifeSciencesV2BetaDependency

  private val aliyunOssDependencies = List(
    "com.aliyun.oss" % "aliyun-sdk-oss" % aliyunOssV
      // stax is included twice by oss 3.1.0 and cause assembly merge conflicts via stax vs. javax.xml.stream
      exclude("stax", "stax-api")
      // Exclude jersey-json until aliyun-sdk-oss >3.4.0 is published
      // https://github.com/aliyun/aliyun-oss-java-sdk/pull/149
      exclude("com.sun.jersey", "jersey-json")
      // jaxb-api and jaxb-core and included in jaxb-impl as of 2.3.1
      // https://github.com/eclipse-ee4j/jaxb-ri/issues/1168
      exclude("javax.xml.bind", "jaxb-api")
      exclude("com.sun.xml.bind", "jaxb-core")
      // javax.activation:activation has been replaced. https://stackoverflow.com/a/46493809
      // The old version was causing an assembly merge conflict.
      exclude("javax.activation", "activation"),
    "com.sun.activation" % "javax.activation" % javaxActivationV,
    "com.sun.xml.bind" % "jaxb-impl" % jaxbV,
    "org.glassfish.jaxb" % "jaxb-runtime" % jaxbV
      // already included in com.sun.activation
      exclude("jakarta.activation", "jakarta.activation-api"),
  )

  private val aliyunBatchComputeDependencies = List(
    "com.aliyun" % "aliyun-java-sdk-batchcompute" % aliyunBcsV,
    "com.aliyun" % "aliyun-java-sdk-core" % aliyunCoreV
      // jaxb-api and jaxb-core and included in jaxb-impl as of 2.3.1
      // https://github.com/eclipse-ee4j/jaxb-ri/issues/1168
      exclude("javax.xml.bind", "jaxb-api")
      exclude("com.sun.xml.bind", "jaxb-core")
      // javax.activation:activation has been replaced. https://stackoverflow.com/a/46493809
      // The old version was causing an assembly merge conflict.
      exclude("javax.activation", "activation"),
    "com.sun.activation" % "javax.activation" % javaxActivationV,
    "com.sun.xml.bind" % "jaxb-impl" % jaxbV,
    "org.glassfish.jaxb" % "jaxb-runtime" % jaxbV
      // already included in com.sun.activation
      exclude("jakarta.activation", "jakarta.activation-api"),
  )

  private val aliyunCrDependencies = List(
    "com.aliyun" % "aliyun-java-sdk-cr" % aliyunCrV,
    "com.aliyun" % "aliyun-java-sdk-core" % aliyunCoreV
      exclude("javax.xml.bind", "jaxb-api")
      exclude("com.sun.xml.bind", "jaxb-core")
      exclude("javax.activation", "activation"),
    "com.typesafe.akka" %% "akka-http-spray-json" % akkaHttpV
  )

  private val dbmsDependencies = List(
    "org.hsqldb" % "hsqldb" % hsqldbV,
    "org.mariadb.jdbc" % "mariadb-java-client" % mariadbV,
    "mysql" % "mysql-connector-java" % mysqlV,
    "org.postgresql" % "postgresql" % postgresV
  )

  private val refinedTypeDependenciesList = List(
    "eu.timepit" %% "refined" % refinedV
  )

  // Sub-project dependencies, added in addition to any dependencies inherited from .dependsOn().

  val commonDependencies = List(
    "org.typelevel" %% "cats-effect" % catsEffectV,
    "org.apache.commons" % "commons-lang3" % commonsLang3V,
    "org.apache.commons" % "commons-text" % commonsTextV,
    "com.lihaoyi" %% "pprint" % "0.5.9",
  ) ++ catsDependencies ++ configDependencies ++ slf4jFacadeDependencies ++ refinedTypeDependenciesList

  val cloudSupportDependencies = googleApiClientDependencies ++ googleCloudDependencies ++ betterFilesDependencies ++ awsCloudDependencies

  val databaseSqlDependencies = List(
    "commons-io" % "commons-io" % commonsIoV,
  ) ++ configDependencies ++ catsDependencies ++ slickDependencies ++ dbmsDependencies ++ refinedTypeDependenciesList

  val statsDDependencies = List(
    "nl.grons" %% "metrics-scala" % metrics3ScalaV,
    "com.readytalk" % "metrics3-statsd" % metrics3StatsdV
  )

  val stackdriverDependencies = List(
    "com.google.cloud" % "google-cloud-monitoring" % googleCloudMonitoringV
  )

  val gcsFileSystemDependencies = akkaHttpDependencies

  val httpFileSystemDependencies = akkaHttpDependencies

  val ossFileSystemDependencies = googleCloudDependencies ++ aliyunOssDependencies ++ List(
    "com.github.pathikrit" %% "better-files" % betterFilesV
  )

  val statsDProxyDependencies = List(
    "co.fs2" %% "fs2-io" % fs2VStatsDProxy,
    "com.iheart" %% "ficus" % ficusV,
    "com.google.cloud" % "google-cloud-nio" % googleCloudNioV
  ) ++ commonDependencies

  val womDependencies = List(
    "com.typesafe.scala-logging" %% "scala-logging" % scalaLoggingV,
    "io.spray" %% "spray-json" % sprayJsonV,
    "org.scalacheck" %% "scalacheck" % scalacheckV % Test,
    "com.github.mpilquist" %% "simulacrum" % simulacrumV,
    "commons-codec" % "commons-codec" % commonsCodecV,
  ) ++ circeDependencies ++ refinedTypeDependenciesList

  val wdlDependencies = List(
    "commons-io" % "commons-io" % commonsIoV,
    "org.scala-graph" %% "graph-core" % scalaGraphV,
    "com.chuusai" %% "shapeless" % shapelessV
  ) ++ betterFilesDependencies

  val languageFactoryDependencies = List(
    "com.softwaremill.sttp" %% "core" % sttpV,
    "com.softwaremill.sttp" %% "async-http-client-backend-cats" % sttpV
  )

  val draft2LanguageFactoryDependencies = List(
    "org.mock-server" % "mockserver-netty" % mockserverNettyV % Test
  )

  /*
  The distro artifact contains the actual impl, but transitively includes OSGI bundles that conflict with assembly:
  - https://github.com/owlcs/owlapi/wiki/Documentation/45d8f63d055f820c6ac2ca6c4679a2a7b705449b#howto
  - https://github.com/owlcs/owlapi/issues/455
  - https://github.com/owlcs/owlapi/issues/603

  jcl-over-slf4j.jar is a replacement for commons-logging 1.1.1. Meanwhile our extensive transitive use of apache's
  httpclient has been including commons-logging 1.2 for a while. Now the owl api dependency jcl-over-slf4j is
  conflicting during assembly. As there have been no reported errors AFAIK with commons-logging leaving it in for now.
  However as we use slf4j for cromwell log configuration the correct thing might actually be to exclude commons-logging
  whenever importing httpclient and include jcl-over-slf4j. That way we can control all of our logging in one place.

  - https://www.slf4j.org/legacy.html#jclOverSLF4J
   */
  val owlApiDependencies = List(
    "net.sourceforge.owlapi" % "owlapi-distribution" % owlApiV
      exclude("org.apache.httpcomponents", "httpclient-osgi")
      exclude("org.apache.httpcomponents", "httpcore-osgi")
      exclude("org.slf4j", "jcl-over-slf4j"),
    "org.apache.httpcomponents" % "httpclient-cache" % apacheHttpClientV,
    "org.apache.httpcomponents" % "httpclient" % apacheHttpClientV
  )

  val cwlDependencies = List(
    "com.lihaoyi" %% "ammonite-ops" % ammoniteOpsV,
    "org.broadinstitute" % "heterodon" % heterodonV classifier "single",
    "org.scalactic" %% "scalactic" % scalacticV,
    "org.scalacheck" %% "scalacheck" % scalacheckV % Test,
    "io.circe" %% "circe-optics" % circeOpticsV,
    "org.mozilla" % "rhino" % rhinoV,
    "org.javadelight" % "delight-rhino-sandbox" % delightRhinoSandboxV,
    "org.scalamock" %% "scalamock" % scalamockV % Test,
    "commons-io" % "commons-io" % commonsIoV % Test
  ) ++ betterFilesDependencies ++ owlApiDependencies

  val womtoolDependencies = catsDependencies ++ slf4jBindingDependencies

  val centaurCwlRunnerDependencies = List(
    "com.github.scopt" %% "scopt" % scoptV,
    "io.circe" %% "circe-optics" % circeOpticsV
  ) ++ slf4jBindingDependencies

  val coreDependencies = List(
    "com.google.auth" % "google-auth-library-oauth2-http" % googleOauth2V,
    "com.chuusai" %% "shapeless" % shapelessV,
    "com.storm-enroute" %% "scalameter" % scalameterV % Test,
    "com.github.scopt" %% "scopt" % scoptV,
    "org.scalamock" %% "scalamock" % scalamockV % Test,
  ) ++ akkaStreamDependencies ++ configDependencies ++ catsDependencies ++ circeDependencies ++
    googleApiClientDependencies ++ statsDDependencies ++ betterFilesDependencies ++
    // TODO: We're not using the "F" in slf4j. Core only supports logback, specifically the WorkflowLogger.
    slf4jBindingDependencies ++ stackdriverDependencies

  val databaseMigrationDependencies = liquibaseDependencies ++ dbmsDependencies

  val dockerHashingDependencies = http4sDependencies ++ circeDependencies ++ aliyunCrDependencies

  val cromwellApiClientDependencies = List(
    "org.scalaz" %% "scalaz-core" % scalazV,
    "org.typelevel" %% "cats-effect" % catsEffectV,
    "co.fs2" %% "fs2-io" % fs2V % Test,
  ) ++ akkaHttpDependencies ++ betterFilesDependencies ++ catsDependencies

  val centaurDependencies = List(
    "org.apache.commons" % "commons-math3" % commonsMathV,
    "com.github.kxbmap" %% "configs" % configsV,
    "com.google.cloud" % "google-cloud-bigquery" % googleCloudBigQueryV % IntegrationTest,
    "org.gnieh" %% "diffson-spray-json" % "4.0.1"
  ) ++ circeDependencies ++ slf4jBindingDependencies ++ cloudSupportDependencies ++ http4sDependencies

  val engineDependencies = List(
    "commons-codec" % "commons-codec" % commonsCodecV,
    "commons-io" % "commons-io" % commonsIoV,
    "com.storm-enroute" %% "scalameter" % scalameterV
      exclude("com.fasterxml.jackson.core", "jackson-databind")
      exclude("com.fasterxml.jackson.module", "jackson-module-scala")
      exclude("org.scala-tools.testing", "test-interface"),
    "com.fasterxml.jackson.core" % "jackson-databind" % jacksonV,
    "io.github.andrebeat" %% "scala-pool" % scalaPoolV
  ) ++ swaggerUiDependencies ++ akkaHttpDependencies ++ akkaHttpCirceIntegrationDependency ++ circeDependencies

  val hybridCarboniteMetadataServiceDependencies = List(
    "net.thisptr" % "jackson-jq" % jacksonJqV % Test
  )

  val servicesDependencies = List(
    "com.google.api" % "gax-grpc" % googleGaxGrpcV
  )

  val serverDependencies = slf4jBindingDependencies

  val cromiamDependencies = List(
    "com.softwaremill.sttp" %% "core" % sttpV,
    "com.softwaremill.sttp" %% "async-http-client-backend-future" % sttpV,
    "com.typesafe.scala-logging" %% "scala-logging" % scalaLoggingV,
    "org.broadinstitute.dsde.workbench" %% "workbench-model" % workbenchModelV,
    "org.broadinstitute.dsde.workbench" %% "workbench-util" % workbenchUtilV
  ) ++ akkaHttpDependencies ++ swaggerUiDependencies ++ slf4jBindingDependencies

  val wes2cromwellDependencies = coreDependencies ++ akkaHttpDependencies

  val backendDependencies = List(
    "org.scalacheck" %% "scalacheck" % scalacheckV % Test,
    "co.fs2" %% "fs2-io" % fs2V
  )

  val bcsBackendDependencies = commonDependencies ++ refinedTypeDependenciesList ++ aliyunBatchComputeDependencies
  val tesBackendDependencies = akkaHttpDependencies
  val sparkBackendDependencies = akkaHttpDependencies
  val sfsBackendDependencies = List (
    "org.lz4" % "lz4-java" % lz4JavaV
  )

  val testDependencies = List(
    "org.scalatest" %% "scalatest" % scalatestV,
    "org.pegdown" % "pegdown" % pegdownV,
    "org.specs2" %% "specs2-mock" % specs2MockV,
    "com.dimafeng" %% "testcontainers-scala-scalatest" % testContainersScalaV,
    "com.dimafeng" %% "testcontainers-scala-mysql" % testContainersScalaV,
    "com.dimafeng" %% "testcontainers-scala-mariadb" % testContainersScalaV,
    "com.dimafeng" %% "testcontainers-scala-postgresql" % testContainersScalaV
  ) ++ slf4jBindingDependencies // During testing, add an slf4j binding for _all_ libraries.

  val kindProjectorPlugin = "org.spire-math" %% "kind-projector" % kindProjectorV
  val paradisePlugin = "org.scalamacros" % "paradise" % paradiseV cross CrossVersion.full

  // Version of the swagger UI to write into config files
  val swaggerUiVersion = swaggerUiV

  val perfDependencies = circeDependencies ++ betterFilesDependencies ++ commonDependencies ++
    googleApiClientDependencies ++ googleCloudDependencies

  val drsLocalizerDependencies = List(
    "com.google.auth" % "google-auth-library-oauth2-http" % googleOauth2V,
    "com.google.cloud" % "google-cloud-storage" % googleCloudStorageV,
    "org.typelevel" %% "cats-effect" % catsEffectV,
    "com.iheart" %% "ficus" % ficusV,
    "com.softwaremill.sttp" %% "circe" % sttpV
  ) ++ circeDependencies ++ catsDependencies ++ slf4jBindingDependencies ++ languageFactoryDependencies

  val allProjectDependencies =
    backendDependencies ++
      bcsBackendDependencies ++
      centaurCwlRunnerDependencies ++
      centaurDependencies ++
      cloudSupportDependencies ++
      commonDependencies ++
      coreDependencies ++
      cromiamDependencies ++
      cromwellApiClientDependencies ++
      cwlDependencies ++
      databaseMigrationDependencies ++
      databaseSqlDependencies ++
      dockerHashingDependencies ++
      draft2LanguageFactoryDependencies ++
      drsLocalizerDependencies ++
      engineDependencies ++
      gcsFileSystemDependencies ++
      httpFileSystemDependencies ++
      implDrsDependencies ++
      implFtpDependencies ++
      languageFactoryDependencies ++
      ossFileSystemDependencies ++
      perfDependencies ++
      serverDependencies ++
      sfsBackendDependencies ++
      sparkBackendDependencies ++
      spiDependencies ++
      spiUtilDependencies ++
      statsDProxyDependencies ++
      tesBackendDependencies ++
      wdlDependencies ++
      wes2cromwellDependencies ++
      womDependencies ++
      womtoolDependencies

  /*
  If you see warnings from SBT about evictions, insert a specific dependency version into this list.

  Do not know a good way to check when these are out of date as `sbt dependencyUpdates` does not
  report on dependency overrides.

  Any dependencies that are removed may be also removed from this list.
  However, be careful about downgrading any of these dependencies.
  Older versions have known vulnerabilities, ex: CVE-2017-7525
   */

  val googleHttpClientDependencies = List(
    /*
    Move the google-http-client versions past https://github.com/googleapis/google-http-java-client/issues/606
    This created a situation where com/google/api/client/http/apache/ApacheHttpTransport.class was in *both*
    transitive dependencies causing an assembly merge conflict.

    At the time of this comment older versions are being pulled in via
    https://mvnrepository.com/artifact/com.google.api-client/google-api-client/1.28.0
     */
    "com.google.http-client" % "google-http-client-apache" % googleHttpClientApacheV,
    "com.google.http-client" % "google-http-client" % googleHttpClientV,
  )

  val nettyDependencyOverrides = List(
    "buffer",
    "codec",
    "codec-dns",
    "codec-http",
    "codec-http2",
    "codec-socks",
    "common",
    "handler-proxy",
    "resolver",
    "resolver-dns",
    "transport",
    "transport-native-epoll",
    "transport-native-unix-common",
  ).map(m => "io.netty" % s"netty-$m" % nettyV)

  val rdf4jDependencyOverrides = List(
    /*
    Yes. All of these are required to lock in the rdf4j version.

    Feel free to update versions but do not remove these overrides unless and until an updated
    owl-api is no longer pulling in vulnerable rdf4j dependencies.

    https://cve.mitre.org/cgi-bin/cvename.cgi?name=CVE-2018-1000644

    See comment mentioning "OSGI" further above for more info on the bundling of dependencies.
     */
    "model",
    "rio-api",
    "rio-binary",
    "rio-datatypes",
    "rio-jsonld",
    "rio-languages",
    "rio-n3",
    "rio-nquads",
    "rio-ntriples",
    "rio-rdfjson",
    "rio-rdfxml",
    "rio-trig",
    "rio-trix",
    "rio-turtle",
    "util",
  ).map(m => "org.eclipse.rdf4j" % s"rdf4j-$m" % rdf4jV)

  // Some libraries are importing older version of these dependencies, causing conflicts. Hence the need to override them.
  val grpcDependencyOverrides = List(
    "alts",
    "auth",
    "context",
    "core",
    "grpclb",
    "netty-shaded",
    "protobuf-lite",
    "protobuf",
    "stub",
  ).map(m => "io.grpc" % s"grpc-$m" % grpcV)

  /*
  If we use a version in one of our projects, that's the one we want all the libraries to use
  ...plus other groups of transitive dependencies shared across multiple projects
   */
  val cromwellDependencyOverrides =
    allProjectDependencies ++
      googleHttpClientDependencies ++
      nettyDependencyOverrides ++
      rdf4jDependencyOverrides ++
      grpcDependencyOverrides
}<|MERGE_RESOLUTION|>--- conflicted
+++ resolved
@@ -9,13 +9,8 @@
   private val aliyunCrV = "3.0.1"
   private val aliyunOssV = "3.4.2"
   private val ammoniteOpsV = "1.6.9"
-<<<<<<< HEAD
-  private val apacheCommonNetV = "3.7"
-  private val apacheHttpClientV = "4.5.7"
-=======
   private val apacheCommonNetV = "3.6"
   private val apacheHttpClientV = "4.5.12"
->>>>>>> ff139e80
   private val awsSdkV = "2.10.71"
   private val betterFilesV = "3.9.1"
   private val catsEffectV = "2.0.0"
