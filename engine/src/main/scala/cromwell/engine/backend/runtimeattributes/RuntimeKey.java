--- conflicted
+++ resolved
@@ -10,22 +10,16 @@
  */
 public enum RuntimeKey {
     CONTINUE_ON_RETURN_CODE("continueOnReturnCode", LOCAL, SGE, JES, PBS),
-    CPU("cpu", new BackendType[]{PBS}, JES),
+    CPU("cpu", JES, PBS),
     DISKS("disks", JES),
     ZONES("zones", JES),
     DOCKER("docker", new BackendType[]{JES}, LOCAL), // Alternate constructor due to both optional and mandatory backends
-<<<<<<< HEAD
-    FAIL_ON_STDERR("failOnStderr", JES, LOCAL, SGE, PBS),
-    MEMORY("memory", new BackendType[]{PBS}, JES),
+    FAIL_ON_STDERR("failOnStderr", JES, LOCAL, PBS, SGE),
+    MEMORY("memory", JES, PBS),
     PREEMPTIBLE("preemptible", JES),
-    QUEUE("queue", new BackendType[]{PBS}),
-    WALLTIME("walltime", new BackendType[]{PBS});
-=======
-    FAIL_ON_STDERR("failOnStderr", JES, LOCAL, SGE),
-    MEMORY("memory", JES),
-    PREEMPTIBLE("preemptible", JES),
+    QUEUE("queue", PBS),
+    WALLTIME("walltime", PBS),
     BOOT_DISK("bootDiskSizeGb", JES);
->>>>>>> a6f7c00b
 
     public final String key;
 
