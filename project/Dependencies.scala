import sbt._

object Dependencies {
  private val akkaHttpCirceIntegrationV = "1.39.2"
  private val akkaHttpV = "10.1.15" // (CROM-6619)
  private val akkaV = "2.5.32" // scala-steward:off (CROM-6637)
  private val ammoniteOpsV = "2.4.1"
  private val apacheHttpClientV = "4.5.13"
  private val awsSdkV = "2.17.265"
  // We would like to use the BOM to manage Azure SDK versions, but SBT doesn't support it.
  // https://github.com/Azure/azure-sdk-for-java/tree/main/sdk/boms/azure-sdk-bom
  // https://github.com/sbt/sbt/issues/4531
<<<<<<< HEAD
  private val azureIdentitySdkV = "1.9.0-beta.2"
=======
  private val azureStorageBlobNioV = "12.0.0-beta.19"
  private val azureIdentitySdkV = "1.9.1"
  private val azureIdentityExtensionsV = "1.1.4"
  private val azureCoreManagementV = "1.7.1"
>>>>>>> cb5da0aa
  // We are using the older AppInsights 2 because we want to use the
  // logback appender to send logs. AppInsights 3 does not have a standalone
  // appender, and its auto-hoovering of logs didn't meet our needs.
  // (Specifically, the side-by-side root logger and workflow logger resulted in
  // duplicate messages in AI. See WX-1122.)
  private val azureAppInsightsLogbackV = "2.6.4"
  private val betterFilesV = "3.9.1"
  private val jsonSmartV = "2.4.10"
  /*
  cats-effect, fs2, http4s, and sttp (also to v3) should all be upgraded at the same time to use cats-effect 3.x.
   */
  private val catsEffectV = "2.5.3" // scala-steward:off (CROM-6564)
  private val catsV = "2.7.0"
  private val circeConfigV = "0.8.0"
  private val circeGenericExtrasV = "0.14.1"
  private val circeOpticsV = "0.14.1"
  private val circeV = "0.14.1"
  private val circeYamlV = "0.14.1"
  private val commonsCodecV = "1.15" // via: https://commons.apache.org/proper/commons-codec/
  private val commonsCsvV = "1.9.0"
  private val commonsIoV = "2.11.0" // via: https://commons.apache.org/proper/commons-io/
  private val commonsLang3V = "3.12.0"
  private val commonsMathV = "3.6.1"
  private val commonNetV = "3.8.0" // via: https://commons.apache.org/proper/commons-net/
  private val commonsTextV = "1.10.0"
  private val configsV = "0.6.1"
  private val delightRhinoSandboxV = "0.0.15"
  private val diffsonSprayJsonV = "4.1.1"
  private val ficusV = "1.5.2"
  private val fs2V = "2.5.9" // scala-steward:off (CROM-6564)
  private val googleApiClientV = "2.1.4"
  private val googleCloudBigQueryV = "2.25.0"
  // latest date via: https://github.com/googleapis/google-api-java-client-services/blob/main/clients/google-api-services-cloudkms/v1.metadata.json
  private val googleCloudKmsV = "v1-rev20230421-2.0.0"
  private val googleCloudMonitoringV = "3.2.5"
  private val googleCloudNioV = "0.124.8"
  private val googleCloudStorageV = "2.17.2"
  private val googleGaxGrpcV = "2.25.0"
  // latest date via: https://mvnrepository.com/artifact/com.google.apis/google-api-services-genomics
  private val googleGenomicsServicesV2Alpha1ApiV = "v2alpha1-rev20210811-1.32.1"
  private val googleHttpClientApacheV = "2.1.2"
  private val googleHttpClientV = "1.42.3"
  // latest date via: https://mvnrepository.com/artifact/com.google.apis/google-api-services-lifesciences
  private val googleLifeSciencesServicesV2BetaApiV = "v2beta-rev20220916-2.0.0"
  private val googleOauth2V = "1.5.3"
  private val googleOauthClientV = "1.33.1"
  private val googleCloudResourceManagerV = "1.17.0"
  private val grpcV = "1.54.1"
  private val guavaV = "31.0.1-jre"
  private val heterodonV = "1.0.0-beta3"
  private val hsqldbV = "2.6.1"
  private val http4sV = "0.21.31" // this release is EOL. We need to upgrade further for cats3. https://http4s.org/versions/
  private val jacksonV = "2.13.3"
  private val jakartaActivationV = "1.2.1"
  private val jakartaAnnotationV = "1.3.5"
  private val jakartaInjectV = "2.6.1"
  private val jakartaXmlBindApiV = "2.3.2"
  private val janinoV = "3.1.7"
  private val jerseyV = "2.32" // Use a jersey compatible with WSM. See notes in wsmDependencies below.
  private val jsr305V = "3.0.2"
  private val junitV = "4.13.2"
  private val kindProjectorV = "0.13.2"
  private val kittensV = "2.3.2"
  private val liquibaseV = "4.8.0"
  private val logbackV = "1.2.11"
  private val lz4JavaV = "1.8.0"
  private val mariadbV = "2.7.4"
  /*
  The StatsD reporter for DropWizard's (Code Hale's) Metrics 3.x still works with Metrics 4.x.
  Still would be great to move to Prometheus / OpenCensus
   */
  private val metrics4ScalaV = "4.2.8"
  private val metrics3StatsdV = "4.2.0"
  private val mockFtpServerV = "3.0.0"
  private val mockitoV = "3.12.4"
  private val mockserverNettyV = "5.14.0"
  private val mouseV = "1.0.11"

  /*
  Newer version 8.0.29 fails `Control characters should work with metadata` Centaur tests, has charset changes mentioned in release notes
  https://dev.mysql.com/doc/relnotes/mysql/8.0/en/news-8-0-29.html#mysqld-8-0-29-charset
   */
  private val mysqlV = "8.0.28"
  private val nettyV = "4.1.72.Final"
  private val owlApiV = "5.1.19"
  private val pact4sV = "0.9.0"
  private val postgresV = "42.4.1"
  private val pprintV = "0.7.3"
  private val rdf4jV = "3.7.1"
  private val refinedV = "0.10.1"
  private val rhinoV = "1.7.14"

  private val scalaCollectionCompatV = "2.5.0"
  private val scalaGraphV = "1.13.1"
  private val scalaLoggingV = "3.9.5"
  private val scalaPoolV = "0.4.3"
  private val scalacticV = "3.2.13"
  private val scalameterV = "0.21"
  private val scalatestV = "3.2.15"
  private val scalatestScalacheckV = scalatestV + ".0"
  private val scoptV = "4.1.0"
  private val sentryLogbackV = "5.7.4"
  private val shapelessV = "2.3.9"
  private val simulacrumV = "1.0.1"
  private val slf4jV = "1.7.32"
  private val slickCatsV = "0.10.4"
  /* If you're about to update our Slick version:
    * Consider checking whether the new Slick version passes tests with upserts enabled (eg KeyValueDatabaseSpec)
    *
    * Current version 3.3.2-2076hotfix was built locally from https://github.com/grsterin/slick/tree/v3.3.2-2076hotfix
    * and manually uploaded to the Broad Institute artifactory at https://broadinstitute.jfrog.io/broadinstitute/.
    * Consider updating to the official newer Slick version once they fix issue #2076
    * Related Slick PR: https://github.com/slick/slick/pull/2101
    *
    * Update 2022-03-23: This #2201 PR cherry picks Greg's #2101 PR above and claims to fix the issue:
    * https://github.com/slick/slick/pull/2201
  */
  private val slickV = "3.4.0-M1"
  private val snakeyamlV = "1.33"
  private val sprayJsonV = "1.3.6"
  private val sttpV = "1.7.2"
  private val swaggerParserV = "1.0.56"
  private val swaggerUiV = "4.5.2"
  private val testContainersScalaV = "0.40.10"
  private val tikaV = "2.3.0"
  private val typesafeConfigV = "1.4.2"
  private val workbenchGoogleV = "0.21-5c9c4f6" // via: https://github.com/broadinstitute/workbench-libs/blob/develop/google/CHANGELOG.md
  private val workbenchModelV = "0.15-f9f0d4c" // via: https://github.com/broadinstitute/workbench-libs/blob/develop/model/CHANGELOG.md
  private val workbenchUtilV = "0.6-65bba14" // via: https://github.com/broadinstitute/workbench-libs/blob/develop/util/CHANGELOG.md

  private val slf4jFacadeDependencies = List(
    "org.slf4j" % "slf4j-api" % slf4jV,
    "com.typesafe.scala-logging" %% "scala-logging" % scalaLoggingV,
  )

  private val circeYamlDependency = "io.circe" %% "circe-yaml" % circeYamlV

  private val circeDependencies = List(
    "core",
    "parser",
    "generic",
    "shapes",
    "refined",
    "literal",
    "optics"
  ).map(m => "io.circe" %% s"circe-$m" % circeV) :+ circeYamlDependency :+
  "io.circe" %% "circe-generic-extras" % circeGenericExtrasV :+
  "io.circe" %% "circe-config" % circeConfigV

  private val catsDependencies = List(
    "org.typelevel" %% "cats-core" % catsV,
    "org.typelevel" %% "alleycats-core" % catsV,
    "org.typelevel" %% "mouse" % mouseV,
    "org.typelevel" %% "kittens" % kittensV
  )

  private val http4sDependencies = List(
    "org.http4s" %% "http4s-dsl" % http4sV,
    "org.http4s" %% "http4s-blaze-client" % http4sV,
    "org.http4s" %% "http4s-circe" % http4sV,
  )

  private val googleApiClientDependencies = List(
    // Used by swagger, but only in tests.  This overrides an older 2.1.3 version of jackson-core brought in by
    // these Google dependencies, but which isn't properly evicted by IntelliJ's sbt integration.
    "com.fasterxml.jackson.core" % "jackson-core" % jacksonV,
    // The exclusions prevent guava from colliding at assembly time.
    "com.google.guava" % "guava" % guavaV,
    "com.google.api-client" % "google-api-client-java6" % googleApiClientV
      exclude("com.google.guava", "guava-jdk5"),
    "com.google.api-client" % "google-api-client-jackson2" % googleApiClientV
      exclude("com.google.guava", "guava-jdk5"),
    "com.google.cloud" % "google-cloud-resourcemanager" % googleCloudResourceManagerV,
    /*
    The google-cloud-java dependencies have similar issues with using an older javax.* vs. jakarta.* as guice.
    google-cloud-java is still using javax.annotation and guice is sticking with javax.inject:
     - https://github.com/google/guice/issues/1383
     - https://github.com/googleapis/google-cloud-java/blob/v0.201.0/google-cloud-jar-parent/pom.xml#L131-L136

     Globally use of jakarta instead of javax until Google does themselves.
     The javax.annotation exclusion is below in cromwellExcludeDependencies.
     */
    "jakarta.annotation" % "jakarta.annotation-api" % jakartaAnnotationV,
  )

  val spiDependencies: List[ModuleID] = List(
    "com.iheart" %% "ficus" % ficusV,
  ) ++ googleApiClientDependencies ++ slf4jFacadeDependencies

  val spiUtilDependencies = List(
    "com.iheart" %% "ficus" % ficusV,
    "org.typelevel" %% "cats-effect" % catsEffectV,
  )

  /*
   Due to complications with the public preview Nio filesystem for azure,
  we include this FS implementation locally and include its dependencies
   */
  val azureBlobNioDependencies = List(
    "com.azure" % "azure-core" % "1.40.0",
    "com.azure" % "azure-storage-blob" % "12.23.0-beta.1",
    "com.azure" % "azure-storage-common" % "12.22.0-beta.1",
    "com.azure" % "azure-core-test" % "1.18.0",
    "org.junit.jupiter" % "junit-jupiter-params" % "5.9.3",
    "org.junit.jupiter" % "junit-jupiter-engine" % "5.9.3",
    "org.junit.jupiter" % "junit-jupiter-api" % "5.9.3",
    "io.projectreactor" % "reactor-test" % "3.4.29",
    "cglib" % "cglib-nodep" % "3.2.7",
    "com.azure" % "azure-core-http-okhttp" % "1.11.10",
    "org.mockito" % "mockito-core" % "4.11.0",
    "com.github.sbt" % "junit-interface" % "0.13.2" % Test // For running junit tests associated with this library
  )

  val azureDependencies: List[ModuleID] = List(
    "com.azure" % "azure-identity" % azureIdentitySdkV
      exclude("jakarta.xml.bind", "jakarta.xml.bind-api")
      exclude("jakarta.activation", "jakarta.activation-api")
      exclude("net.minidev", "json-smart"),
    "com.azure" % "azure-identity-extensions" % azureIdentityExtensionsV,
    "com.azure" % "azure-core-management" % azureCoreManagementV,
    "com.fasterxml.jackson.dataformat" % "jackson-dataformat-xml" % jacksonV,
    "com.azure.resourcemanager" % "azure-resourcemanager" % "2.18.0",
    "net.minidev" % "json-smart" % jsonSmartV,
    "com.microsoft.azure" % "applicationinsights-logging-logback" % azureAppInsightsLogbackV,
  ) ++ azureBlobNioDependencies

  val wsmDependencies: List[ModuleID] = List(
    "bio.terra" % "workspace-manager-client" % "0.254.452-SNAPSHOT"
      exclude("com.sun.activation", "jakarta.activation"),
    /*
    1. WSM is looking for the rs-api under javax.*.

    Jersey 3.x switched to jakarta.ws.rs-api 3.x. If one uses jakarta's rs-api, 3.x will automatically evict 2.x.

    However, jakarta's rs-api 2.x provides packages javax.* while 3.x provides jakarta.* instead.
     - https://javadoc.io/doc/jakarta.ws.rs/jakarta.ws.rs-api/2.1.6/javax/ws/rs/package-summary.html
     - https://javadoc.io/doc/jakarta.ws.rs/jakarta.ws.rs-api/3.1.0/jakarta.ws.rs/module-summary.html

    TODO: Perhaps coordinate with the WSM team to use the jakarta 3.x rs-api and jakarta.* instead of javax.*.

    2. Use the exact version of jersey that WSM is using.

    Jersey libraries cannot be mixed and matched as the various modules cannot be mixed and matched.
    For example jersey-client 2.32 is not compatible with jersey-common 2.37.

    If needed one may also explicitly enumerate the list of jersey artifacts and explicitly set the versions similar to
    catsDepeendencies, akkaHttpDependencies, etc.
     - https://broadinstitute.jfrog.io/ui/repos/tree/PomView/libs-snapshot-local/bio/terra/workspace-manager-client/0.254.452-SNAPSHOT/workspace-manager-client-0.254.452-20221114.190249-1.pom
     - https://github.com/eclipse-ee4j/jersey/blob/2.32/core-client/src/main/java/org/glassfish/jersey/client/ClientExecutorProvidersConfigurator.java#L139
     - https://github.com/eclipse-ee4j/jersey/blob/2.37/core-client/src/main/java/org/glassfish/jersey/client/ClientExecutorProvidersConfigurator.java#L136-L137
     */
    "org.glassfish.jersey.inject" % "jersey-hk2" % jerseyV
      exclude("com.sun.activation", "jakarta.activation"),
    "jakarta.activation" % "jakarta.activation-api" % jakartaActivationV,
  )

  val implFtpDependencies = List(
    "commons-net" % "commons-net" % commonNetV,
    "io.github.andrebeat" %% "scala-pool" % scalaPoolV,
    "com.google.guava" % "guava" % guavaV,
    "org.mockftpserver" % "MockFtpServer" % mockFtpServerV % Test
  )

  val implDrsDependencies: List[ModuleID] = List(
    "org.apache.commons" % "commons-lang3" % commonsLang3V,
    "com.google.cloud" % "google-cloud-storage" % googleCloudStorageV,
    "com.google.oauth-client" % "google-oauth-client" % googleOauthClientV
  ) ++ circeDependencies ++ catsDependencies ++ azureDependencies

  // Internal collections of dependencies

  private val betterFilesDependencies = List(
    "com.github.pathikrit" %% "better-files" % betterFilesV
  )

  private val configDependencies = List(
    "com.typesafe" % "config" % typesafeConfigV,
    "com.iheart" %% "ficus" % ficusV
  )

  /*
  Adds a variety of logging libraries required for actual logging. However, some of these aren't always required.

  Ex: If one isn't using akka & slf4j, then 'akka-slf4j' isn't required. However, for now, all executables are using
  akka & slf4j... so leaving it.

  Similarly, not _all_ executables/logback.xml configs will need logback-access, raven-logback, janino, etc.
  Still, leaving them as dependencies for simplicity's sake.
   */
  private val slf4jBindingDependencies = List(
    // http://logback.qos.ch/dependencies.html
    "ch.qos.logback" % "logback-access" % logbackV,
    "ch.qos.logback" % "logback-classic" % logbackV,
    "ch.qos.logback" % "logback-core" % logbackV,
    "com.typesafe.akka" %% "akka-slf4j" % akkaV,
    "io.sentry" % "sentry-logback" % sentryLogbackV,
    "org.codehaus.janino" % "janino" % janinoV,
    // Replace all log4j usage with slf4j
    // https://www.slf4j.org/legacy.html#log4j-over-slf4j
    "org.slf4j" % "log4j-over-slf4j" % slf4jV,
    // Replace all commons-logging usage with slf4j
    // https://www.slf4j.org/legacy.html#jcl-over-slf4j
    "org.slf4j" % "jcl-over-slf4j" % slf4jV,
    // Enable runtime replacing of java.util.logging usage with slf4j
    // https://www.slf4j.org/legacy.html#jul-to-slf4j
    "org.slf4j" % "jul-to-slf4j" % slf4jV,
  ) ++ slf4jFacadeDependencies

  private val slickDependencies = List(
    "com.typesafe.slick" %% "slick" % slickV,
    "com.typesafe.slick" %% "slick-hikaricp" % slickV,
    "com.rms.miu" %% "slick-cats" % slickCatsV
  )

  private val liquibaseDependencies = List(
    // The XML bind API replacement below may be removed when this ticket is addressed:
    // https://github.com/liquibase/liquibase/issues/2991
    "org.liquibase" % "liquibase-core" % liquibaseV
      exclude("javax.xml.bind", "jaxb-api"),
    "jakarta.xml.bind" % "jakarta.xml.bind-api" % jakartaXmlBindApiV,
  )

  private val akkaDependencies = List(
    "com.typesafe.akka" %% "akka-actor" % akkaV,
    "com.typesafe.akka" %% "akka-testkit" % akkaV % Test,
  )

  private val akkaStreamDependencies = List(
    "com.typesafe.akka" %% "akka-stream" % akkaV,
    "com.typesafe.akka" %% "akka-stream-testkit" % akkaV % Test,
  ) ++ akkaDependencies

  private val akkaHttpDependencies = List(
    "com.typesafe.akka" %% "akka-http" % akkaHttpV,
    "com.typesafe.akka" %% "akka-http-testkit" % akkaHttpV % Test,
    // WOM internally embeds spray-json. Leave this import here until WOM externalizes the json library choice like
    // other libraries do. See akka-http, elastic4s, etc.
    "com.typesafe.akka" %% "akka-http-spray-json" % akkaHttpV,
  ) ++ akkaStreamDependencies

  private val akkaHttpCirceIntegrationDependency = List(
    "de.heikoseeberger" %% "akka-http-circe" % akkaHttpCirceIntegrationV
  )

  private val swaggerUiDependencies = List(
    "org.webjars" % "swagger-ui" % swaggerUiV,
    "io.swagger" % "swagger-parser" % swaggerParserV % Test,
    "org.yaml" % "snakeyaml" % snakeyamlV % Test
  )

  private val googleGenomicsV2Alpha1Dependency = List(
    "com.google.apis" % "google-api-services-genomics" % googleGenomicsServicesV2Alpha1ApiV
      exclude("com.google.guava", "guava-jdk5")
  )

  private val googleLifeSciencesV2BetaDependency = List(
    "com.google.apis" % "google-api-services-lifesciences" % googleLifeSciencesServicesV2BetaApiV
      exclude("com.google.guava", "guava-jdk5")
  )

  /*
  Used instead of `"org.lerch" % "s3fs" % s3fsV exclude("org.slf4j", "jcl-over-slf4j")`
  org.lerch:s3fs:1.0.1 depends on a preview release of software.amazon.awssdk:s3.

  Instead the code has been re-forked into this repo, just like many of the other FileSystemProvider extensions.
   */
  private val s3fsDependencies = List(
    "com.google.code.findbugs" % "jsr305" % jsr305V,
    "com.google.guava" % "guava" % guavaV,
    "org.apache.tika" % "tika-core" % tikaV,
    "software.amazon.awssdk" % "s3" % awsSdkV,
  ) ++ slf4jBindingDependencies

  private val awsCloudDependencies = List(
    "com.fasterxml.jackson.core" % "jackson-annotations" % jacksonV,
  ) ++ s3fsDependencies ++ List(
    "batch",
    "core",
    "cloudwatchlogs",
    "s3",
    "sts",
  ).map(artifactName => "software.amazon.awssdk" % artifactName % awsSdkV)

  private val googleCloudDependencies = List(
    "io.grpc" % "grpc-core" % grpcV,
    "com.google.guava" % "guava" % guavaV,
    /*
    The google-cloud-nio has the same problems with an ancient inject as guice:
     - https://github.com/google/guice/issues/1383
     - https://github.com/googleapis/java-storage-nio/blob/v0.124.20/google-cloud-nio/pom.xml#L49-L53

     Force use of jakarta instead of javax until Google does themselves.
     */
    "com.google.cloud" % "google-cloud-nio" % googleCloudNioV
      exclude("com.google.api.grpc", "grpc-google-common-protos")
      exclude("com.google.cloud.datastore", "datastore-v1-protos")
      exclude("javax.inject", "javax.inject")
      exclude("org.apache.httpcomponents", "httpclient"),
    "org.broadinstitute.dsde.workbench" %% "workbench-google" % workbenchGoogleV
      exclude("com.google.apis", "google-api-services-genomics"),
    "org.apache.httpcomponents" % "httpclient" % apacheHttpClientV,
    "com.google.apis" % "google-api-services-cloudkms" % googleCloudKmsV
      exclude("com.google.guava", "guava-jdk5"),
    "org.glassfish.hk2.external" % "jakarta.inject" % jakartaInjectV,
  ) ++ googleGenomicsV2Alpha1Dependency ++ googleLifeSciencesV2BetaDependency

  private val dbmsDependencies = List(
    "org.hsqldb" % "hsqldb" % hsqldbV,
    "org.mariadb.jdbc" % "mariadb-java-client" % mariadbV,
    "mysql" % "mysql-connector-java" % mysqlV,
    "org.postgresql" % "postgresql" % postgresV
  )

  private val refinedTypeDependenciesList = List(
    "eu.timepit" %% "refined" % refinedV
  )

  // Sub-project dependencies, added in addition to any dependencies inherited from .dependsOn().

  val commonDependencies: List[ModuleID] = List(
    "org.typelevel" %% "cats-effect" % catsEffectV,
    "org.apache.commons" % "commons-lang3" % commonsLang3V,
    "org.apache.commons" % "commons-text" % commonsTextV,
    "com.lihaoyi" %% "pprint" % pprintV,
  ) ++ catsDependencies ++ configDependencies ++ slf4jFacadeDependencies ++ refinedTypeDependenciesList

  val cloudSupportDependencies: List[ModuleID] = googleApiClientDependencies ++ googleCloudDependencies ++ betterFilesDependencies ++ awsCloudDependencies ++ azureDependencies

  val databaseSqlDependencies: List[ModuleID] = List(
    "commons-io" % "commons-io" % commonsIoV,
  ) ++ configDependencies ++ catsDependencies ++ slickDependencies ++ dbmsDependencies ++ refinedTypeDependenciesList

  val statsDDependencies = List(
    "nl.grons" %% "metrics4-scala" % metrics4ScalaV,
    "com.readytalk" % "metrics3-statsd" % metrics3StatsdV
  )

  val stackdriverDependencies = List(
    "com.google.cloud" % "google-cloud-monitoring" % googleCloudMonitoringV
  )

  /*
  Generators are eventually coming to ScalaTest. Someday...
    - https://youtu.be/lKtg-CDVDsI?t=562

  For now use scalatestplus' scalacheck wrapper.

  Tests that insist on using PropertyGenerators should actually use ScalaTest's wrapper. ScalaCheck tests no longer
  run by default. See Testing.scala where only `ScalaTest` is specified in the `testFrameworks`.

  See also (may be out of date):
    - https://github.com/scalatest/scalatest/issues/1735
    - https://www.scalatest.org/user_guide/generator_driven_property_checks
    - https://www.scalatest.org/user_guide/writing_scalacheck_style_properties
   */
  private val scalacheckBaseV = "1.17"
  private val scalacheckDependencies = List(
    "org.scalatestplus" %% s"scalacheck-${scalacheckBaseV.replace(".", "-")}" % scalatestScalacheckV % Test,
  )

  /*
  Note: `junitDependencies` only adds the dependency for JUnit tests to compile.

  To actually _run_ the tests via SBT one would need the SBT to JUnit interface:
    - https://github.com/sbt/junit-interface/

  However, as of Aug 2021 there is only one S3 Java file using JUnit, and that code was copy-pasted from an
  external GitHub repo. See `s3fsDependencies` for more information.

  Also as of Aug 2021 Testing.scala only looks for and runs ScalaTest during regular testing.
   */
  private val junitDependencies = List(
    "junit" % "junit" % junitV % Test
  )

  private val testDatabaseDependencies =
    List("scalatest", "mysql", "mariadb", "postgresql")
      .map(name => "com.dimafeng" %% s"testcontainers-scala-$name" % testContainersScalaV % Test)

  val blobFileSystemDependencies: List[ModuleID] = azureDependencies ++ wsmDependencies

  val s3FileSystemDependencies: List[ModuleID] = junitDependencies

  val gcsFileSystemDependencies: List[ModuleID] = akkaHttpDependencies

  val httpFileSystemDependencies: List[ModuleID] = akkaHttpDependencies

  val womDependencies: List[ModuleID] = List(
    "com.typesafe.scala-logging" %% "scala-logging" % scalaLoggingV,
    "io.spray" %% "spray-json" % sprayJsonV,
    "org.typelevel" %% "simulacrum" % simulacrumV,
    "commons-codec" % "commons-codec" % commonsCodecV
  ) ++ scalacheckDependencies ++ circeDependencies ++ refinedTypeDependenciesList

  val wdlDependencies: List[ModuleID] = List(
    "commons-io" % "commons-io" % commonsIoV,
    "org.scala-graph" %% "graph-core" % scalaGraphV,
    "com.chuusai" %% "shapeless" % shapelessV
  ) ++ betterFilesDependencies

  val languageFactoryDependencies = List(
    "com.softwaremill.sttp" %% "core" % sttpV,
    "com.softwaremill.sttp" %% "async-http-client-backend-cats" % sttpV
      exclude("com.sun.activation", "javax.activation"),
    "jakarta.activation" % "jakarta.activation-api" % jakartaActivationV,
  )

  val draft2LanguageFactoryDependencies = List(
    "org.mock-server" % "mockserver-netty" % mockserverNettyV % Test
  )

  val womtoolDependencies: List[ModuleID] = catsDependencies ++ slf4jBindingDependencies

  val coreDependencies: List[ModuleID] = List(
    "com.google.auth" % "google-auth-library-oauth2-http" % googleOauth2V,
    "com.chuusai" %% "shapeless" % shapelessV,
    // NOTE: See scalameter comment under engineDependencies
    "com.storm-enroute" %% "scalameter" % scalameterV % Test
      exclude("com.fasterxml.jackson.module", "jackson-module-scala_2.13")
      exclude("org.scala-lang.modules", "scala-xml_2.13"),
    "com.github.scopt" %% "scopt" % scoptV,
  ) ++ akkaStreamDependencies ++ configDependencies ++ catsDependencies ++ circeDependencies ++
    googleApiClientDependencies ++ statsDDependencies ++ betterFilesDependencies ++
    // TODO: We're not using the "F" in slf4j. Core only supports logback, specifically the WorkflowLogger.
    slf4jBindingDependencies ++ stackdriverDependencies

  val databaseMigrationDependencies: List[ModuleID] = liquibaseDependencies ++ dbmsDependencies

  val dockerHashingDependencies: List[ModuleID] = http4sDependencies ++ circeDependencies

  val cromwellApiClientDependencies: List[ModuleID] = List(
    "org.typelevel" %% "cats-effect" % catsEffectV,
    "co.fs2" %% "fs2-io" % fs2V % Test,
  ) ++ akkaHttpDependencies ++ betterFilesDependencies ++ catsDependencies

  val centaurDependencies: List[ModuleID] = List(
    "org.apache.commons" % "commons-math3" % commonsMathV,
    "com.github.kxbmap" %% "configs" % configsV,
    "com.google.cloud" % "google-cloud-bigquery" % googleCloudBigQueryV % IntegrationTest,
    "org.gnieh" %% "diffson-spray-json" % diffsonSprayJsonV
  ) ++ circeDependencies ++ slf4jBindingDependencies ++ cloudSupportDependencies ++ http4sDependencies

  val engineDependencies: List[ModuleID] = List(
    "commons-codec" % "commons-codec" % commonsCodecV,
    "commons-io" % "commons-io" % commonsIoV,
    /*
    Maybe ScalaMeter should be used, but is anyone?

    For now keep its dependencies from breaking jackson for other libraries. If someone wants to use it they can
    re-fight with dependency-hell at that point.

    Avoid:
    "com.fasterxml.jackson.databind.JsonMappingException: Scala module 2.11.3 requires Jackson Databind
    version >= 2.11.0 and < 2.12.0":
     - https://scalameter.github.io/home/gettingstarted/0.7/sbt/index.html
     - https://github.com/FasterXML/jackson-module-scala/blob/jackson-module-scala-2.11.3/src/main/scala/com/fasterxml/jackson/module/scala/JacksonModule.scala#L53-L62
     */
    "com.storm-enroute" %% "scalameter" % scalameterV
      exclude("com.fasterxml.jackson.core", "jackson-databind")
      exclude("com.fasterxml.jackson.module", "jackson-module-scala")
      exclude("com.fasterxml.jackson.module", "jackson-module-scala_2.13")
      exclude("org.scala-tools.testing", "test-interface")
      exclude("org.scala-lang.modules", "scala-xml_2.13"),
    "com.fasterxml.jackson.core" % "jackson-databind" % jacksonV,
    "io.github.andrebeat" %% "scala-pool" % scalaPoolV
  ) ++ swaggerUiDependencies ++ akkaHttpDependencies ++ akkaHttpCirceIntegrationDependency ++ circeDependencies ++
    testDatabaseDependencies

  val servicesDependencies: List[ModuleID] = List(
    "com.google.api" % "gax-grpc" % googleGaxGrpcV,
    "org.apache.commons" % "commons-csv" % commonsCsvV,
  ) ++ testDatabaseDependencies

  val serverDependencies: List[ModuleID] = slf4jBindingDependencies

  val cromiamDependencies: List[ModuleID] = List(
    /*
    sttp 1.x was last released in 2019
    See above comment regarding "cats-effect, fs2, http4s, and sttp" all needing to update together.
    For now, replace sttp 1.x's com.sun.activation usage with the jakarta version.

    NOTE when upgrading: sttp 3.x no longer requires an async-http-client-backend-future so jakarta.activation can
    probably be removed from the dependencies:
     - https://sttp.softwaremill.com/en/v3/backends/future.html#using-async-http-client
     - https://sttp.softwaremill.com/en/v2/backends/future.html#using-async-http-client
     - https://sttp.softwaremill.com/en/v1/backends/asynchttpclient.html
     */
    "com.softwaremill.sttp" %% "core" % sttpV,
    "com.softwaremill.sttp" %% "async-http-client-backend-future" % sttpV
      exclude("com.sun.activation", "javax.activation"),
    "com.typesafe.scala-logging" %% "scala-logging" % scalaLoggingV,
    "org.broadinstitute.dsde.workbench" %% "workbench-model" % workbenchModelV,
    "org.broadinstitute.dsde.workbench" %% "workbench-util" % workbenchUtilV,
    "jakarta.activation" % "jakarta.activation-api" % jakartaActivationV,
  ) ++ akkaHttpDependencies ++ swaggerUiDependencies ++ slf4jBindingDependencies

  val wes2cromwellDependencies: List[ModuleID] = coreDependencies ++ akkaHttpDependencies

  val backendDependencies: List[ModuleID] = List(
    "co.fs2" %% "fs2-io" % fs2V
  ) ++ scalacheckDependencies

  val tesBackendDependencies: List[ModuleID] = akkaHttpDependencies

  val sfsBackendDependencies = List (
    "org.lz4" % "lz4-java" % lz4JavaV
  )
  val scalaTest = "org.scalatest" %% "scalatest" % scalatestV
  val testDependencies: List[ModuleID] = List(
    scalaTest,
    // Use mockito Java DSL directly instead of the numerous and often hard to keep updated Scala DSLs.
    // See also scaladoc in common.mock.MockSugar and that trait's various usages.
    "org.mockito" % "mockito-core" % mockitoV,
  ) ++ slf4jBindingDependencies // During testing, add an slf4j binding for _all_ libraries.

  val kindProjectorPlugin = "org.typelevel" % "kind-projector" % kindProjectorV cross CrossVersion.full

  // Version of the swagger UI to write into config files
  val swaggerUiVersion: String = swaggerUiV

  val perfDependencies: List[ModuleID] = circeDependencies ++ betterFilesDependencies ++ commonDependencies ++
    googleApiClientDependencies ++ googleCloudDependencies

  val drsLocalizerDependencies: List[ModuleID] = List(
    "com.google.auth" % "google-auth-library-oauth2-http" % googleOauth2V,
    "com.google.cloud" % "google-cloud-storage" % googleCloudStorageV,
    "org.typelevel" %% "cats-effect" % catsEffectV,
    "com.iheart" %% "ficus" % ficusV,
    "com.softwaremill.sttp" %% "circe" % sttpV,
    "com.github.scopt" %% "scopt" % scoptV,
    "org.apache.commons" % "commons-csv" % commonsCsvV,
  ) ++ circeDependencies ++ catsDependencies ++ slf4jBindingDependencies ++ languageFactoryDependencies ++ azureDependencies

  val allProjectDependencies: List[ModuleID] =
    backendDependencies ++
      centaurDependencies ++
      cloudSupportDependencies ++
      commonDependencies ++
      coreDependencies ++
      cromiamDependencies ++
      cromwellApiClientDependencies ++
      databaseMigrationDependencies ++
      databaseSqlDependencies ++
      draft2LanguageFactoryDependencies ++
      drsLocalizerDependencies ++
      engineDependencies ++
      gcsFileSystemDependencies ++
      httpFileSystemDependencies ++
      implDrsDependencies ++
      implFtpDependencies ++
      languageFactoryDependencies ++
      perfDependencies ++
      serverDependencies ++
      sfsBackendDependencies ++
      spiDependencies ++
      spiUtilDependencies ++
      tesBackendDependencies ++
      wdlDependencies ++
      wes2cromwellDependencies ++
      womDependencies ++
      womtoolDependencies

  /*
  If you see warnings from SBT about evictions, insert a specific dependency version into this list.

  Do not know a good way to check when these are out of date as `sbt dependencyUpdates` does not
  report on dependency overrides.

  Any dependencies that are removed may be also removed from this list.
  However, be careful about downgrading any of these dependencies.
  Older versions have known vulnerabilities, ex: CVE-2017-7525

  === SECURITY UPGRADES ===

  When upgrading dependencies to fix security issues, it is preferable to start with upgrading the
  library that brings it in. Only fall back to overriding here when the latest library version still
  has a vulnerable version of the dependency, or a major version upgrade is required and infeasible.
  This algorithm makes it simpler to upgrade libraries in the future, because we don't have to
  remember to remove the override.
   */

  val googleHttpClientDependencies = List(
    /*
    Move the google-http-client versions past https://github.com/googleapis/google-http-java-client/issues/606
    This created a situation where com/google/api/client/http/apache/ApacheHttpTransport.class was in *both*
    transitive dependencies causing an assembly merge conflict.

    At the time of this comment older versions are being pulled in via
    https://mvnrepository.com/artifact/com.google.api-client/google-api-client/1.28.0
     */
    "com.google.http-client" % "google-http-client-apache" % googleHttpClientApacheV,
    "com.google.http-client" % "google-http-client" % googleHttpClientV,
  )

  val nettyDependencyOverrides: List[ModuleID] = List(
    "buffer",
    "codec",
    "codec-dns",
    "codec-http",
    "codec-http2",
    "codec-socks",
    "common",
    "handler-proxy",
    "resolver",
    "resolver-dns",
    "transport",
    "transport-native-epoll",
    "transport-native-unix-common",
  ).map(m => "io.netty" % s"netty-$m" % nettyV)

  val rdf4jDependencyOverrides: List[ModuleID] = List(
    /*
    Yes. All of these are required to lock in the rdf4j version.

    Feel free to update versions but do not remove these overrides unless and until an updated
    owl-api is no longer pulling in vulnerable rdf4j dependencies.

    https://cve.mitre.org/cgi-bin/cvename.cgi?name=CVE-2018-1000644

    See comment mentioning "OSGI" further above for more info on the bundling of dependencies.
     */
    "model",
    "rio-api",
    "rio-binary",
    "rio-datatypes",
    "rio-jsonld",
    "rio-languages",
    "rio-n3",
    "rio-nquads",
    "rio-ntriples",
    "rio-rdfjson",
    "rio-rdfxml",
    "rio-trig",
    "rio-trix",
    "rio-turtle",
    "util",
  ).map(m => "org.eclipse.rdf4j" % s"rdf4j-$m" % rdf4jV)

  // Some libraries are importing older version of these dependencies, causing conflicts. Hence the need to override them.
  val grpcDependencyOverrides: List[ModuleID] = List(
    "alts",
    "auth",
    "context",
    "core",
    "grpclb",
    "netty-shaded",
    "protobuf-lite",
    "protobuf",
    "stub",
  ).map(m => "io.grpc" % s"grpc-$m" % grpcV)

  /*
  Ensure we're using the latest to avoid a shading bug in earlier versions of scala-collection-compat.
  https://github.com/scala/scala-collection-compat/issues/426
   */
  private val scalaCollectionCompatOverrides = List(
    "org.scala-lang.modules" %% "scala-collection-compat" % scalaCollectionCompatV,
  )

  private val asyncHttpClientOverrides = List(
    "org.asynchttpclient" % "async-http-client" % "2.10.5",
  )


  private val nimbusdsOverrides = List(
    "com.nimbusds" % "nimbus-jose-jwt" % "9.23",
  )

  private val bouncyCastleOverrides = List(
    "org.bouncycastle" % "bcprov-jdk15on" % "1.70",
  )

  private val protobufJavaOverrides = List(
    "com.google.protobuf" % "protobuf-java" % "3.21.2",
  )

  /*
  If we use a version in one of our projects, that's the one we want all the libraries to use
  ...plus other groups of transitive dependencies shared across multiple projects
   */
  val cromwellDependencyOverrides: List[ModuleID] =
    allProjectDependencies ++
      googleHttpClientDependencies ++
      nettyDependencyOverrides ++
      rdf4jDependencyOverrides ++
      grpcDependencyOverrides ++
      scalaCollectionCompatOverrides ++
      asyncHttpClientOverrides ++
      nimbusdsOverrides ++
      bouncyCastleOverrides ++
      protobufJavaOverrides

  /*
  Libraries that should be globally excluded.
   */
  val cromwellExcludeDependencies: List[ExclusionRule] = List(
    // Replaced with jcl-over-slf4j
    ExclusionRule("commons-logging", "commons-logging"),
    /*
    The google-cloud-java dependencies have similar issues with using an older javax.* vs. jakarta.* as guice.
    google-cloud-java is still using javax.annotation and guice is sticking with javax.inject:
     - https://github.com/google/guice/issues/1383
     - https://github.com/googleapis/google-cloud-java/blob/v0.201.0/google-cloud-jar-parent/pom.xml#L131-L136

     Globally use of jakarta instead of javax until Google does themselves.
     The jakarta.annotation inclusion is above in googleApiClientDependencies.
     */
    ExclusionRule("javax.annotation", "javax.annotation-api"),
    ExclusionRule("javax.activation"),
  )

  val http4sDsl = "org.http4s" %% "http4s-dsl" % http4sV
  val http4sEmberClient = "org.http4s" %% "http4s-ember-client" % http4sV
  val http4sEmberServer = "org.http4s" %% "http4s-ember-server" % http4sV
  val http4sCirce = "org.http4s" %% "http4s-circe" % http4sV
  val pact4sScalaTest = "io.github.jbwheatley" %% "pact4s-scalatest" % pact4sV % Test
  val pact4sCirce = "io.github.jbwheatley" %% "pact4s-circe" % pact4sV

  val pact4sDependencies = Seq(
    pact4sScalaTest,
    pact4sCirce,
    http4sEmberClient,
    http4sDsl,
    http4sEmberServer,
    http4sCirce,
    scalaTest,
  )
}<|MERGE_RESOLUTION|>--- conflicted
+++ resolved
@@ -10,14 +10,9 @@
   // We would like to use the BOM to manage Azure SDK versions, but SBT doesn't support it.
   // https://github.com/Azure/azure-sdk-for-java/tree/main/sdk/boms/azure-sdk-bom
   // https://github.com/sbt/sbt/issues/4531
-<<<<<<< HEAD
-  private val azureIdentitySdkV = "1.9.0-beta.2"
-=======
-  private val azureStorageBlobNioV = "12.0.0-beta.19"
   private val azureIdentitySdkV = "1.9.1"
   private val azureIdentityExtensionsV = "1.1.4"
   private val azureCoreManagementV = "1.7.1"
->>>>>>> cb5da0aa
   // We are using the older AppInsights 2 because we want to use the
   // logback appender to send logs. AppInsights 3 does not have a standalone
   // appender, and its auto-hoovering of logs didn't meet our needs.
