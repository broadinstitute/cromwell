import sbt._

object Dependencies {
  private val akkaHttpCirceIntegrationV = "1.38.2"
  private val akkaHttpV = "10.1.15" // (CROM-6619)
  private val akkaV = "2.5.32" // scala-steward:off (CROM-6637)
  private val aliyunBcsV = "6.2.4"
  private val aliyunCoreV = "4.5.25"
  private val aliyunCrV = "4.1.2"
  private val aliyunOssV = "3.13.1"
  private val ammoniteOpsV = "2.4.0"
  private val apacheHttpClientV = "4.5.13"
  private val awsSdkV = "2.17.50"
  // We would like to use the BOM to manage Azure SDK versions, but SBT doesn't support it.
  // https://github.com/Azure/azure-sdk-for-java/tree/main/sdk/boms/azure-sdk-bom
  // https://github.com/sbt/sbt/issues/4531
  private val azureIdentitySdkV = "1.4.2"
  private val azureKeyVaultSdkV = "4.3.4"
  private val betterFilesV = "3.9.1"
  /*
  cats-effect, fs2, http4s, and sttp (also to v3) should all be upgraded at the same time to use cats-effect 3.x.
   */
  private val catsEffectV = "2.5.3" // scala-steward:off (CROM-6564)
  private val catsV = "2.6.1"
  private val circeConfigV = "0.8.0"
  private val circeGenericExtrasV = "0.14.1"
  private val circeOpticsV = "0.14.1"
  private val circeV = "0.14.1"
  private val circeYamlV = "0.14.1"
  private val commonsCodecV = "1.15" // via: https://commons.apache.org/proper/commons-codec/
  private val commonsCsvV = "1.9.0"
  private val commonsIoV = "2.11.0" // via: https://commons.apache.org/proper/commons-io/
  private val commonsLang3V = "3.12.0"
  private val commonsMathV = "3.6.1"
  private val commonNetV = "3.8.0" // via: https://commons.apache.org/proper/commons-net/
  private val commonsTextV = "1.9"
  private val configsV = "0.6.1"
  private val delightRhinoSandboxV = "0.0.15"
  private val diffsonSprayJsonV = "4.1.1"
  private val ficusV = "1.5.1"
  // The "com.vladsch.flexmark" % "flexmark-profile-pegdown" % flexmarkV dependency is an implicit, version-specific
  // runtime dependency of ScalaTest. They must be upgraded together, based on the ScalaTest version.
  private val flexmarkV = "0.62.2" // scala-steward:off
  private val fs2V = "2.5.9" // scala-steward:off (CROM-6564)
  private val googleApiClientV = "1.32.1"
  private val googleCloudBigQueryV = "2.1.13"
  // latest date via: https://mvnrepository.com/artifact/com.google.apis/google-api-services-cloudkms
  private val googleCloudKmsV = "v1-rev20210820-1.32.1"
  private val googleCloudMonitoringV = "3.0.6"
  // BW-808 Pinning googleCloudNioV to this tried-and-true old version and quieting Scala Steward.
  // 0.121.2 is the most recent version currently known to work.
  private val googleCloudNioV = "0.61.0-alpha" // scala-steward:off
  private val googleCloudStorageV = "2.1.6"
  private val googleGaxGrpcV = "2.4.1"
  // latest date via: https://mvnrepository.com/artifact/com.google.apis/google-api-services-genomics
  private val googleGenomicsServicesV2Alpha1ApiV = "v2alpha1-rev20210811-1.32.1"
  private val googleHttpClientApacheV = "2.1.2"
  private val googleHttpClientV = "1.38.0"
  // latest date via: https://mvnrepository.com/artifact/com.google.apis/google-api-services-lifesciences
  private val googleLifeSciencesServicesV2BetaApiV = "v2beta-rev20210813-1.32.1"
  private val googleOauth2V = "1.1.0"
  private val googleOauthClientV = "1.32.1"
  private val googleCloudResourceManagerV = "1.1.2"
  private val grpcV = "1.41.0"
  private val guavaV = "31.0.1-jre"
  private val heterodonV = "1.0.0-beta3"
<<<<<<< HEAD
  private val hsqldbV = "2.6.1"
  private val http4sV = "0.21.7" // scala-steward:off (CROM-6678)
=======
  private val hsqldbV = "2.6.0"
  private val http4sV = "0.21.31" // this release is EOL. We need to upgrade further for cats3. https://http4s.org/versions/
>>>>>>> 857b0b27
  private val jacksonV = "2.13.0"
  private val janinoV = "3.1.6"
  private val jsr305V = "3.0.2"
  private val kindProjectorV = "0.10.0"
  private val kittensV = "2.3.2"
  private val liquibaseSlf4jV = "4.0.0"
  private val liquibaseV = "4.6.1"
  private val logbackV = "1.2.10"
  private val lz4JavaV = "1.8.0"
  private val mariadbV = "2.7.4"
  /*
  The StatsD reporter for DropWizard's (Code Hale's) Metrics 3.x still works with Metrics 4.x.
  Still would be great to move to Prometheus / OpenCensus
   */
  private val metrics4ScalaV = "4.1.19"
  private val metrics3StatsdV = "4.2.0"
  private val mockFtpServerV = "3.0.0"
  private val mockserverNettyV = "5.11.2"
  private val mouseV = "1.0.5"
  private val mysqlV = "8.0.26"
  private val nettyV = "4.1.72.Final"
  private val owlApiV = "5.1.19"
  private val paradiseV = "2.1.1"
  private val pegdownV = "1.6.0"
  private val postgresV = "42.2.24"
  private val pprintV = "0.6.6"
  private val rdf4jV = "3.7.1"
  private val refinedV = "0.9.27"
  private val rhinoV = "1.7.13"
  private val scalaCollectionCompatV = "2.5.0"
  private val scalaGraphV = "1.13.1"
  private val scalaLoggingV = "3.9.4"
  private val scalaPoolV = "0.4.3"
  private val scalacheckV = "1.15.4"
  private val scalacticV = "3.2.10"
  private val scalameterV = "0.19"
  private val scalamockV = "5.1.0"
  // scalatestV and flexmarkV must be upgraded together. Check the ScalaTest release notes to
  // find the version of FlexMark that corresponds to the new version of ScalaTest.
  private val scalatestV = "3.2.10"
  private val scalatestPlusMockitoV = "1.0.0-M2"
  private val scoptV = "4.0.1"
  private val sentryLogbackV = "5.2.4"
  private val shapelessV = "2.3.7"
  private val simulacrumV = "1.0.1"
  private val slf4jV = "1.7.32"
  private val slickCatsV = "0.10.4"
  /* If you're about to update our Slick version:
    * Consider checking whether the new Slick version passes tests with upserts enabled (eg KeyValueDatabaseSpec)
    *
    * Current version 3.3.2-2076hotfix was built locally from https://github.com/grsterin/slick/tree/v3.3.2-2076hotfix
    * and manually uploaded to the Broad Institute artifactory at https://broadinstitute.jfrog.io/broadinstitute/.
    * Consider updating to the official newer Slick version once they fix issue #2076
    * Related Slick PR: https://github.com/slick/slick/pull/2101
  */
  private val slickV = "3.3.2-2076hotfix" // scala-steward:off (CROM-6620)
  private val snakeyamlV = "1.29"
  private val specs2MockV = "4.12.12"
  private val sprayJsonV = "1.3.6"
  private val sttpV = "1.5.19" // scala-steward:off (CROM-6564)
  private val swaggerParserV = "1.0.56"
  private val swaggerUiV = "3.23.11" // scala-steward:off (CROM-6621)
  private val testContainersScalaV = "0.39.8"
  private val tikaV = "2.1.0"
  private val typesafeConfigV = "1.4.1"
  private val workbenchGoogleV = "0.21-5c9c4f6" // via: https://github.com/broadinstitute/workbench-libs/blob/develop/google/CHANGELOG.md
  private val workbenchModelV = "0.14-89d0d9e" // via: https://github.com/broadinstitute/workbench-libs/blob/develop/model/CHANGELOG.md
  private val workbenchUtilV = "0.6-65bba14" // via: https://github.com/broadinstitute/workbench-libs/blob/develop/util/CHANGELOG.md

  private val slf4jFacadeDependencies = List(
    "org.slf4j" % "slf4j-api" % slf4jV,
    "com.typesafe.scala-logging" %% "scala-logging" % scalaLoggingV,
  )

  private val circeYamlDependency = "io.circe" %% "circe-yaml" % circeYamlV

  private val circeDependencies = List(
    "core",
    "parser",
    "generic",
    "shapes",
    "refined",
    "literal"
  ).map(m => "io.circe" %% s"circe-$m" % circeV) :+ circeYamlDependency :+
  "io.circe" %% "circe-generic-extras" % circeGenericExtrasV :+
  "io.circe" %% "circe-config" % circeConfigV

  private val catsDependencies = List(
    "org.typelevel" %% "cats-core" % catsV,
    "org.typelevel" %% "alleycats-core" % catsV,
    "org.typelevel" %% "mouse" % mouseV,
    "org.typelevel" %% "kittens" % kittensV
  )

  private val http4sDependencies = List(
    "org.http4s" %% "http4s-dsl" % http4sV,
    "org.http4s" %% "http4s-blaze-client" % http4sV,
    "org.http4s" %% "http4s-circe" % http4sV,
  )

  private val googleApiClientDependencies = List(
    // Used by swagger, but only in tests.  This overrides an older 2.1.3 version of jackson-core brought in by
    // these Google dependencies, but which isn't properly evicted by IntelliJ's sbt integration.
    "com.fasterxml.jackson.core" % "jackson-core" % jacksonV,
    // The exclusions prevent guava from colliding at assembly time.
    "com.google.guava" % "guava" % guavaV,
    "com.google.api-client" % "google-api-client-java6" % googleApiClientV
      exclude("com.google.guava", "guava-jdk5"),
    "com.google.api-client" % "google-api-client-jackson2" % googleApiClientV
      exclude("com.google.guava", "guava-jdk5"),
    "com.google.cloud" % "google-cloud-resourcemanager" % googleCloudResourceManagerV,
  )

  val spiDependencies: List[ModuleID] = List(
    "com.iheart" %% "ficus" % ficusV,
  ) ++ googleApiClientDependencies ++ slf4jFacadeDependencies

  val spiUtilDependencies = List(
    "com.iheart" %% "ficus" % ficusV,
    "org.typelevel" %% "cats-effect" % catsEffectV,
  )

  val azureDependencies: List[ModuleID] = List(
    "com.azure" % "azure-identity" % azureIdentitySdkV
      exclude("jakarta.xml.bind", "jakarta.xml.bind-api")
      exclude("jakarta.activation", "jakarta.activation-api"),
    "com.azure" % "azure-security-keyvault-secrets" % azureKeyVaultSdkV
      exclude("jakarta.xml.bind", "jakarta.xml.bind-api")
      exclude("jakarta.activation", "jakarta.activation-api")
  )

  val implFtpDependencies = List(
    "commons-net" % "commons-net" % commonNetV,
    "io.github.andrebeat" %% "scala-pool" % scalaPoolV,
    "com.google.guava" % "guava" % guavaV,
    "org.scalamock" %% "scalamock" % scalamockV % Test,
    "org.mockftpserver" % "MockFtpServer" % mockFtpServerV % Test
  )

  val implDrsDependencies: List[ModuleID] = List(
    "org.apache.commons" % "commons-lang3" % commonsLang3V,
    "com.google.cloud" % "google-cloud-storage" % googleCloudStorageV,
    "com.google.oauth-client" % "google-oauth-client" % googleOauthClientV
  ) ++ circeDependencies ++ catsDependencies ++ azureDependencies

  // Internal collections of dependencies

  private val betterFilesDependencies = List(
    "com.github.pathikrit" %% "better-files" % betterFilesV
  )

  private val configDependencies = List(
    "com.typesafe" % "config" % typesafeConfigV,
    "com.iheart" %% "ficus" % ficusV
  )

  /*
  Adds a variety of logging libraries required for actual logging. However, some of these aren't always required.

  Ex: If one isn't using akka & slf4j, then 'akka-slf4j' isn't required. However, for now, all executables are using
  akka & slf4j... so leaving it.

  Similarly, not _all_ executables/logback.xml configs will need logback-access, raven-logback, janino, etc.
  Still, leaving them as dependencies for simplicity's sake.
   */
  private val slf4jBindingDependencies = List(
    // http://logback.qos.ch/dependencies.html
    "ch.qos.logback" % "logback-access" % logbackV,
    "ch.qos.logback" % "logback-classic" % logbackV,
    "ch.qos.logback" % "logback-core" % logbackV,
    "com.typesafe.akka" %% "akka-slf4j" % akkaV,
    "io.sentry" % "sentry-logback" % sentryLogbackV,
    "org.codehaus.janino" % "janino" % janinoV,
    // Replace all log4j usage with slf4j
    // https://www.slf4j.org/legacy.html#log4j-over-slf4j
    "org.slf4j" % "log4j-over-slf4j" % slf4jV
  ) ++ slf4jFacadeDependencies

  private val slickDependencies = List(
    "com.typesafe.slick" %% "slick" % slickV,
    "com.typesafe.slick" %% "slick-hikaricp" % slickV,
    "com.rms.miu" %% "slick-cats" % slickCatsV
  )

  private val liquibaseDependencies = List(
    "org.liquibase" % "liquibase-core" % liquibaseV
  )

  private val akkaDependencies = List(
    "com.typesafe.akka" %% "akka-actor" % akkaV,
    "com.typesafe.akka" %% "akka-testkit" % akkaV % Test,
  )

  private val akkaStreamDependencies = List(
    "com.typesafe.akka" %% "akka-stream" % akkaV,
    "com.typesafe.akka" %% "akka-stream-testkit" % akkaV % Test,
  ) ++ akkaDependencies

  private val akkaHttpDependencies = List(
    "com.typesafe.akka" %% "akka-http" % akkaHttpV,
    "com.typesafe.akka" %% "akka-http-testkit" % akkaHttpV % Test,
    // WOM internally embeds spray-json. Leave this import here until WOM externalizes the json library choice like
    // other libraries do. See akka-http, elastic4s, etc.
    "com.typesafe.akka" %% "akka-http-spray-json" % akkaHttpV,
  ) ++ akkaStreamDependencies

  private val akkaHttpCirceIntegrationDependency = List(
    "de.heikoseeberger" %% "akka-http-circe" % akkaHttpCirceIntegrationV
  )

  private val swaggerUiDependencies = List(
    "org.webjars" % "swagger-ui" % swaggerUiV,
    "io.swagger" % "swagger-parser" % swaggerParserV % Test,
    "org.yaml" % "snakeyaml" % snakeyamlV % Test
  )

  private val googleGenomicsV2Alpha1Dependency = List(
    "com.google.apis" % "google-api-services-genomics" % googleGenomicsServicesV2Alpha1ApiV
      exclude("com.google.guava", "guava-jdk5")
  )

  private val googleLifeSciencesV2BetaDependency = List(
    "com.google.apis" % "google-api-services-lifesciences" % googleLifeSciencesServicesV2BetaApiV
      exclude("com.google.guava", "guava-jdk5")
  )

  /*
  Used instead of `"org.lerch" % "s3fs" % s3fsV exclude("org.slf4j", "jcl-over-slf4j")`
  org.lerch:s3fs:1.0.1 depends on a preview release of software.amazon.awssdk:s3.

  Instead the code has been re-forked into this repo, just like many of the other FileSystemProvider extensions.
   */
  private val s3fsDependencies = List(
    "com.google.code.findbugs" % "jsr305" % jsr305V,
    "com.google.guava" % "guava" % guavaV,
    "org.apache.tika" % "tika-core" % tikaV,
    "software.amazon.awssdk" % "s3" % awsSdkV,
  ) ++ slf4jBindingDependencies

  private val awsCloudDependencies = List(
    "com.fasterxml.jackson.core" % "jackson-annotations" % jacksonV,
  ) ++ s3fsDependencies ++ List(
    "batch",
    "core",
    "cloudwatchlogs",
    "s3",
    "sts",
  ).map(artifactName => "software.amazon.awssdk" % artifactName % awsSdkV)

  private val googleCloudDependencies = List(
    "io.grpc" % "grpc-core" % grpcV,
    "com.google.guava" % "guava" % guavaV,
    "com.google.cloud" % "google-cloud-nio" % googleCloudNioV
      exclude("com.google.api.grpc", "grpc-google-common-protos")
      exclude("com.google.cloud.datastore", "datastore-v1-protos")
      exclude("org.apache.httpcomponents", "httpclient"),
    "org.broadinstitute.dsde.workbench" %% "workbench-google" % workbenchGoogleV
      exclude("com.google.apis", "google-api-services-genomics"),
    "org.apache.httpcomponents" % "httpclient" % apacheHttpClientV,
    "com.google.apis" % "google-api-services-cloudkms" % googleCloudKmsV
      exclude("com.google.guava", "guava-jdk5")
  ) ++ googleGenomicsV2Alpha1Dependency ++ googleLifeSciencesV2BetaDependency

  private val aliyunOssDependencies = List(
    "com.aliyun.oss" % "aliyun-sdk-oss" % aliyunOssV
  )

  private val aliyunBatchComputeDependencies = List(
    "com.aliyun" % "aliyun-java-sdk-batchcompute" % aliyunBcsV,
    "com.aliyun" % "aliyun-java-sdk-core" % aliyunCoreV
  )

  private val aliyunCrDependencies = List(
    "com.aliyun" % "aliyun-java-sdk-cr" % aliyunCrV,
    "com.aliyun" % "aliyun-java-sdk-core" % aliyunCoreV,
    "com.typesafe.akka" %% "akka-http-spray-json" % akkaHttpV
  )

  private val dbmsDependencies = List(
    "org.hsqldb" % "hsqldb" % hsqldbV,
    "org.mariadb.jdbc" % "mariadb-java-client" % mariadbV,
    "mysql" % "mysql-connector-java" % mysqlV,
    "org.postgresql" % "postgresql" % postgresV
  )

  private val refinedTypeDependenciesList = List(
    "eu.timepit" %% "refined" % refinedV
  )

  // Sub-project dependencies, added in addition to any dependencies inherited from .dependsOn().

  val commonDependencies: List[ModuleID] = List(
    "org.typelevel" %% "cats-effect" % catsEffectV,
    "org.apache.commons" % "commons-lang3" % commonsLang3V,
    "org.apache.commons" % "commons-text" % commonsTextV,
    "com.lihaoyi" %% "pprint" % pprintV,
  ) ++ catsDependencies ++ configDependencies ++ slf4jFacadeDependencies ++ refinedTypeDependenciesList

  val cloudSupportDependencies: List[ModuleID] = googleApiClientDependencies ++ googleCloudDependencies ++ betterFilesDependencies ++ awsCloudDependencies

  val databaseSqlDependencies: List[ModuleID] = List(
    "commons-io" % "commons-io" % commonsIoV,
  ) ++ configDependencies ++ catsDependencies ++ slickDependencies ++ dbmsDependencies ++ refinedTypeDependenciesList

  val statsDDependencies = List(
    "nl.grons" %% "metrics4-scala" % metrics4ScalaV,
    "com.readytalk" % "metrics3-statsd" % metrics3StatsdV
  )

  val stackdriverDependencies = List(
    "com.google.cloud" % "google-cloud-monitoring" % googleCloudMonitoringV
  )

  val gcsFileSystemDependencies: List[ModuleID] = akkaHttpDependencies

  val httpFileSystemDependencies: List[ModuleID] = akkaHttpDependencies

  val ossFileSystemDependencies: List[ModuleID] = googleCloudDependencies ++ aliyunOssDependencies ++ List(
    "com.github.pathikrit" %% "better-files" % betterFilesV
  )

  val womDependencies: List[ModuleID] = List(
    "com.typesafe.scala-logging" %% "scala-logging" % scalaLoggingV,
    "io.spray" %% "spray-json" % sprayJsonV,
    "org.scalacheck" %% "scalacheck" % scalacheckV % Test,
    "org.typelevel" %% "simulacrum" % simulacrumV,
    "commons-codec" % "commons-codec" % commonsCodecV
  ) ++ circeDependencies ++ refinedTypeDependenciesList

  val wdlDependencies: List[ModuleID] = List(
    "commons-io" % "commons-io" % commonsIoV,
    "org.scala-graph" %% "graph-core" % scalaGraphV,
    "com.chuusai" %% "shapeless" % shapelessV
  ) ++ betterFilesDependencies

  val languageFactoryDependencies = List(
    "com.softwaremill.sttp" %% "core" % sttpV,
    "com.softwaremill.sttp" %% "async-http-client-backend-cats" % sttpV
  )

  val draft2LanguageFactoryDependencies = List(
    "org.mock-server" % "mockserver-netty" % mockserverNettyV % Test
  )

  /*
  The distro artifact contains the actual impl, but transitively includes OSGI bundles that conflict with assembly:
  - https://github.com/owlcs/owlapi/wiki/Documentation/45d8f63d055f820c6ac2ca6c4679a2a7b705449b#howto
  - https://github.com/owlcs/owlapi/issues/455
  - https://github.com/owlcs/owlapi/issues/603

  jcl-over-slf4j.jar is a replacement for commons-logging 1.1.1. Meanwhile our extensive transitive use of apache's
  httpclient has been including commons-logging 1.2 for a while. Now the owl api dependency jcl-over-slf4j is
  conflicting during assembly. As there have been no reported errors AFAIK with commons-logging leaving it in for now.
  However as we use slf4j for cromwell log configuration the correct thing might actually be to exclude commons-logging
  whenever importing httpclient and include jcl-over-slf4j. That way we can control all of our logging in one place.

  - https://www.slf4j.org/legacy.html#jclOverSLF4J
   */
  val owlApiDependencies = List(
    "net.sourceforge.owlapi" % "owlapi-distribution" % owlApiV
      exclude("org.apache.httpcomponents", "httpclient-osgi")
      exclude("org.apache.httpcomponents", "httpcore-osgi")
      exclude("org.slf4j", "jcl-over-slf4j"),
    "org.apache.httpcomponents" % "httpclient-cache" % apacheHttpClientV,
    "org.apache.httpcomponents" % "httpclient" % apacheHttpClientV
  )

  val cwlDependencies: List[ModuleID] = List(
    "com.lihaoyi" %% "ammonite-ops" % ammoniteOpsV,
    "org.broadinstitute" % "heterodon" % heterodonV classifier "single",
    "org.scalactic" %% "scalactic" % scalacticV,
    "org.scalacheck" %% "scalacheck" % scalacheckV % Test,
    "io.circe" %% "circe-optics" % circeOpticsV,
    "org.mozilla" % "rhino" % rhinoV,
    "org.javadelight" % "delight-rhino-sandbox" % delightRhinoSandboxV,
    "org.scalamock" %% "scalamock" % scalamockV % Test,
    "commons-io" % "commons-io" % commonsIoV % Test
  ) ++ betterFilesDependencies ++ owlApiDependencies

  val womtoolDependencies: List[ModuleID] = catsDependencies ++ slf4jBindingDependencies

  val centaurCwlRunnerDependencies: List[ModuleID] = List(
    "com.github.scopt" %% "scopt" % scoptV,
    "io.circe" %% "circe-optics" % circeOpticsV
  ) ++ slf4jBindingDependencies

  val coreDependencies: List[ModuleID] = List(
    "com.google.auth" % "google-auth-library-oauth2-http" % googleOauth2V,
    "com.chuusai" %% "shapeless" % shapelessV,
    "com.storm-enroute" %% "scalameter" % scalameterV % Test,
    "com.github.scopt" %% "scopt" % scoptV,
    "org.scalamock" %% "scalamock" % scalamockV % Test
  ) ++ akkaStreamDependencies ++ configDependencies ++ catsDependencies ++ circeDependencies ++
    googleApiClientDependencies ++ statsDDependencies ++ betterFilesDependencies ++
    // TODO: We're not using the "F" in slf4j. Core only supports logback, specifically the WorkflowLogger.
    slf4jBindingDependencies ++ stackdriverDependencies

  val databaseMigrationDependencies: List[ModuleID] = liquibaseDependencies ++ dbmsDependencies

  val dockerHashingDependencies: List[ModuleID] = http4sDependencies ++ circeDependencies ++ aliyunCrDependencies

  val cromwellApiClientDependencies: List[ModuleID] = List(
    "org.typelevel" %% "cats-effect" % catsEffectV,
    "co.fs2" %% "fs2-io" % fs2V % Test,
  ) ++ akkaHttpDependencies ++ betterFilesDependencies ++ catsDependencies

  val centaurDependencies: List[ModuleID] = List(
    "org.apache.commons" % "commons-math3" % commonsMathV,
    "com.github.kxbmap" %% "configs" % configsV,
    "com.google.cloud" % "google-cloud-bigquery" % googleCloudBigQueryV % IntegrationTest,
    "org.gnieh" %% "diffson-spray-json" % diffsonSprayJsonV
  ) ++ circeDependencies ++ slf4jBindingDependencies ++ cloudSupportDependencies ++ http4sDependencies

  val engineDependencies: List[ModuleID] = List(
    "commons-codec" % "commons-codec" % commonsCodecV,
    "commons-io" % "commons-io" % commonsIoV,
    "com.storm-enroute" %% "scalameter" % scalameterV
      exclude("com.fasterxml.jackson.core", "jackson-databind")
      exclude("com.fasterxml.jackson.module", "jackson-module-scala")
      exclude("org.scala-tools.testing", "test-interface"),
    "com.fasterxml.jackson.core" % "jackson-databind" % jacksonV,
    "io.github.andrebeat" %% "scala-pool" % scalaPoolV
  ) ++ swaggerUiDependencies ++ akkaHttpDependencies ++ akkaHttpCirceIntegrationDependency ++ circeDependencies

  val servicesDependencies = List(
    "com.google.api" % "gax-grpc" % googleGaxGrpcV,
    "org.apache.commons" % "commons-csv" % commonsCsvV,
  )

  val serverDependencies: List[ModuleID] = slf4jBindingDependencies

  val cromiamDependencies: List[ModuleID] = List(
    "com.softwaremill.sttp" %% "core" % sttpV,
    "com.softwaremill.sttp" %% "async-http-client-backend-future" % sttpV,
    "com.typesafe.scala-logging" %% "scala-logging" % scalaLoggingV,
    "org.broadinstitute.dsde.workbench" %% "workbench-model" % workbenchModelV,
    "org.broadinstitute.dsde.workbench" %% "workbench-util" % workbenchUtilV
  ) ++ akkaHttpDependencies ++ swaggerUiDependencies ++ slf4jBindingDependencies

  val wes2cromwellDependencies: List[ModuleID] = coreDependencies ++ akkaHttpDependencies

  val backendDependencies = List(
    "org.scalacheck" %% "scalacheck" % scalacheckV % Test,
    "co.fs2" %% "fs2-io" % fs2V
  )

  val bcsBackendDependencies: List[ModuleID] = commonDependencies ++ refinedTypeDependenciesList ++ aliyunBatchComputeDependencies

  val tesBackendDependencies: List[ModuleID] = akkaHttpDependencies

  val sfsBackendDependencies = List (
    "org.lz4" % "lz4-java" % lz4JavaV
  )

  val testDependencies: List[ModuleID] = List(
    "org.scalatest" %% "scalatest" % scalatestV,
    "org.scalatestplus" %% "scalatestplus-mockito" % scalatestPlusMockitoV,
    "com.vladsch.flexmark" % "flexmark-profile-pegdown" % flexmarkV,
    "org.pegdown" % "pegdown" % pegdownV,
    "org.specs2" %% "specs2-mock" % specs2MockV,
    "com.dimafeng" %% "testcontainers-scala-scalatest" % testContainersScalaV,
    "com.dimafeng" %% "testcontainers-scala-mysql" % testContainersScalaV,
    "com.dimafeng" %% "testcontainers-scala-mariadb" % testContainersScalaV,
    "com.dimafeng" %% "testcontainers-scala-postgresql" % testContainersScalaV
  ) ++ slf4jBindingDependencies // During testing, add an slf4j binding for _all_ libraries.

  val kindProjectorPlugin = "org.typelevel" %% "kind-projector" % kindProjectorV
  val paradisePlugin = "org.scalamacros" % "paradise" % paradiseV cross CrossVersion.full

  // Version of the swagger UI to write into config files
  val swaggerUiVersion: String = swaggerUiV

  val perfDependencies: List[ModuleID] = circeDependencies ++ betterFilesDependencies ++ commonDependencies ++
    googleApiClientDependencies ++ googleCloudDependencies

  val drsLocalizerDependencies: List[ModuleID] = List(
    "com.google.auth" % "google-auth-library-oauth2-http" % googleOauth2V,
    "com.google.cloud" % "google-cloud-storage" % googleCloudStorageV,
    "org.typelevel" %% "cats-effect" % catsEffectV,
    "com.iheart" %% "ficus" % ficusV,
    "com.softwaremill.sttp" %% "circe" % sttpV,
    "com.github.scopt" %% "scopt" % scoptV,
  ) ++ circeDependencies ++ catsDependencies ++ slf4jBindingDependencies ++ languageFactoryDependencies ++ azureDependencies

  val allProjectDependencies: List[ModuleID] =
    backendDependencies ++
      bcsBackendDependencies ++
      centaurCwlRunnerDependencies ++
      centaurDependencies ++
      cloudSupportDependencies ++
      commonDependencies ++
      coreDependencies ++
      cromiamDependencies ++
      cromwellApiClientDependencies ++
      cwlDependencies ++
      databaseMigrationDependencies ++
      databaseSqlDependencies ++
      dockerHashingDependencies ++
      draft2LanguageFactoryDependencies ++
      drsLocalizerDependencies ++
      engineDependencies ++
      gcsFileSystemDependencies ++
      httpFileSystemDependencies ++
      implDrsDependencies ++
      implFtpDependencies ++
      languageFactoryDependencies ++
      ossFileSystemDependencies ++
      perfDependencies ++
      serverDependencies ++
      sfsBackendDependencies ++
      spiDependencies ++
      spiUtilDependencies ++
      tesBackendDependencies ++
      wdlDependencies ++
      wes2cromwellDependencies ++
      womDependencies ++
      womtoolDependencies

  /*
  If you see warnings from SBT about evictions, insert a specific dependency version into this list.

  Do not know a good way to check when these are out of date as `sbt dependencyUpdates` does not
  report on dependency overrides.

  Any dependencies that are removed may be also removed from this list.
  However, be careful about downgrading any of these dependencies.
  Older versions have known vulnerabilities, ex: CVE-2017-7525
   */

  val googleHttpClientDependencies = List(
    /*
    Move the google-http-client versions past https://github.com/googleapis/google-http-java-client/issues/606
    This created a situation where com/google/api/client/http/apache/ApacheHttpTransport.class was in *both*
    transitive dependencies causing an assembly merge conflict.

    At the time of this comment older versions are being pulled in via
    https://mvnrepository.com/artifact/com.google.api-client/google-api-client/1.28.0
     */
    "com.google.http-client" % "google-http-client-apache" % googleHttpClientApacheV,
    "com.google.http-client" % "google-http-client" % googleHttpClientV,
  )

  val nettyDependencyOverrides: List[ModuleID] = List(
    "buffer",
    "codec",
    "codec-dns",
    "codec-http",
    "codec-http2",
    "codec-socks",
    "common",
    "handler-proxy",
    "resolver",
    "resolver-dns",
    "transport",
    "transport-native-epoll",
    "transport-native-unix-common",
  ).map(m => "io.netty" % s"netty-$m" % nettyV)

  val rdf4jDependencyOverrides: List[ModuleID] = List(
    /*
    Yes. All of these are required to lock in the rdf4j version.

    Feel free to update versions but do not remove these overrides unless and until an updated
    owl-api is no longer pulling in vulnerable rdf4j dependencies.

    https://cve.mitre.org/cgi-bin/cvename.cgi?name=CVE-2018-1000644

    See comment mentioning "OSGI" further above for more info on the bundling of dependencies.
     */
    "model",
    "rio-api",
    "rio-binary",
    "rio-datatypes",
    "rio-jsonld",
    "rio-languages",
    "rio-n3",
    "rio-nquads",
    "rio-ntriples",
    "rio-rdfjson",
    "rio-rdfxml",
    "rio-trig",
    "rio-trix",
    "rio-turtle",
    "util",
  ).map(m => "org.eclipse.rdf4j" % s"rdf4j-$m" % rdf4jV)

  // Some libraries are importing older version of these dependencies, causing conflicts. Hence the need to override them.
  val grpcDependencyOverrides: List[ModuleID] = List(
    "alts",
    "auth",
    "context",
    "core",
    "grpclb",
    "netty-shaded",
    "protobuf-lite",
    "protobuf",
    "stub",
  ).map(m => "io.grpc" % s"grpc-$m" % grpcV)

  /*
  Ensure we're using the latest to avoid a shading bug in earlier versions of scala-collection-compat.
  https://github.com/scala/scala-collection-compat/issues/426
   */
  private val scalaCollectionCompatOverrides = List(
    "org.scala-lang.modules" %% "scala-collection-compat" % scalaCollectionCompatV,
  )

  /*
  If we use a version in one of our projects, that's the one we want all the libraries to use
  ...plus other groups of transitive dependencies shared across multiple projects
   */
  val cromwellDependencyOverrides: List[ModuleID] =
    allProjectDependencies ++
      googleHttpClientDependencies ++
      nettyDependencyOverrides ++
      rdf4jDependencyOverrides ++
      grpcDependencyOverrides ++
      scalaCollectionCompatOverrides
}<|MERGE_RESOLUTION|>--- conflicted
+++ resolved
@@ -64,13 +64,8 @@
   private val grpcV = "1.41.0"
   private val guavaV = "31.0.1-jre"
   private val heterodonV = "1.0.0-beta3"
-<<<<<<< HEAD
-  private val hsqldbV = "2.6.1"
-  private val http4sV = "0.21.7" // scala-steward:off (CROM-6678)
-=======
   private val hsqldbV = "2.6.0"
   private val http4sV = "0.21.31" // this release is EOL. We need to upgrade further for cats3. https://http4s.org/versions/
->>>>>>> 857b0b27
   private val jacksonV = "2.13.0"
   private val janinoV = "3.1.6"
   private val jsr305V = "3.0.2"
