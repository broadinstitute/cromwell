--- conflicted
+++ resolved
@@ -21,11 +21,8 @@
 import cromwell.engine.io.nio.NioFlow
 import cromwell.engine.io.oss.OssFlow
 import cromwell.filesystems.gcs.batch.GcsBatchIoCommand
-<<<<<<< HEAD
-=======
 import cromwell.core.Dispatcher.IoDispatcher
 import cromwell.filesystems.oss.OssIoCommand
->>>>>>> 884fa9a7
 
 /**
   * Actor that performs IO operations asynchronously using akka streams
@@ -44,7 +41,6 @@
   implicit private val system = context.system
   implicit val ec = context.dispatcher
 
-<<<<<<< HEAD
   /**
     * Method for instrumentation to be executed when a IoCommand failed and is being retried.
     * Can be passed to flows so they can invoke it when necessary.
@@ -53,13 +49,9 @@
     incrementIoRetry(commandContext.request, throwable)
   }
   
+  private [io] lazy val ossFlow = new OssFlow(parallelism = 100, context.system.scheduler).flow.withAttributes(ActorAttributes.dispatcher(Dispatcher.IoDispatcher))
   private [io] lazy val defaultFlow = new NioFlow(parallelism = 100, context.system.scheduler, onRetry).flow.withAttributes(ActorAttributes.dispatcher(Dispatcher.IoDispatcher))
   private [io] lazy val gcsBatchFlow = new ParallelGcsBatchFlow(parallelism = 10, batchSize = 100, context.system.scheduler, onRetry).flow.withAttributes(ActorAttributes.dispatcher(Dispatcher.IoDispatcher))
-=======
-  private [io] lazy val ossFlow = new OssFlow(parallelism = 100, context.system.scheduler).flow.withAttributes(ActorAttributes.dispatcher(Dispatcher.IoDispatcher))
-  private [io] lazy val defaultFlow = new NioFlow(parallelism = 100, context.system.scheduler).flow.withAttributes(ActorAttributes.dispatcher(Dispatcher.IoDispatcher))
-  private [io] lazy val gcsBatchFlow = new ParallelGcsBatchFlow(parallelism = 10, batchSize = 100, context.system.scheduler).flow.withAttributes(ActorAttributes.dispatcher(Dispatcher.IoDispatcher))
->>>>>>> 884fa9a7
   
   protected val source = Source.queue[IoCommandContext[_]](queueSize, OverflowStrategy.dropNew)
 
@@ -69,16 +61,10 @@
     val input = builder.add(Flow[IoCommandContext[_]])
     
     // Partitions requests between gcs batch, and single nio requests
-<<<<<<< HEAD
     val batchPartitioner = builder.add(Partition[IoCommandContext[_]](2, {
-      case _: GcsBatchCommandContext[_, _] => 0
-      case _ => 1
-=======
-    val batchPartitioner = builder.add(Partition[IoCommandContext[_]](3, {
       case _: OssCommandContext[_] => 0
       case _: GcsBatchCommandContext[_, _] => 1
-      case other @ _ => 2
->>>>>>> 884fa9a7
+      case _ => 2
     }))
 
     val osses = batchPartitioner.out(0) collect { case oss: OssCommandContext[_] => oss}
