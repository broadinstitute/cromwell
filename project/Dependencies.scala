import sbt._

object Dependencies {
  private val akkaHttpCirceIntegrationV = "1.39.2"
  private val akkaHttpV = "10.1.15" // (CROM-6619)
  private val akkaV = "2.5.32" // scala-steward:off (CROM-6637)
  private val aliyunBcsV = "6.2.4"
  private val aliyunCoreV = "4.6.0"
  private val aliyunCrV = "4.1.4"
  private val aliyunOssV = "3.14.0"
  private val ammoniteOpsV = "2.4.1"
  private val apacheHttpClientV = "4.5.13"
  private val awsSdkV = "2.17.152"
  // We would like to use the BOM to manage Azure SDK versions, but SBT doesn't support it.
  // https://github.com/Azure/azure-sdk-for-java/tree/main/sdk/boms/azure-sdk-bom
  // https://github.com/sbt/sbt/issues/4531
  private val azureIdentitySdkV = "1.4.2"
  private val azureKeyVaultSdkV = "4.3.7"
  private val betterFilesV = "3.9.1"
  /*
  cats-effect, fs2, http4s, and sttp (also to v3) should all be upgraded at the same time to use cats-effect 3.x.
   */
  private val catsEffectV = "2.5.3" // scala-steward:off (CROM-6564)
  private val catsV = "2.7.0"
  private val circeConfigV = "0.8.0"
  private val circeGenericExtrasV = "0.14.1"
  private val circeOpticsV = "0.14.1"
  private val circeV = "0.14.1"
  private val circeYamlV = "0.14.1"
  private val commonsCodecV = "1.15" // via: https://commons.apache.org/proper/commons-codec/
  private val commonsCsvV = "1.9.0"
  private val commonsIoV = "2.11.0" // via: https://commons.apache.org/proper/commons-io/
  private val commonsLang3V = "3.12.0"
  private val commonsMathV = "3.6.1"
  private val commonNetV = "3.8.0" // via: https://commons.apache.org/proper/commons-net/
  private val commonsTextV = "1.9"
  private val configsV = "0.6.1"
  private val delightRhinoSandboxV = "0.0.15"
  private val diffsonSprayJsonV = "4.1.1"
  private val ficusV = "1.5.1"
  private val fs2V = "2.5.9" // scala-steward:off (CROM-6564)
  private val googleApiClientV = "1.33.2"
  private val googleCloudBigQueryV = "2.10.0"
  // latest date via: https://github.com/googleapis/google-api-java-client-services/blob/main/clients/google-api-services-cloudkms/v1.metadata.json
  private val googleCloudKmsV = "v1-rev20220104-1.32.1"
  private val googleCloudMonitoringV = "3.2.5"
  // BW-808 Pinning googleCloudNioV to this tried-and-true old version and quieting Scala Steward.
  // 0.121.2 is the most recent version currently known to work.
  private val googleCloudNioV = "0.61.0-alpha" // scala-steward:off
  private val googleCloudStorageV = "2.1.10"
  private val googleGaxGrpcV = "2.12.2"
  // latest date via: https://mvnrepository.com/artifact/com.google.apis/google-api-services-genomics
  private val googleGenomicsServicesV2Alpha1ApiV = "v2alpha1-rev20210811-1.32.1"
  private val googleHttpClientApacheV = "2.1.2"
  private val googleHttpClientV = "1.38.0"
  // latest date via: https://mvnrepository.com/artifact/com.google.apis/google-api-services-lifesciences
  private val googleLifeSciencesServicesV2BetaApiV = "v2beta-rev20210813-1.32.1"
  private val googleOauth2V = "1.5.3"
  private val googleOauthClientV = "1.33.1"
  private val googleCloudResourceManagerV = "1.2.5"
  private val grpcV = "1.45.0"
  private val guavaV = "31.0.1-jre"
  private val heterodonV = "1.0.0-beta3"
  private val hsqldbV = "2.6.1"
  private val http4sV = "0.21.31" // this release is EOL. We need to upgrade further for cats3. https://http4s.org/versions/
  private val jacksonV = "2.13.2"
  private val janinoV = "3.1.6"
  private val jsr305V = "3.0.2"
  private val junitV = "4.13.2"
  private val kindProjectorV = "0.13.2"
  private val kittensV = "2.3.2"
  private val liquibaseV = "4.8.0"
  private val logbackV = "1.2.10"
  private val lz4JavaV = "1.8.0"
  private val mariadbV = "2.7.4"
  /*
  The StatsD reporter for DropWizard's (Code Hale's) Metrics 3.x still works with Metrics 4.x.
  Still would be great to move to Prometheus / OpenCensus
   */
  private val metrics4ScalaV = "4.2.8"
  private val metrics3StatsdV = "4.2.0"
  private val mockFtpServerV = "3.0.0"
  private val mockitoV = "3.11.2"
  private val mockserverNettyV = "5.11.2"
  private val mouseV = "1.0.10"
  private val mysqlV = "8.0.28"
  private val nettyV = "4.1.72.Final"
  private val owlApiV = "5.1.19"
<<<<<<< HEAD
  private val paradiseV = "2.1.1"
=======
  private val pegdownV = "1.6.0"
>>>>>>> 810557b4
  private val postgresV = "42.3.3"
  private val pprintV = "0.7.1"
  private val rdf4jV = "3.7.1"
  private val refinedV = "0.9.28"
  private val rhinoV = "1.7.13"
  private val scalaCollectionCompatV = "2.5.0"
  private val scalaGraphV = "1.13.1"
  private val scalaLoggingV = "3.9.4"
  private val scalaPoolV = "0.4.3"
  private val scalacticV = "3.2.10"
  private val scalameterV = "0.19"
  private val scalatestV = "3.2.10"
  private val scalatestScalacheckV = scalatestV + ".0"
  private val scoptV = "4.0.1"
  private val sentryLogbackV = "5.2.4"
  private val shapelessV = "2.3.7"
  private val simulacrumV = "1.0.1"
  private val slf4jV = "1.7.32"
  private val slickCatsV = "0.10.4"
  /* If you're about to update our Slick version:
    * Consider checking whether the new Slick version passes tests with upserts enabled (eg KeyValueDatabaseSpec)
    *
    * Current version 3.3.2-2076hotfix was built locally from https://github.com/grsterin/slick/tree/v3.3.2-2076hotfix
    * and manually uploaded to the Broad Institute artifactory at https://broadinstitute.jfrog.io/broadinstitute/.
    * Consider updating to the official newer Slick version once they fix issue #2076
    * Related Slick PR: https://github.com/slick/slick/pull/2101
    *
    * Update 2022-03-23: This #2201 PR cherry picks Greg's #2101 PR above and claims to fix the issue:
    * https://github.com/slick/slick/pull/2201
  */
  private val slickV = "3.4.0-M1"
  private val snakeyamlV = "1.30"
  private val sprayJsonV = "1.3.6"
  private val sttpV = "1.7.2"
  private val swaggerParserV = "1.0.56"
  private val swaggerUiV = "4.5.0"
  private val testContainersScalaV = "0.40.2"
  private val tikaV = "2.3.0"
  private val typesafeConfigV = "1.4.1"
  private val workbenchGoogleV = "0.21-5c9c4f6" // via: https://github.com/broadinstitute/workbench-libs/blob/develop/google/CHANGELOG.md
  private val workbenchModelV = "0.15-f9f0d4c" // via: https://github.com/broadinstitute/workbench-libs/blob/develop/model/CHANGELOG.md
  private val workbenchUtilV = "0.6-65bba14" // via: https://github.com/broadinstitute/workbench-libs/blob/develop/util/CHANGELOG.md

  private val slf4jFacadeDependencies = List(
    "org.slf4j" % "slf4j-api" % slf4jV,
    "com.typesafe.scala-logging" %% "scala-logging" % scalaLoggingV,
  )

  private val circeYamlDependency = "io.circe" %% "circe-yaml" % circeYamlV

  private val circeDependencies = List(
    "core",
    "parser",
    "generic",
    "shapes",
    "refined",
    "literal"
  ).map(m => "io.circe" %% s"circe-$m" % circeV) :+ circeYamlDependency :+
  "io.circe" %% "circe-generic-extras" % circeGenericExtrasV :+
  "io.circe" %% "circe-config" % circeConfigV

  private val catsDependencies = List(
    "org.typelevel" %% "cats-core" % catsV,
    "org.typelevel" %% "alleycats-core" % catsV,
    "org.typelevel" %% "mouse" % mouseV,
    "org.typelevel" %% "kittens" % kittensV
  )

  private val http4sDependencies = List(
    "org.http4s" %% "http4s-dsl" % http4sV,
    "org.http4s" %% "http4s-blaze-client" % http4sV,
    "org.http4s" %% "http4s-circe" % http4sV,
  )

  private val googleApiClientDependencies = List(
    // Used by swagger, but only in tests.  This overrides an older 2.1.3 version of jackson-core brought in by
    // these Google dependencies, but which isn't properly evicted by IntelliJ's sbt integration.
    "com.fasterxml.jackson.core" % "jackson-core" % jacksonV,
    // The exclusions prevent guava from colliding at assembly time.
    "com.google.guava" % "guava" % guavaV,
    "com.google.api-client" % "google-api-client-java6" % googleApiClientV
      exclude("com.google.guava", "guava-jdk5"),
    "com.google.api-client" % "google-api-client-jackson2" % googleApiClientV
      exclude("com.google.guava", "guava-jdk5"),
    "com.google.cloud" % "google-cloud-resourcemanager" % googleCloudResourceManagerV,
  )

  val spiDependencies: List[ModuleID] = List(
    "com.iheart" %% "ficus" % ficusV,
  ) ++ googleApiClientDependencies ++ slf4jFacadeDependencies

  val spiUtilDependencies = List(
    "com.iheart" %% "ficus" % ficusV,
    "org.typelevel" %% "cats-effect" % catsEffectV,
  )

  val azureDependencies: List[ModuleID] = List(
    "com.azure" % "azure-identity" % azureIdentitySdkV
      exclude("jakarta.xml.bind", "jakarta.xml.bind-api")
      exclude("jakarta.activation", "jakarta.activation-api"),
    "com.azure" % "azure-security-keyvault-secrets" % azureKeyVaultSdkV
      exclude("jakarta.xml.bind", "jakarta.xml.bind-api")
      exclude("jakarta.activation", "jakarta.activation-api")
  )

  val implFtpDependencies = List(
    "commons-net" % "commons-net" % commonNetV,
    "io.github.andrebeat" %% "scala-pool" % scalaPoolV,
    "com.google.guava" % "guava" % guavaV,
    "org.mockftpserver" % "MockFtpServer" % mockFtpServerV % Test
  )

  val implDrsDependencies: List[ModuleID] = List(
    "org.apache.commons" % "commons-lang3" % commonsLang3V,
    "com.google.cloud" % "google-cloud-storage" % googleCloudStorageV,
    "com.google.oauth-client" % "google-oauth-client" % googleOauthClientV
  ) ++ circeDependencies ++ catsDependencies ++ azureDependencies

  // Internal collections of dependencies

  private val betterFilesDependencies = List(
    "com.github.pathikrit" %% "better-files" % betterFilesV
  )

  private val configDependencies = List(
    "com.typesafe" % "config" % typesafeConfigV,
    "com.iheart" %% "ficus" % ficusV
  )

  /*
  Adds a variety of logging libraries required for actual logging. However, some of these aren't always required.

  Ex: If one isn't using akka & slf4j, then 'akka-slf4j' isn't required. However, for now, all executables are using
  akka & slf4j... so leaving it.

  Similarly, not _all_ executables/logback.xml configs will need logback-access, raven-logback, janino, etc.
  Still, leaving them as dependencies for simplicity's sake.
   */
  private val slf4jBindingDependencies = List(
    // http://logback.qos.ch/dependencies.html
    "ch.qos.logback" % "logback-access" % logbackV,
    "ch.qos.logback" % "logback-classic" % logbackV,
    "ch.qos.logback" % "logback-core" % logbackV,
    "com.typesafe.akka" %% "akka-slf4j" % akkaV,
    "io.sentry" % "sentry-logback" % sentryLogbackV,
    "org.codehaus.janino" % "janino" % janinoV,
    // Replace all log4j usage with slf4j
    // https://www.slf4j.org/legacy.html#log4j-over-slf4j
    "org.slf4j" % "log4j-over-slf4j" % slf4jV
  ) ++ slf4jFacadeDependencies

  private val slickDependencies = List(
    "com.typesafe.slick" %% "slick" % slickV,
    "com.typesafe.slick" %% "slick-hikaricp" % slickV,
    "com.rms.miu" %% "slick-cats" % slickCatsV
  )

  private val liquibaseDependencies = List(
    "org.liquibase" % "liquibase-core" % liquibaseV
  )

  private val akkaDependencies = List(
    "com.typesafe.akka" %% "akka-actor" % akkaV,
    "com.typesafe.akka" %% "akka-testkit" % akkaV % Test,
  )

  private val akkaStreamDependencies = List(
    "com.typesafe.akka" %% "akka-stream" % akkaV,
    "com.typesafe.akka" %% "akka-stream-testkit" % akkaV % Test,
  ) ++ akkaDependencies

  private val akkaHttpDependencies = List(
    "com.typesafe.akka" %% "akka-http" % akkaHttpV,
    "com.typesafe.akka" %% "akka-http-testkit" % akkaHttpV % Test,
    // WOM internally embeds spray-json. Leave this import here until WOM externalizes the json library choice like
    // other libraries do. See akka-http, elastic4s, etc.
    "com.typesafe.akka" %% "akka-http-spray-json" % akkaHttpV,
  ) ++ akkaStreamDependencies

  private val akkaHttpCirceIntegrationDependency = List(
    "de.heikoseeberger" %% "akka-http-circe" % akkaHttpCirceIntegrationV
  )

  private val swaggerUiDependencies = List(
    "org.webjars" % "swagger-ui" % swaggerUiV,
    "io.swagger" % "swagger-parser" % swaggerParserV % Test,
    "org.yaml" % "snakeyaml" % snakeyamlV % Test
  )

  private val googleGenomicsV2Alpha1Dependency = List(
    "com.google.apis" % "google-api-services-genomics" % googleGenomicsServicesV2Alpha1ApiV
      exclude("com.google.guava", "guava-jdk5")
  )

  private val googleLifeSciencesV2BetaDependency = List(
    "com.google.apis" % "google-api-services-lifesciences" % googleLifeSciencesServicesV2BetaApiV
      exclude("com.google.guava", "guava-jdk5")
  )

  /*
  Used instead of `"org.lerch" % "s3fs" % s3fsV exclude("org.slf4j", "jcl-over-slf4j")`
  org.lerch:s3fs:1.0.1 depends on a preview release of software.amazon.awssdk:s3.

  Instead the code has been re-forked into this repo, just like many of the other FileSystemProvider extensions.
   */
  private val s3fsDependencies = List(
    "com.google.code.findbugs" % "jsr305" % jsr305V,
    "com.google.guava" % "guava" % guavaV,
    "org.apache.tika" % "tika-core" % tikaV,
    "software.amazon.awssdk" % "s3" % awsSdkV,
  ) ++ slf4jBindingDependencies

  private val awsCloudDependencies = List(
    "com.fasterxml.jackson.core" % "jackson-annotations" % jacksonV,
  ) ++ s3fsDependencies ++ List(
    "batch",
    "core",
    "cloudwatchlogs",
    "s3",
    "sts",
  ).map(artifactName => "software.amazon.awssdk" % artifactName % awsSdkV)

  private val googleCloudDependencies = List(
    "io.grpc" % "grpc-core" % grpcV,
    "com.google.guava" % "guava" % guavaV,
    "com.google.cloud" % "google-cloud-nio" % googleCloudNioV
      exclude("com.google.api.grpc", "grpc-google-common-protos")
      exclude("com.google.cloud.datastore", "datastore-v1-protos")
      exclude("org.apache.httpcomponents", "httpclient"),
    "org.broadinstitute.dsde.workbench" %% "workbench-google" % workbenchGoogleV
      exclude("com.google.apis", "google-api-services-genomics"),
    "org.apache.httpcomponents" % "httpclient" % apacheHttpClientV,
    "com.google.apis" % "google-api-services-cloudkms" % googleCloudKmsV
      exclude("com.google.guava", "guava-jdk5")
  ) ++ googleGenomicsV2Alpha1Dependency ++ googleLifeSciencesV2BetaDependency

  private val aliyunOssDependencies = List(
    "com.aliyun.oss" % "aliyun-sdk-oss" % aliyunOssV
      exclude("com.sun.activation", "jakarta.activation")
  )

  private val aliyunBatchComputeDependencies = List(
    "com.aliyun" % "aliyun-java-sdk-batchcompute" % aliyunBcsV,
    "com.aliyun" % "aliyun-java-sdk-core" % aliyunCoreV
      exclude("com.sun.activation", "jakarta.activation")
  )

  private val aliyunCrDependencies = List(
    "com.aliyun" % "aliyun-java-sdk-cr" % aliyunCrV,
    "com.aliyun" % "aliyun-java-sdk-core" % aliyunCoreV
      exclude("com.sun.activation", "jakarta.activation"),
    "com.typesafe.akka" %% "akka-http-spray-json" % akkaHttpV
  )

  private val dbmsDependencies = List(
    "org.hsqldb" % "hsqldb" % hsqldbV,
    "org.mariadb.jdbc" % "mariadb-java-client" % mariadbV,
    "mysql" % "mysql-connector-java" % mysqlV,
    "org.postgresql" % "postgresql" % postgresV
  )

  private val refinedTypeDependenciesList = List(
    "eu.timepit" %% "refined" % refinedV
  )

  // Sub-project dependencies, added in addition to any dependencies inherited from .dependsOn().

  val commonDependencies: List[ModuleID] = List(
    "org.typelevel" %% "cats-effect" % catsEffectV,
    "org.apache.commons" % "commons-lang3" % commonsLang3V,
    "org.apache.commons" % "commons-text" % commonsTextV,
    "com.lihaoyi" %% "pprint" % pprintV,
  ) ++ catsDependencies ++ configDependencies ++ slf4jFacadeDependencies ++ refinedTypeDependenciesList

  val cloudSupportDependencies: List[ModuleID] = googleApiClientDependencies ++ googleCloudDependencies ++ betterFilesDependencies ++ awsCloudDependencies

  val databaseSqlDependencies: List[ModuleID] = List(
    "commons-io" % "commons-io" % commonsIoV,
  ) ++ configDependencies ++ catsDependencies ++ slickDependencies ++ dbmsDependencies ++ refinedTypeDependenciesList

  val statsDDependencies = List(
    "nl.grons" %% "metrics4-scala" % metrics4ScalaV,
    "com.readytalk" % "metrics3-statsd" % metrics3StatsdV
  )

  val stackdriverDependencies = List(
    "com.google.cloud" % "google-cloud-monitoring" % googleCloudMonitoringV
  )

  /*
  Generators are eventually coming to ScalaTest. Someday...
    - https://youtu.be/lKtg-CDVDsI?t=562

  For now use scalatestplus' scalacheck wrapper.

  Tests that insist on using PropertyGenerators should actually use ScalaTest's wrapper. ScalaCheck tests no longer
  run by default. See Testing.scala where only `ScalaTest` is specified in the `testFrameworks`.

  See also (may be out of date):
    - https://github.com/scalatest/scalatest/issues/1735
    - https://www.scalatest.org/user_guide/generator_driven_property_checks
    - https://www.scalatest.org/user_guide/writing_scalacheck_style_properties
   */
  private val scalacheckBaseV = "1.15"
  private val scalacheckDependencies = List(
    "org.scalatestplus" %% s"scalacheck-${scalacheckBaseV.replace(".", "-")}" % scalatestScalacheckV % Test,
  )

  /*
  Note: `junitDependencies` only adds the dependency for JUnit tests to compile.

  To actually _run_ the tests via SBT one would need the SBT to JUnit interface:
    - https://github.com/sbt/junit-interface/

  However, as of Aug 2021 there is only one S3 Java file using JUnit, and that code was copy-pasted from an
  external GitHub repo. See `s3fsDependencies` for more information.

  Also as of Aug 2021 Testing.scala only looks for and runs ScalaTest during regular testing.
   */
  private val junitDependencies = List(
    "junit" % "junit" % junitV % Test
  )

  private val testDatabaseDependencies =
    List("scalatest", "mysql", "mariadb", "postgresql")
      .map(name => "com.dimafeng" %% s"testcontainers-scala-$name" % testContainersScalaV % Test)

  val s3FileSystemDependencies: List[ModuleID] = junitDependencies

  val gcsFileSystemDependencies: List[ModuleID] = akkaHttpDependencies

  val httpFileSystemDependencies: List[ModuleID] = akkaHttpDependencies

  val ossFileSystemDependencies: List[ModuleID] = googleCloudDependencies ++ aliyunOssDependencies ++ List(
    "com.github.pathikrit" %% "better-files" % betterFilesV
  )

  val womDependencies: List[ModuleID] = List(
    "com.typesafe.scala-logging" %% "scala-logging" % scalaLoggingV,
    "io.spray" %% "spray-json" % sprayJsonV,
    "org.typelevel" %% "simulacrum" % simulacrumV,
    "commons-codec" % "commons-codec" % commonsCodecV
  ) ++ scalacheckDependencies ++ circeDependencies ++ refinedTypeDependenciesList

  val wdlDependencies: List[ModuleID] = List(
    "commons-io" % "commons-io" % commonsIoV,
    "org.scala-graph" %% "graph-core" % scalaGraphV,
    "com.chuusai" %% "shapeless" % shapelessV
  ) ++ betterFilesDependencies

  val languageFactoryDependencies = List(
    "com.softwaremill.sttp" %% "core" % sttpV,
    "com.softwaremill.sttp" %% "async-http-client-backend-cats" % sttpV
  )

  val draft2LanguageFactoryDependencies = List(
    "org.mock-server" % "mockserver-netty" % mockserverNettyV % Test
  )

  /*
  The distro artifact contains the actual impl, but transitively includes OSGI bundles that conflict with assembly:
  - https://github.com/owlcs/owlapi/wiki/Documentation/45d8f63d055f820c6ac2ca6c4679a2a7b705449b#howto
  - https://github.com/owlcs/owlapi/issues/455
  - https://github.com/owlcs/owlapi/issues/603

  jcl-over-slf4j.jar is a replacement for commons-logging 1.1.1. Meanwhile our extensive transitive use of apache's
  httpclient has been including commons-logging 1.2 for a while. Now the owl api dependency jcl-over-slf4j is
  conflicting during assembly. As there have been no reported errors AFAIK with commons-logging leaving it in for now.
  However as we use slf4j for cromwell log configuration the correct thing might actually be to exclude commons-logging
  whenever importing httpclient and include jcl-over-slf4j. That way we can control all of our logging in one place.

  - https://www.slf4j.org/legacy.html#jclOverSLF4J
   */
  val owlApiDependencies = List(
    "net.sourceforge.owlapi" % "owlapi-distribution" % owlApiV
      exclude("org.apache.httpcomponents", "httpclient-osgi")
      exclude("org.apache.httpcomponents", "httpcore-osgi")
      exclude("org.slf4j", "jcl-over-slf4j"),
    "org.apache.httpcomponents" % "httpclient-cache" % apacheHttpClientV,
    "org.apache.httpcomponents" % "httpclient" % apacheHttpClientV
  )

  val cwlDependencies: List[ModuleID] = List(
    "com.lihaoyi" %% "ammonite-ops" % ammoniteOpsV,
    "org.broadinstitute" % "heterodon" % heterodonV classifier "single",
    "org.scalactic" %% "scalactic" % scalacticV,
    "io.circe" %% "circe-optics" % circeOpticsV,
    "org.mozilla" % "rhino" % rhinoV,
    "org.javadelight" % "delight-rhino-sandbox" % delightRhinoSandboxV,
    "commons-io" % "commons-io" % commonsIoV % Test
  ) ++ betterFilesDependencies ++ owlApiDependencies

  val womtoolDependencies: List[ModuleID] = catsDependencies ++ slf4jBindingDependencies

  val centaurCwlRunnerDependencies: List[ModuleID] = List(
    "com.github.scopt" %% "scopt" % scoptV,
    "io.circe" %% "circe-optics" % circeOpticsV
  ) ++ slf4jBindingDependencies

  val coreDependencies: List[ModuleID] = List(
    "com.google.auth" % "google-auth-library-oauth2-http" % googleOauth2V,
    "com.chuusai" %% "shapeless" % shapelessV,
    "com.storm-enroute" %% "scalameter" % scalameterV % Test,
    "com.github.scopt" %% "scopt" % scoptV,
  ) ++ akkaStreamDependencies ++ configDependencies ++ catsDependencies ++ circeDependencies ++
    googleApiClientDependencies ++ statsDDependencies ++ betterFilesDependencies ++
    // TODO: We're not using the "F" in slf4j. Core only supports logback, specifically the WorkflowLogger.
    slf4jBindingDependencies ++ stackdriverDependencies

  val databaseMigrationDependencies: List[ModuleID] = liquibaseDependencies ++ dbmsDependencies

  val dockerHashingDependencies: List[ModuleID] = http4sDependencies ++ circeDependencies ++ aliyunCrDependencies

  val cromwellApiClientDependencies: List[ModuleID] = List(
    "org.typelevel" %% "cats-effect" % catsEffectV,
    "co.fs2" %% "fs2-io" % fs2V % Test,
  ) ++ akkaHttpDependencies ++ betterFilesDependencies ++ catsDependencies

  val centaurDependencies: List[ModuleID] = List(
    "org.apache.commons" % "commons-math3" % commonsMathV,
    "com.github.kxbmap" %% "configs" % configsV,
    "com.google.cloud" % "google-cloud-bigquery" % googleCloudBigQueryV % IntegrationTest,
    "org.gnieh" %% "diffson-spray-json" % diffsonSprayJsonV
  ) ++ circeDependencies ++ slf4jBindingDependencies ++ cloudSupportDependencies ++ http4sDependencies

  val engineDependencies: List[ModuleID] = List(
    "commons-codec" % "commons-codec" % commonsCodecV,
    "commons-io" % "commons-io" % commonsIoV,
    "com.storm-enroute" %% "scalameter" % scalameterV
      exclude("com.fasterxml.jackson.core", "jackson-databind")
      exclude("com.fasterxml.jackson.module", "jackson-module-scala")
      exclude("org.scala-tools.testing", "test-interface"),
    "com.fasterxml.jackson.core" % "jackson-databind" % jacksonV,
    "io.github.andrebeat" %% "scala-pool" % scalaPoolV
  ) ++ swaggerUiDependencies ++ akkaHttpDependencies ++ akkaHttpCirceIntegrationDependency ++ circeDependencies ++
    testDatabaseDependencies

  val servicesDependencies: List[ModuleID] = List(
    "com.google.api" % "gax-grpc" % googleGaxGrpcV,
    "org.apache.commons" % "commons-csv" % commonsCsvV,
  ) ++ testDatabaseDependencies

  val serverDependencies: List[ModuleID] = slf4jBindingDependencies

  val cromiamDependencies: List[ModuleID] = List(
    "com.softwaremill.sttp" %% "core" % sttpV,
    "com.softwaremill.sttp" %% "async-http-client-backend-future" % sttpV,
    "com.typesafe.scala-logging" %% "scala-logging" % scalaLoggingV,
    "org.broadinstitute.dsde.workbench" %% "workbench-model" % workbenchModelV,
    "org.broadinstitute.dsde.workbench" %% "workbench-util" % workbenchUtilV
  ) ++ akkaHttpDependencies ++ swaggerUiDependencies ++ slf4jBindingDependencies

  val wes2cromwellDependencies: List[ModuleID] = coreDependencies ++ akkaHttpDependencies

  val backendDependencies: List[ModuleID] = List(
    "co.fs2" %% "fs2-io" % fs2V
  ) ++ scalacheckDependencies

  val bcsBackendDependencies: List[ModuleID] = commonDependencies ++ refinedTypeDependenciesList ++ aliyunBatchComputeDependencies

  val tesBackendDependencies: List[ModuleID] = akkaHttpDependencies

  val sfsBackendDependencies = List (
    "org.lz4" % "lz4-java" % lz4JavaV
  )

  val testDependencies: List[ModuleID] = List(
    "org.scalatest" %% "scalatest" % scalatestV,
    // Use mockito Java DSL directly instead of the numerous and often hard to keep updated Scala DSLs.
    // See also scaladoc in common.mock.MockSugar and that trait's various usages.
    "org.mockito" % "mockito-core" % mockitoV
  ) ++ slf4jBindingDependencies // During testing, add an slf4j binding for _all_ libraries.

  val kindProjectorPlugin = "org.typelevel" % "kind-projector" % kindProjectorV cross CrossVersion.full

  // Version of the swagger UI to write into config files
  val swaggerUiVersion: String = swaggerUiV

  val perfDependencies: List[ModuleID] = circeDependencies ++ betterFilesDependencies ++ commonDependencies ++
    googleApiClientDependencies ++ googleCloudDependencies

  val drsLocalizerDependencies: List[ModuleID] = List(
    "com.google.auth" % "google-auth-library-oauth2-http" % googleOauth2V,
    "com.google.cloud" % "google-cloud-storage" % googleCloudStorageV,
    "org.typelevel" %% "cats-effect" % catsEffectV,
    "com.iheart" %% "ficus" % ficusV,
    "com.softwaremill.sttp" %% "circe" % sttpV,
    "com.github.scopt" %% "scopt" % scoptV,
  ) ++ circeDependencies ++ catsDependencies ++ slf4jBindingDependencies ++ languageFactoryDependencies ++ azureDependencies

  val allProjectDependencies: List[ModuleID] =
    backendDependencies ++
      bcsBackendDependencies ++
      centaurCwlRunnerDependencies ++
      centaurDependencies ++
      cloudSupportDependencies ++
      commonDependencies ++
      coreDependencies ++
      cromiamDependencies ++
      cromwellApiClientDependencies ++
      cwlDependencies ++
      databaseMigrationDependencies ++
      databaseSqlDependencies ++
      dockerHashingDependencies ++
      draft2LanguageFactoryDependencies ++
      drsLocalizerDependencies ++
      engineDependencies ++
      gcsFileSystemDependencies ++
      httpFileSystemDependencies ++
      implDrsDependencies ++
      implFtpDependencies ++
      languageFactoryDependencies ++
      ossFileSystemDependencies ++
      perfDependencies ++
      serverDependencies ++
      sfsBackendDependencies ++
      spiDependencies ++
      spiUtilDependencies ++
      tesBackendDependencies ++
      wdlDependencies ++
      wes2cromwellDependencies ++
      womDependencies ++
      womtoolDependencies

  /*
  If you see warnings from SBT about evictions, insert a specific dependency version into this list.

  Do not know a good way to check when these are out of date as `sbt dependencyUpdates` does not
  report on dependency overrides.

  Any dependencies that are removed may be also removed from this list.
  However, be careful about downgrading any of these dependencies.
  Older versions have known vulnerabilities, ex: CVE-2017-7525
   */

  val googleHttpClientDependencies = List(
    /*
    Move the google-http-client versions past https://github.com/googleapis/google-http-java-client/issues/606
    This created a situation where com/google/api/client/http/apache/ApacheHttpTransport.class was in *both*
    transitive dependencies causing an assembly merge conflict.

    At the time of this comment older versions are being pulled in via
    https://mvnrepository.com/artifact/com.google.api-client/google-api-client/1.28.0
     */
    "com.google.http-client" % "google-http-client-apache" % googleHttpClientApacheV,
    "com.google.http-client" % "google-http-client" % googleHttpClientV,
  )

  val nettyDependencyOverrides: List[ModuleID] = List(
    "buffer",
    "codec",
    "codec-dns",
    "codec-http",
    "codec-http2",
    "codec-socks",
    "common",
    "handler-proxy",
    "resolver",
    "resolver-dns",
    "transport",
    "transport-native-epoll",
    "transport-native-unix-common",
  ).map(m => "io.netty" % s"netty-$m" % nettyV)

  val rdf4jDependencyOverrides: List[ModuleID] = List(
    /*
    Yes. All of these are required to lock in the rdf4j version.

    Feel free to update versions but do not remove these overrides unless and until an updated
    owl-api is no longer pulling in vulnerable rdf4j dependencies.

    https://cve.mitre.org/cgi-bin/cvename.cgi?name=CVE-2018-1000644

    See comment mentioning "OSGI" further above for more info on the bundling of dependencies.
     */
    "model",
    "rio-api",
    "rio-binary",
    "rio-datatypes",
    "rio-jsonld",
    "rio-languages",
    "rio-n3",
    "rio-nquads",
    "rio-ntriples",
    "rio-rdfjson",
    "rio-rdfxml",
    "rio-trig",
    "rio-trix",
    "rio-turtle",
    "util",
  ).map(m => "org.eclipse.rdf4j" % s"rdf4j-$m" % rdf4jV)

  // Some libraries are importing older version of these dependencies, causing conflicts. Hence the need to override them.
  val grpcDependencyOverrides: List[ModuleID] = List(
    "alts",
    "auth",
    "context",
    "core",
    "grpclb",
    "netty-shaded",
    "protobuf-lite",
    "protobuf",
    "stub",
  ).map(m => "io.grpc" % s"grpc-$m" % grpcV)

  /*
  Ensure we're using the latest to avoid a shading bug in earlier versions of scala-collection-compat.
  https://github.com/scala/scala-collection-compat/issues/426
   */
  private val scalaCollectionCompatOverrides = List(
    "org.scala-lang.modules" %% "scala-collection-compat" % scalaCollectionCompatV,
  )

  private val asyncHttpClientOverrides = List(
    "org.asynchttpclient" % "async-http-client" % "2.10.5",
  )

  /*
  If we use a version in one of our projects, that's the one we want all the libraries to use
  ...plus other groups of transitive dependencies shared across multiple projects
   */
  val cromwellDependencyOverrides: List[ModuleID] =
    allProjectDependencies ++
      googleHttpClientDependencies ++
      nettyDependencyOverrides ++
      rdf4jDependencyOverrides ++
      grpcDependencyOverrides ++
      scalaCollectionCompatOverrides ++
      asyncHttpClientOverrides
}<|MERGE_RESOLUTION|>--- conflicted
+++ resolved
@@ -86,11 +86,6 @@
   private val mysqlV = "8.0.28"
   private val nettyV = "4.1.72.Final"
   private val owlApiV = "5.1.19"
-<<<<<<< HEAD
-  private val paradiseV = "2.1.1"
-=======
-  private val pegdownV = "1.6.0"
->>>>>>> 810557b4
   private val postgresV = "42.3.3"
   private val pprintV = "0.7.1"
   private val rdf4jV = "3.7.1"
