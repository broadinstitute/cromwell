--- conflicted
+++ resolved
@@ -108,11 +108,7 @@
   private val scalatestPlusMockitoV = "1.0.0-M2"
   private val scalazV = "7.3.2"
   private val scoptV = "3.7.1"
-<<<<<<< HEAD
-  private val sentryLogbackV = "3.1.0"
-=======
   private val sentryLogbackV = "1.7.30" // scala-steward: off (BA-6640)
->>>>>>> 19797d9f
   private val shapelessV = "2.3.3"
   private val simulacrumV = "1.0.0"
   private val slf4jV = "1.7.30"
