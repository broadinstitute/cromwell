--- conflicted
+++ resolved
@@ -792,7 +792,6 @@
         None,
         None))
     ),
-<<<<<<< HEAD
     "same_named_inputs_priority" -> FileElement(
       Vector(),
       Vector(),
@@ -824,8 +823,8 @@
             PlaceholderCommandPartElement(IdentifierLookup("out"),
               PlaceholderAttributeSet(None,None,None,None)))))
       ),
-      Some(RuntimeAttributesSectionElement(Vector(KvPair("docker", StringLiteral("ubuntu:latest"))))), None, None)))
-=======
+      Some(RuntimeAttributesSectionElement(Vector(KvPair("docker", StringLiteral("ubuntu:latest"))))), None, None))
+    ),
     "cmd_whitespace_spaces" -> FileElement(
       Vector.empty,
       Vector.empty,
@@ -933,6 +932,5 @@
         Some(RuntimeAttributesSectionElement(Vector(KvPair("docker", StringLiteral("ubuntu:latest"))))), None, None)
       )
     )
->>>>>>> a06304ac
   )
 }