--- conflicted
+++ resolved
@@ -27,12 +27,8 @@
   private val configsV = "0.4.4"
   private val delightRhinoSandboxV = "0.0.11"
   private val ficusV = "1.4.7"
-<<<<<<< HEAD
-  private val fs2V = "2.4.3"
-=======
   private val flexmarkV = "0.36.8"
   private val fs2V = "2.0.1"
->>>>>>> 3ab8375e
   private val fs2VStatsDProxy = "1.0.5"
   private val googleApiClientV = "1.30.10"
   private val googleCloudBigQueryV = "1.116.8"
