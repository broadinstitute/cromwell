import Publishing._
import Version._

lazy val root = (project in file(".")).
  settings(
    Seq(organization := "org.broadinstitute.cromwell",
    name := "cromwell-client",
    version := createVersion("0.1"),
<<<<<<< HEAD
    scalaVersion := "2.12.14",
=======
    scalaVersion := "2.12.12", // scala-steward:off (CROM-6777) - 2.12.13 blocked by duplicate import of nowarn
>>>>>>> 566dec12
    scalacOptions ++= Seq("-feature"),
    compile / javacOptions ++= Seq("-Xlint:deprecation"),
    Compile / packageDoc / publishArtifact := false,
    resolvers += Resolver.mavenLocal,
    updateOptions := updateOptions.value.withGigahorse(false),
    libraryDependencies ++= Seq(
      "io.swagger" % "swagger-annotations" % "1.5.21",
      "com.squareup.okhttp3" % "okhttp" % "3.12.1",
      "com.squareup.okhttp3" % "logging-interceptor" % "3.12.1",
      "com.google.code.gson" % "gson" % "2.8.5",
      "org.apache.commons" % "commons-lang3" % "3.12.0",
      "org.apache.oltu.oauth2" % "org.apache.oltu.oauth2.client" % "1.0.1",
      "org.threeten" % "threetenbp" % "1.3.5" % "compile",
      "io.gsonfire" % "gson-fire" % "1.8.0" % "compile",
      "junit" % "junit" % "4.12" % "test",
      "com.novocode" % "junit-interface" % "0.10" % "test"
    )) ++ publishSettings:_*
  )<|MERGE_RESOLUTION|>--- conflicted
+++ resolved
@@ -6,11 +6,7 @@
     Seq(organization := "org.broadinstitute.cromwell",
     name := "cromwell-client",
     version := createVersion("0.1"),
-<<<<<<< HEAD
     scalaVersion := "2.12.14",
-=======
-    scalaVersion := "2.12.12", // scala-steward:off (CROM-6777) - 2.12.13 blocked by duplicate import of nowarn
->>>>>>> 566dec12
     scalacOptions ++= Seq("-feature"),
     compile / javacOptions ++= Seq("-Xlint:deprecation"),
     Compile / packageDoc / publishArtifact := false,
