import sbt._

object Dependencies {
  private val akkaHttpCirceIntegrationV = "1.37.0"
  private val akkaHttpV = "10.1.14" // scala-steward:off (CROM-6619)
  private val akkaV = "2.5.32" // scala-steward:off (CROM-6637)
  private val aliyunBcsV = "6.2.4"
  private val aliyunCoreV = "4.5.25"
  private val aliyunCrV = "4.1.2"
  private val aliyunOssV = "3.13.1"
  private val ammoniteOpsV = "2.4.0"
  private val apacheHttpClientV = "4.5.13"
  private val awsSdkV = "2.17.29"
  private val betterFilesV = "3.9.1"
  /*
  cats-effect, fs2, http4s, and sttp (also to v3) should all be upgraded at the same time to use cats-effect 3.x.
   */
  private val catsEffectV = "2.5.3" // scala-steward:off (CROM-6564)
  private val catsV = "2.6.1"
  private val circeConfigV = "0.8.0"
  private val circeGenericExtrasV = "0.14.1"
  private val circeOpticsV = "0.14.1"
  private val circeV = "0.14.1"
  private val circeYamlV = "0.14.1"
  private val commonsCodecV = "1.15" // via: https://commons.apache.org/proper/commons-codec/
  private val commonsCsvV = "1.9.0"
  private val commonsIoV = "2.11.0" // via: https://commons.apache.org/proper/commons-io/
  private val commonsLang3V = "3.12.0"
  private val commonsMathV = "3.6.1"
  private val commonNetV = "3.8.0" // via: https://commons.apache.org/proper/commons-net/
  private val commonsTextV = "1.9"
  private val configsV = "0.6.1"
  private val delightRhinoSandboxV = "0.0.15"
  private val diffsonSprayJsonV = "4.1.1"
  private val ficusV = "1.5.0"
  // The "com.vladsch.flexmark" % "flexmark-profile-pegdown" % flexmarkV dependency is an implicit, version-specific
  // runtime dependency of ScalaTest. At the time of this writing this is the newest version known to work.
  private val flexmarkV = "0.36.8" // scala-steward:off
  private val fs2V = "2.5.9" // scala-steward:off (CROM-6564)
  // Scala Steward opened PR #5775 titled "Update fs2-io from 2.0.1 to 2.4.3" to upgrade the following dependency.
  // However that PR was actually attempting an upgrade from 1.0.5 to 2.4.3 which is a much more significant
  // undertaking, resulting in some thoroughly broken statsd proxy code. As this component lacks tests and is
  // probably not the most important corner of the Cromwell repo, going to punt on this for now.
  // NOTE: fs2VStatsDProxy usage within allProjectDependencies breaks sbt whatDependsOn.  If you want to use
  // whatDependsOn temporarily set fs2VStatsDProxy to fs2V and revert back before trying to compile.
  private val fs2VStatsDProxy = "1.0.5" // scala-steward:off
  private val googleApiClientV = "1.32.1"
  private val googleCloudBigQueryV = "2.1.4"
  // latest date via: https://mvnrepository.com/artifact/com.google.apis/google-api-services-cloudkms
  private val googleCloudKmsV = "v1-rev20210812-1.32.1"
  private val googleCloudMonitoringV = "3.0.2"
  private val googleCloudNioV = "0.123.8"
  private val googleCloudStorageV = "2.1.0"
  private val googleGaxGrpcV = "2.4.0"
  // latest date via: https://mvnrepository.com/artifact/com.google.apis/google-api-services-genomics
  private val googleGenomicsServicesV2Alpha1ApiV = "v2alpha1-rev20210811-1.32.1"
  private val googleHttpClientApacheV = "2.1.2"
  private val googleHttpClientV = "1.38.0"
  // latest date via: https://mvnrepository.com/artifact/com.google.apis/google-api-services-lifesciences
  private val googleLifeSciencesServicesV2BetaApiV = "v2beta-rev20210813-1.32.1"
  private val googleOauth2V = "1.1.0"
  private val googleOauthClientV = "1.32.1"
  private val googleCloudResourceManagerV = "1.0.4"
  private val grpcV = "1.40.1"
  private val guavaV = "30.1.1-jre"
  private val heterodonV = "1.0.0-beta3"
  private val hsqldbV = "2.6.0"
  private val http4sV = "0.21.7" // scala-steward:off (CROM-6678)
  private val jacksonV = "2.12.5"
  private val janinoV = "3.1.6"
  private val jsr305V = "3.0.2"
  private val kindProjectorV = "0.9.10"
  private val kittensV = "2.3.2"
  private val liquibaseSlf4jV = "4.0.0"
  private val liquibaseV = "4.4.0" // 4.4.1+ needs https://github.com/liquibase/liquibase/pull/2001
  private val logbackV = "1.2.5"
  private val lz4JavaV = "1.8.0"
  private val mariadbV = "2.7.4"
  /*
  The StatsD reporter for DropWizard's (Code Hale's) Metrics 3.x still works with Metrics 4.x.
  Still would be great to move to Prometheus / OpenCensus
   */
  private val metrics4ScalaV = "4.1.19"
  private val metrics3StatsdV = "4.2.0"
  private val mockFtpServerV = "2.8.0"
  private val mockserverNettyV = "5.11.2"
  private val mouseV = "1.0.4"
  private val mysqlV = "8.0.26"
  private val nettyV = "4.1.66.Final"
  private val owlApiV = "5.1.19"
  private val paradiseV = "2.1.1"
  private val pegdownV = "1.6.0"
  private val postgresV = "42.2.23"
  private val pprintV = "0.6.6"
  private val rdf4jV = "3.7.1"
  private val refinedV = "0.9.27"
  private val rhinoV = "1.7.13"
  private val scalaCollectionCompatV = "2.5.0"
  private val scalaGraphV = "1.13.1"
  private val scalaLoggingV = "3.9.4"
  private val scalaPoolV = "0.4.3"
  private val scalacheckV = "1.15.4"
  private val scalacticV = "3.2.9"
  private val scalameterV = "0.19"
  private val scalamockV = "5.1.0"
  private val scalatestV = "3.2.9"
  private val scalatestPlusMockitoV = "1.0.0-M2"
<<<<<<< HEAD
=======
  private val scalazV = "7.3.5"
>>>>>>> fdedcbb1
  private val scoptV = "4.0.1"
  private val sentryLogbackV = "5.1.2"
  private val shapelessV = "2.3.7"
  private val simulacrumV = "1.0.1"
  private val slf4jV = "1.7.32"
  private val slickCatsV = "0.10.4"
  /* If you're about to update our Slick version:
    * Consider checking whether the new Slick version passes tests with upserts enabled (eg KeyValueDatabaseSpec)
    *
    * Current version 3.3.2-2076hotfix was built locally from https://github.com/grsterin/slick/tree/v3.3.2-2076hotfix
    * and manually uploaded to the Broad Institute artifactory at https://broadinstitute.jfrog.io/broadinstitute/.
    * Consider updating to the official newer Slick version once they fix issue #2076
    * Related Slick PR: https://github.com/slick/slick/pull/2101
  */
  private val slickV = "3.3.2-2076hotfix" // scala-steward:off (CROM-6620)
  private val snakeyamlV = "1.29"
  private val specs2MockV = "4.12.3"
  private val sprayJsonV = "1.3.6"
  private val sttpV = "1.5.19" // scala-steward:off (CROM-6564)
  private val swaggerParserV = "1.0.55"
  private val swaggerUiV = "3.23.11" // scala-steward:off (CROM-6621)
  private val testContainersScalaV = "0.39.6"
  private val tikaV = "2.1.0"
  private val typesafeConfigV = "1.4.1"
  private val workbenchGoogleV = "0.21-5c9c4f6" // via: https://github.com/broadinstitute/workbench-libs/blob/develop/google/CHANGELOG.md
  private val workbenchModelV = "0.14-89d0d9e" // via: https://github.com/broadinstitute/workbench-libs/blob/develop/model/CHANGELOG.md
  private val workbenchUtilV = "0.6-d7ed6bf" // via: https://github.com/broadinstitute/workbench-libs/blob/develop/util/CHANGELOG.md

  private val slf4jFacadeDependencies = List(
    "org.slf4j" % "slf4j-api" % slf4jV,
    "com.typesafe.scala-logging" %% "scala-logging" % scalaLoggingV,
  )

  private val circeYamlDependency = "io.circe" %% "circe-yaml" % circeYamlV

  private val circeDependencies = List(
    "core",
    "parser",
    "generic",
    "shapes",
    "refined",
    "literal"
  ).map(m => "io.circe" %% s"circe-$m" % circeV) :+ circeYamlDependency :+
  "io.circe" %% "circe-generic-extras" % circeGenericExtrasV :+
  "io.circe" %% "circe-config" % circeConfigV

  private val catsDependencies = List(
    "org.typelevel" %% "cats-core" % catsV,
    "org.typelevel" %% "alleycats-core" % catsV,
    "org.typelevel" %% "mouse" % mouseV,
    "org.typelevel" %% "kittens" % kittensV
  )

  private val http4sDependencies = List(
    "org.http4s" %% "http4s-dsl" % http4sV,
    "org.http4s" %% "http4s-blaze-client" % http4sV,
    "org.http4s" %% "http4s-circe" % http4sV,
  )

  private val googleApiClientDependencies = List(
    // Used by swagger, but only in tests.  This overrides an older 2.1.3 version of jackson-core brought in by
    // these Google dependencies, but which isn't properly evicted by IntelliJ's sbt integration.
    "com.fasterxml.jackson.core" % "jackson-core" % jacksonV,
    // The exclusions prevent guava from colliding at assembly time.
    "com.google.guava" % "guava" % guavaV,
    "com.google.api-client" % "google-api-client-java6" % googleApiClientV
      exclude("com.google.guava", "guava-jdk5"),
    "com.google.api-client" % "google-api-client-jackson2" % googleApiClientV
      exclude("com.google.guava", "guava-jdk5"),
    "com.google.cloud" % "google-cloud-resourcemanager" % googleCloudResourceManagerV,
  )

  val spiDependencies: List[ModuleID] = List(
    "com.iheart" %% "ficus" % ficusV,
  ) ++ googleApiClientDependencies ++ slf4jFacadeDependencies

  val spiUtilDependencies = List(
    "com.iheart" %% "ficus" % ficusV,
    "org.typelevel" %% "cats-effect" % catsEffectV,
  )

  val implFtpDependencies = List(
    "commons-net" % "commons-net" % commonNetV,
    "io.github.andrebeat" %% "scala-pool" % scalaPoolV,
    "com.google.guava" % "guava" % guavaV,
    "org.scalamock" %% "scalamock" % scalamockV % Test,
    "org.mockftpserver" % "MockFtpServer" % mockFtpServerV % Test
  )

  val implDrsDependencies: List[ModuleID] = List(
    "org.apache.commons" % "commons-lang3" % commonsLang3V,
    "com.google.cloud" % "google-cloud-storage" % googleCloudStorageV,
    "com.google.oauth-client" % "google-oauth-client" % googleOauthClientV
  ) ++ circeDependencies ++ catsDependencies

  // Internal collections of dependencies

  private val betterFilesDependencies = List(
    "com.github.pathikrit" %% "better-files" % betterFilesV
  )

  private val configDependencies = List(
    "com.typesafe" % "config" % typesafeConfigV,
    "com.iheart" %% "ficus" % ficusV
  )

  /*
  Adds a variety of logging libraries required for actual logging. However, some of these aren't always required.

  Ex: If one isn't using akka & slf4j, then 'akka-slf4j' isn't required. However, for now, all executables are using
  akka & slf4j... so leaving it.

  Similarly, not _all_ executables/logback.xml configs will need logback-access, raven-logback, janino, etc.
  Still, leaving them as dependencies for simplicity's sake.
   */
  private val slf4jBindingDependencies = List(
    // http://logback.qos.ch/dependencies.html
    "ch.qos.logback" % "logback-access" % logbackV,
    "ch.qos.logback" % "logback-classic" % logbackV,
    "ch.qos.logback" % "logback-core" % logbackV,
    "com.typesafe.akka" %% "akka-slf4j" % akkaV,
    "io.sentry" % "sentry-logback" % sentryLogbackV,
    "org.codehaus.janino" % "janino" % janinoV,
    // Replace all log4j usage with slf4j
    // https://www.slf4j.org/legacy.html#log4j-over-slf4j
    "org.slf4j" % "log4j-over-slf4j" % slf4jV
  ) ++ slf4jFacadeDependencies

  private val slickDependencies = List(
    "com.typesafe.slick" %% "slick" % slickV,
    "com.typesafe.slick" %% "slick-hikaricp" % slickV,
    "com.rms.miu" %% "slick-cats" % slickCatsV
  )

  private val liquibaseDependencies = List(
    "org.liquibase" % "liquibase-core" % liquibaseV,
    // This is to stop liquibase from being so noisy by default
    // See: http://stackoverflow.com/questions/20880783/how-to-get-liquibase-to-log-using-slf4j
    "com.mattbertolini" % "liquibase-slf4j" % liquibaseSlf4jV
  )

  private val akkaDependencies = List(
    "com.typesafe.akka" %% "akka-actor" % akkaV,
    "com.typesafe.akka" %% "akka-testkit" % akkaV % Test,
  )

  private val akkaStreamDependencies = List(
    "com.typesafe.akka" %% "akka-stream" % akkaV,
    "com.typesafe.akka" %% "akka-stream-testkit" % akkaV % Test,
  ) ++ akkaDependencies

  private val akkaHttpDependencies = List(
    "com.typesafe.akka" %% "akka-http" % akkaHttpV,
    "com.typesafe.akka" %% "akka-http-testkit" % akkaHttpV % Test,
    // WOM internally embeds spray-json. Leave this import here until WOM externalizes the json library choice like
    // other libraries do. See akka-http, elastic4s, etc.
    "com.typesafe.akka" %% "akka-http-spray-json" % akkaHttpV,
  ) ++ akkaStreamDependencies

  private val akkaHttpCirceIntegrationDependency = List(
    "de.heikoseeberger" %% "akka-http-circe" % akkaHttpCirceIntegrationV
  )

  private val swaggerUiDependencies = List(
    "org.webjars" % "swagger-ui" % swaggerUiV,
    "io.swagger" % "swagger-parser" % swaggerParserV % Test,
    "org.yaml" % "snakeyaml" % snakeyamlV % Test
  )

  private val googleGenomicsV2Alpha1Dependency = List(
    "com.google.apis" % "google-api-services-genomics" % googleGenomicsServicesV2Alpha1ApiV
      exclude("com.google.guava", "guava-jdk5")
  )

  private val googleLifeSciencesV2BetaDependency = List(
    "com.google.apis" % "google-api-services-lifesciences" % googleLifeSciencesServicesV2BetaApiV
      exclude("com.google.guava", "guava-jdk5")
  )

  /*
  Used instead of `"org.lerch" % "s3fs" % s3fsV exclude("org.slf4j", "jcl-over-slf4j")`
  org.lerch:s3fs:1.0.1 depends on a preview release of software.amazon.awssdk:s3.

  Instead the code has been re-forked into this repo, just like many of the other FileSystemProvider extensions.
   */
  private val s3fsDependencies = List(
    "com.google.code.findbugs" % "jsr305" % jsr305V,
    "com.google.guava" % "guava" % guavaV,
    "org.apache.tika" % "tika-core" % tikaV,
    "software.amazon.awssdk" % "s3" % awsSdkV,
  ) ++ slf4jBindingDependencies

  private val awsCloudDependencies = List(
    "com.fasterxml.jackson.core" % "jackson-annotations" % jacksonV,
  ) ++ s3fsDependencies ++ List(
    "batch",
    "core",
    "cloudwatchlogs",
    "s3",
    "sts",
    "ecs"
  ).map(artifactName => "software.amazon.awssdk" % artifactName % awsSdkV)

  private val googleCloudDependencies = List(
    "io.grpc" % "grpc-core" % grpcV,
    "com.google.guava" % "guava" % guavaV,
    "com.google.cloud" % "google-cloud-nio" % googleCloudNioV
      exclude("com.google.api.grpc", "grpc-google-common-protos")
      exclude("com.google.cloud.datastore", "datastore-v1-protos")
      exclude("org.apache.httpcomponents", "httpclient"),
    "org.broadinstitute.dsde.workbench" %% "workbench-google" % workbenchGoogleV
      exclude("com.google.apis", "google-api-services-genomics"),
    "org.apache.httpcomponents" % "httpclient" % apacheHttpClientV,
    "com.google.apis" % "google-api-services-cloudkms" % googleCloudKmsV
      exclude("com.google.guava", "guava-jdk5")
  ) ++ googleGenomicsV2Alpha1Dependency ++ googleLifeSciencesV2BetaDependency

  private val aliyunOssDependencies = List(
    "com.aliyun.oss" % "aliyun-sdk-oss" % aliyunOssV
  )

  private val aliyunBatchComputeDependencies = List(
    "com.aliyun" % "aliyun-java-sdk-batchcompute" % aliyunBcsV,
    "com.aliyun" % "aliyun-java-sdk-core" % aliyunCoreV
  )

  private val aliyunCrDependencies = List(
    "com.aliyun" % "aliyun-java-sdk-cr" % aliyunCrV,
    "com.aliyun" % "aliyun-java-sdk-core" % aliyunCoreV,
    "com.typesafe.akka" %% "akka-http-spray-json" % akkaHttpV
  )

  private val dbmsDependencies = List(
    "org.hsqldb" % "hsqldb" % hsqldbV,
    "org.mariadb.jdbc" % "mariadb-java-client" % mariadbV,
    "mysql" % "mysql-connector-java" % mysqlV,
    "org.postgresql" % "postgresql" % postgresV
  )

  private val refinedTypeDependenciesList = List(
    "eu.timepit" %% "refined" % refinedV
  )

  // Sub-project dependencies, added in addition to any dependencies inherited from .dependsOn().

  val commonDependencies: List[ModuleID] = List(
    "org.typelevel" %% "cats-effect" % catsEffectV,
    "org.apache.commons" % "commons-lang3" % commonsLang3V,
    "org.apache.commons" % "commons-text" % commonsTextV,
    "com.lihaoyi" %% "pprint" % pprintV,
  ) ++ catsDependencies ++ configDependencies ++ slf4jFacadeDependencies ++ refinedTypeDependenciesList

  val cloudSupportDependencies: List[ModuleID] = googleApiClientDependencies ++ googleCloudDependencies ++ betterFilesDependencies ++ awsCloudDependencies

  val databaseSqlDependencies: List[ModuleID] = List(
    "commons-io" % "commons-io" % commonsIoV,
  ) ++ configDependencies ++ catsDependencies ++ slickDependencies ++ dbmsDependencies ++ refinedTypeDependenciesList

  val statsDDependencies = List(
    "nl.grons" %% "metrics4-scala" % metrics4ScalaV,
    "com.readytalk" % "metrics3-statsd" % metrics3StatsdV
  )

  val stackdriverDependencies = List(
    "com.google.cloud" % "google-cloud-monitoring" % googleCloudMonitoringV
  )

  val gcsFileSystemDependencies: List[ModuleID] = akkaHttpDependencies

  val httpFileSystemDependencies: List[ModuleID] = akkaHttpDependencies

  val ossFileSystemDependencies: List[ModuleID] = googleCloudDependencies ++ aliyunOssDependencies ++ List(
    "com.github.pathikrit" %% "better-files" % betterFilesV
  )

  val statsDProxyDependencies: List[ModuleID] = List(
    "co.fs2" %% "fs2-io" % fs2VStatsDProxy,
    "com.iheart" %% "ficus" % ficusV,
    "com.google.cloud" % "google-cloud-nio" % googleCloudNioV
  ) ++ commonDependencies

  val womDependencies: List[ModuleID] = List(
    "com.typesafe.scala-logging" %% "scala-logging" % scalaLoggingV,
    "io.spray" %% "spray-json" % sprayJsonV,
    "org.scalacheck" %% "scalacheck" % scalacheckV % Test,
    "org.typelevel" %% "simulacrum" % simulacrumV,
    "commons-codec" % "commons-codec" % commonsCodecV
  ) ++ circeDependencies ++ refinedTypeDependenciesList

  val wdlDependencies: List[ModuleID] = List(
    "commons-io" % "commons-io" % commonsIoV,
    "org.scala-graph" %% "graph-core" % scalaGraphV,
    "com.chuusai" %% "shapeless" % shapelessV
  ) ++ betterFilesDependencies

  val languageFactoryDependencies = List(
    "com.softwaremill.sttp" %% "core" % sttpV,
    "com.softwaremill.sttp" %% "async-http-client-backend-cats" % sttpV
  )

  val draft2LanguageFactoryDependencies = List(
    "org.mock-server" % "mockserver-netty" % mockserverNettyV % Test
  )

  /*
  The distro artifact contains the actual impl, but transitively includes OSGI bundles that conflict with assembly:
  - https://github.com/owlcs/owlapi/wiki/Documentation/45d8f63d055f820c6ac2ca6c4679a2a7b705449b#howto
  - https://github.com/owlcs/owlapi/issues/455
  - https://github.com/owlcs/owlapi/issues/603

  jcl-over-slf4j.jar is a replacement for commons-logging 1.1.1. Meanwhile our extensive transitive use of apache's
  httpclient has been including commons-logging 1.2 for a while. Now the owl api dependency jcl-over-slf4j is
  conflicting during assembly. As there have been no reported errors AFAIK with commons-logging leaving it in for now.
  However as we use slf4j for cromwell log configuration the correct thing might actually be to exclude commons-logging
  whenever importing httpclient and include jcl-over-slf4j. That way we can control all of our logging in one place.

  - https://www.slf4j.org/legacy.html#jclOverSLF4J
   */
  val owlApiDependencies = List(
    "net.sourceforge.owlapi" % "owlapi-distribution" % owlApiV
      exclude("org.apache.httpcomponents", "httpclient-osgi")
      exclude("org.apache.httpcomponents", "httpcore-osgi")
      exclude("org.slf4j", "jcl-over-slf4j"),
    "org.apache.httpcomponents" % "httpclient-cache" % apacheHttpClientV,
    "org.apache.httpcomponents" % "httpclient" % apacheHttpClientV
  )

  val cwlDependencies: List[ModuleID] = List(
    "com.lihaoyi" %% "ammonite-ops" % ammoniteOpsV,
    "org.broadinstitute" % "heterodon" % heterodonV classifier "single",
    "org.scalactic" %% "scalactic" % scalacticV,
    "org.scalacheck" %% "scalacheck" % scalacheckV % Test,
    "io.circe" %% "circe-optics" % circeOpticsV,
    "org.mozilla" % "rhino" % rhinoV,
    "org.javadelight" % "delight-rhino-sandbox" % delightRhinoSandboxV,
    "org.scalamock" %% "scalamock" % scalamockV % Test,
    "commons-io" % "commons-io" % commonsIoV % Test
  ) ++ betterFilesDependencies ++ owlApiDependencies

  val womtoolDependencies: List[ModuleID] = catsDependencies ++ slf4jBindingDependencies

  val centaurCwlRunnerDependencies: List[ModuleID] = List(
    "com.github.scopt" %% "scopt" % scoptV,
    "io.circe" %% "circe-optics" % circeOpticsV
  ) ++ slf4jBindingDependencies

  val coreDependencies: List[ModuleID] = List(
    "com.google.auth" % "google-auth-library-oauth2-http" % googleOauth2V,
    "com.chuusai" %% "shapeless" % shapelessV,
    "com.storm-enroute" %% "scalameter" % scalameterV % Test,
    "com.github.scopt" %% "scopt" % scoptV,
    "org.scalamock" %% "scalamock" % scalamockV % Test
  ) ++ akkaStreamDependencies ++ configDependencies ++ catsDependencies ++ circeDependencies ++
    googleApiClientDependencies ++ statsDDependencies ++ betterFilesDependencies ++
    // TODO: We're not using the "F" in slf4j. Core only supports logback, specifically the WorkflowLogger.
    slf4jBindingDependencies ++ stackdriverDependencies

  val databaseMigrationDependencies: List[ModuleID] = liquibaseDependencies ++ dbmsDependencies

  val dockerHashingDependencies: List[ModuleID] = http4sDependencies ++ circeDependencies ++ aliyunCrDependencies

<<<<<<< HEAD
  val cromwellApiClientDependencies = List(
=======
  val cromwellApiClientDependencies: List[ModuleID] = List(
    "org.scalaz" %% "scalaz-core" % scalazV,
>>>>>>> fdedcbb1
    "org.typelevel" %% "cats-effect" % catsEffectV,
    "co.fs2" %% "fs2-io" % fs2V % Test,
  ) ++ akkaHttpDependencies ++ betterFilesDependencies ++ catsDependencies

  val centaurDependencies: List[ModuleID] = List(
    "org.apache.commons" % "commons-math3" % commonsMathV,
    "com.github.kxbmap" %% "configs" % configsV,
    "com.google.cloud" % "google-cloud-bigquery" % googleCloudBigQueryV % IntegrationTest,
    "org.gnieh" %% "diffson-spray-json" % diffsonSprayJsonV
  ) ++ circeDependencies ++ slf4jBindingDependencies ++ cloudSupportDependencies ++ http4sDependencies

  val engineDependencies: List[ModuleID] = List(
    "commons-codec" % "commons-codec" % commonsCodecV,
    "commons-io" % "commons-io" % commonsIoV,
    "com.storm-enroute" %% "scalameter" % scalameterV
      exclude("com.fasterxml.jackson.core", "jackson-databind")
      exclude("com.fasterxml.jackson.module", "jackson-module-scala")
      exclude("org.scala-tools.testing", "test-interface"),
    "com.fasterxml.jackson.core" % "jackson-databind" % jacksonV,
    "io.github.andrebeat" %% "scala-pool" % scalaPoolV
  ) ++ swaggerUiDependencies ++ akkaHttpDependencies ++ akkaHttpCirceIntegrationDependency ++ circeDependencies

  val servicesDependencies = List(
    "com.google.api" % "gax-grpc" % googleGaxGrpcV,
    "org.apache.commons" % "commons-csv" % commonsCsvV,
  )

  val serverDependencies: List[ModuleID] = slf4jBindingDependencies

  val cromiamDependencies: List[ModuleID] = List(
    "com.softwaremill.sttp" %% "core" % sttpV,
    "com.softwaremill.sttp" %% "async-http-client-backend-future" % sttpV,
    "com.typesafe.scala-logging" %% "scala-logging" % scalaLoggingV,
    "org.broadinstitute.dsde.workbench" %% "workbench-model" % workbenchModelV,
    "org.broadinstitute.dsde.workbench" %% "workbench-util" % workbenchUtilV
  ) ++ akkaHttpDependencies ++ swaggerUiDependencies ++ slf4jBindingDependencies

  val wes2cromwellDependencies: List[ModuleID] = coreDependencies ++ akkaHttpDependencies

  val backendDependencies = List(
    "org.scalacheck" %% "scalacheck" % scalacheckV % Test,
    "co.fs2" %% "fs2-io" % fs2V
  )

  val bcsBackendDependencies: List[ModuleID] = commonDependencies ++ refinedTypeDependenciesList ++ aliyunBatchComputeDependencies

  val tesBackendDependencies: List[ModuleID] = akkaHttpDependencies

  val sfsBackendDependencies = List (
    "org.lz4" % "lz4-java" % lz4JavaV
  )

  val testDependencies: List[ModuleID] = List(
    "org.scalatest" %% "scalatest" % scalatestV,
    "org.scalatestplus" %% "scalatestplus-mockito" % scalatestPlusMockitoV,
    "com.vladsch.flexmark" % "flexmark-profile-pegdown" % flexmarkV,
    "org.pegdown" % "pegdown" % pegdownV,
    "org.specs2" %% "specs2-mock" % specs2MockV,
    "com.dimafeng" %% "testcontainers-scala-scalatest" % testContainersScalaV,
    "com.dimafeng" %% "testcontainers-scala-mysql" % testContainersScalaV,
    "com.dimafeng" %% "testcontainers-scala-mariadb" % testContainersScalaV,
    "com.dimafeng" %% "testcontainers-scala-postgresql" % testContainersScalaV
  ) ++ slf4jBindingDependencies // During testing, add an slf4j binding for _all_ libraries.

  val kindProjectorPlugin = "org.spire-math" %% "kind-projector" % kindProjectorV
  val paradisePlugin = "org.scalamacros" % "paradise" % paradiseV cross CrossVersion.full

  // Version of the swagger UI to write into config files
  val swaggerUiVersion: String = swaggerUiV

  val perfDependencies: List[ModuleID] = circeDependencies ++ betterFilesDependencies ++ commonDependencies ++
    googleApiClientDependencies ++ googleCloudDependencies

  val drsLocalizerDependencies: List[ModuleID] = List(
    "com.google.auth" % "google-auth-library-oauth2-http" % googleOauth2V,
    "com.google.cloud" % "google-cloud-storage" % googleCloudStorageV,
    "org.typelevel" %% "cats-effect" % catsEffectV,
    "com.iheart" %% "ficus" % ficusV,
    "com.softwaremill.sttp" %% "circe" % sttpV
  ) ++ circeDependencies ++ catsDependencies ++ slf4jBindingDependencies ++ languageFactoryDependencies

  val allProjectDependencies: List[ModuleID] =
    backendDependencies ++
      bcsBackendDependencies ++
      centaurCwlRunnerDependencies ++
      centaurDependencies ++
      cloudSupportDependencies ++
      commonDependencies ++
      coreDependencies ++
      cromiamDependencies ++
      cromwellApiClientDependencies ++
      cwlDependencies ++
      databaseMigrationDependencies ++
      databaseSqlDependencies ++
      dockerHashingDependencies ++
      draft2LanguageFactoryDependencies ++
      drsLocalizerDependencies ++
      engineDependencies ++
      gcsFileSystemDependencies ++
      httpFileSystemDependencies ++
      implDrsDependencies ++
      implFtpDependencies ++
      languageFactoryDependencies ++
      ossFileSystemDependencies ++
      perfDependencies ++
      serverDependencies ++
      sfsBackendDependencies ++
      spiDependencies ++
      spiUtilDependencies ++
      statsDProxyDependencies ++
      tesBackendDependencies ++
      wdlDependencies ++
      wes2cromwellDependencies ++
      womDependencies ++
      womtoolDependencies

  /*
  If you see warnings from SBT about evictions, insert a specific dependency version into this list.

  Do not know a good way to check when these are out of date as `sbt dependencyUpdates` does not
  report on dependency overrides.

  Any dependencies that are removed may be also removed from this list.
  However, be careful about downgrading any of these dependencies.
  Older versions have known vulnerabilities, ex: CVE-2017-7525
   */

  val googleHttpClientDependencies = List(
    /*
    Move the google-http-client versions past https://github.com/googleapis/google-http-java-client/issues/606
    This created a situation where com/google/api/client/http/apache/ApacheHttpTransport.class was in *both*
    transitive dependencies causing an assembly merge conflict.

    At the time of this comment older versions are being pulled in via
    https://mvnrepository.com/artifact/com.google.api-client/google-api-client/1.28.0
     */
    "com.google.http-client" % "google-http-client-apache" % googleHttpClientApacheV,
    "com.google.http-client" % "google-http-client" % googleHttpClientV,
  )

  val nettyDependencyOverrides: List[ModuleID] = List(
    "buffer",
    "codec",
    "codec-dns",
    "codec-http",
    "codec-http2",
    "codec-socks",
    "common",
    "handler-proxy",
    "resolver",
    "resolver-dns",
    "transport",
    "transport-native-epoll",
    "transport-native-unix-common",
  ).map(m => "io.netty" % s"netty-$m" % nettyV)

  val rdf4jDependencyOverrides: List[ModuleID] = List(
    /*
    Yes. All of these are required to lock in the rdf4j version.

    Feel free to update versions but do not remove these overrides unless and until an updated
    owl-api is no longer pulling in vulnerable rdf4j dependencies.

    https://cve.mitre.org/cgi-bin/cvename.cgi?name=CVE-2018-1000644

    See comment mentioning "OSGI" further above for more info on the bundling of dependencies.
     */
    "model",
    "rio-api",
    "rio-binary",
    "rio-datatypes",
    "rio-jsonld",
    "rio-languages",
    "rio-n3",
    "rio-nquads",
    "rio-ntriples",
    "rio-rdfjson",
    "rio-rdfxml",
    "rio-trig",
    "rio-trix",
    "rio-turtle",
    "util",
  ).map(m => "org.eclipse.rdf4j" % s"rdf4j-$m" % rdf4jV)

  // Some libraries are importing older version of these dependencies, causing conflicts. Hence the need to override them.
  val grpcDependencyOverrides: List[ModuleID] = List(
    "alts",
    "auth",
    "context",
    "core",
    "grpclb",
    "netty-shaded",
    "protobuf-lite",
    "protobuf",
    "stub",
  ).map(m => "io.grpc" % s"grpc-$m" % grpcV)

  /*
  Ensure we're using the latest to avoid a shading bug in earlier versions of scala-collection-compat.
  https://github.com/scala/scala-collection-compat/issues/426
   */
  private val scalaCollectionCompatOverrides = List(
    "org.scala-lang.modules" %% "scala-collection-compat" % scalaCollectionCompatV,
  )

  /*
  If we use a version in one of our projects, that's the one we want all the libraries to use
  ...plus other groups of transitive dependencies shared across multiple projects
   */
  val cromwellDependencyOverrides: List[ModuleID] =
    allProjectDependencies ++
      googleHttpClientDependencies ++
      nettyDependencyOverrides ++
      rdf4jDependencyOverrides ++
      grpcDependencyOverrides ++
      scalaCollectionCompatOverrides
}<|MERGE_RESOLUTION|>--- conflicted
+++ resolved
@@ -105,10 +105,6 @@
   private val scalamockV = "5.1.0"
   private val scalatestV = "3.2.9"
   private val scalatestPlusMockitoV = "1.0.0-M2"
-<<<<<<< HEAD
-=======
-  private val scalazV = "7.3.5"
->>>>>>> fdedcbb1
   private val scoptV = "4.0.1"
   private val sentryLogbackV = "5.1.2"
   private val shapelessV = "2.3.7"
@@ -470,12 +466,7 @@
 
   val dockerHashingDependencies: List[ModuleID] = http4sDependencies ++ circeDependencies ++ aliyunCrDependencies
 
-<<<<<<< HEAD
-  val cromwellApiClientDependencies = List(
-=======
   val cromwellApiClientDependencies: List[ModuleID] = List(
-    "org.scalaz" %% "scalaz-core" % scalazV,
->>>>>>> fdedcbb1
     "org.typelevel" %% "cats-effect" % catsEffectV,
     "co.fs2" %% "fs2-io" % fs2V % Test,
   ) ++ akkaHttpDependencies ++ betterFilesDependencies ++ catsDependencies
