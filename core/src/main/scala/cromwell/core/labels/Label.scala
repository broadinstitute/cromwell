package cromwell.core.labels

import common.validation.ErrorOr.ErrorOr
import cats.data.Validated._
import cats.syntax.apply._
import cats.syntax.validated._

<<<<<<< HEAD
import scala.util.matching.Regex

sealed abstract case class  Label(key: String, value: String)
=======
sealed abstract case class Label(key: String, value: String)
>>>>>>> 71debede

object Label {

  val MaxLabelLength = 255
  val LabelExpectationsMessage = s"A Label key must be non-empty."

  def validateLabelKey(s: String): ErrorOr[String] = {
    (s.length >= 1, s.length <= MaxLabelLength) match {
      case (true, true) => s.validNel
      case (false, _) => s"Invalid label: `$s` can't be empty".invalidNel
      case (_, false) => s"Invalid label: `$s` is ${s.length} characters. The maximum is $MaxLabelLength.".invalidNel
    }
  }

  def validateLabelValue(s: String): ErrorOr[String] = {
    if (s.length <= MaxLabelLength) {
      s.validNel
    } else {
      s"Invalid label: `$s` is ${s.length} characters. The maximum is $MaxLabelLength.".invalidNel
    }
  }

  def validateLabel(key: String, value: String): ErrorOr[Label] = {
    val validatedKey = validateLabelKey(key)
    val validatedValue = validateLabelValue(value)

    (validatedKey, validatedValue) mapN Label.apply
  }

  def apply(key: String, value: String) = {
    new Label(key, value) {}
  }
}<|MERGE_RESOLUTION|>--- conflicted
+++ resolved
@@ -5,13 +5,7 @@
 import cats.syntax.apply._
 import cats.syntax.validated._
 
-<<<<<<< HEAD
-import scala.util.matching.Regex
-
 sealed abstract case class  Label(key: String, value: String)
-=======
-sealed abstract case class Label(key: String, value: String)
->>>>>>> 71debede
 
 object Label {
 
