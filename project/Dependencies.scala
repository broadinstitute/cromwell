--- conflicted
+++ resolved
@@ -33,15 +33,9 @@
   private val fs2V = "2.0.1"
   private val fs2VStatsDProxy = "1.0.5"
   private val googleApiClientV = "1.30.10"
-<<<<<<< HEAD
-  private val googleCloudBigQueryV = "1.116.7"
-  private val googleCloudKmsV = "v1-rev20200609-1.30.10"
-  private val googleCloudMonitoringV = "2.0.1"
-=======
   private val googleCloudBigQueryV = "1.116.9"
   private val googleCloudKmsV = "v1-rev20200803-1.30.10"
   private val googleCloudMonitoringV = "2.0.0"
->>>>>>> 1bc14fb8
   private val googleCloudNioV = "0.61.0-alpha" // scala-steward:off
   private val googleCloudStorageV = "1.111.2"
   private val googleGaxGrpcV = "1.58.2"
