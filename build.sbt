import Dependencies._
import Settings._

<<<<<<< HEAD
// Libraries

lazy val common = project
  .withLibrarySettings("cromwell-common", commonDependencies, crossCompile = true)

lazy val wom = project
  .withLibrarySettings("cromwell-wom", womDependencies, crossCompile = true)
  .dependsOn(common)

lazy val wdl = project
  .withLibrarySettings("cromwell-wdl", wdlDependencies, crossCompile = true)
  .dependsOn(wom)

lazy val cwl = project
  .withLibrarySettings("cromwell-cwl", cwlDependencies, crossCompile = true)
  .dependsOn(wom)
  .dependsOn(wom % "test->test")

lazy val cwlEncoder = project
  .withLibrarySettings("cromwell-cwl-encoder", crossCompile = true)
  .dependsOn(cwl)

lazy val core = project
  .withLibrarySettings("cromwell-core", coreDependencies)
  .dependsOn(wom)
  .dependsOn(wom % "test->test")

lazy val cloudSupport = project
  .withLibrarySettings("cromwell-cloud-support", cloudSupportDependencies)
  .dependsOn(common)
=======
mainClass in (Compile, packageBin) := Some("cromwell.CommandLineParser")

lazy val core = (project in file("core"))
  .settings(coreSettings:_*)
  .withTestSettings
>>>>>>> 884fa9a7

lazy val ossFileSystem = (project in file("filesystems/oss"))
  .settings(ossFileSystemSettings:_*)
  .withTestSettings
  .dependsOn(core)
  .dependsOn(core % "test->test")

lazy val gcsFileSystem = (project in file("filesystems/gcs"))
<<<<<<< HEAD
  .withLibrarySettings("cromwell-gcsfilesystem")
  .dependsOn(core)
  .dependsOn(cloudSupport)
=======
  .settings(gcsFileSystemSettings:_*)
  .withTestSettings
  .dependsOn(ossFileSystem)
  .dependsOn(core)
  .dependsOn(ossFileSystem % "test->test")
>>>>>>> 884fa9a7
  .dependsOn(core % "test->test")
  .dependsOn(cloudSupport % "test->test")


lazy val databaseSql = (project in file("database/sql"))
  .withLibrarySettings("cromwell-database-sql", databaseSqlDependencies)

lazy val databaseMigration = (project in file("database/migration"))
  .withLibrarySettings("cromwell-database-migration", databaseMigrationDependencies)
  .dependsOn(core)
  .dependsOn(wdl)

lazy val dockerHashing = project
  .withLibrarySettings("cromwell-docker-hashing")
  .dependsOn(core)
  .dependsOn(core % "test->test")

lazy val cromwellApiClient = project
  .withLibrarySettings("cromwell-api-client", cromwellApiClientDependencies)

lazy val centaur = project
  .withLibrarySettings("centaur", centaurDependencies, integrationTests = true)
  .dependsOn(cloudSupport)
  .dependsOn(cromwellApiClient)

lazy val services = project
  .withLibrarySettings("cromwell-services")
  .dependsOn(databaseSql)
  .dependsOn(databaseMigration)
  .dependsOn(cloudSupport)
  .dependsOn(dockerHashing)
  .dependsOn(core % "test->test")

lazy val backendRoot = Path("supportedBackends")

lazy val backend = project
  .withLibrarySettings("cromwell-backend", backendDependencies, backendSettings)
  .dependsOn(services)
  .dependsOn(core % "test->test")

lazy val sfsBackend = (project in backendRoot / "sfs")
  .withLibrarySettings("cromwell-sfs-backend")
  .dependsOn(backend)
  .dependsOn(gcsFileSystem)
  .dependsOn(backend % "test->test")
  .dependsOn(services % "test->test")

lazy val tesBackend = (project in backendRoot / "tes")
  .withLibrarySettings("cromwell-tes-backend", tesBackendDependencies)
  .dependsOn(sfsBackend)
  .dependsOn(backend % "test->test")

lazy val sparkBackend = (project in backendRoot / "spark")
  .withLibrarySettings("cromwell-spark-backend", sparkBackendDependencies)
  .dependsOn(sfsBackend)
  .dependsOn(backend % "test->test")

lazy val jesBackend = (project in backendRoot / "jes")
  .withLibrarySettings("cromwell-jes-backend")
  .dependsOn(backend)
  .dependsOn(gcsFileSystem)
  .dependsOn(backend % "test->test")
  .dependsOn(gcsFileSystem % "test->test")
  .dependsOn(services % "test->test")

<<<<<<< HEAD
lazy val engine = project
  .withLibrarySettings("cromwell-engine", engineDependencies, engineSettings)
=======
lazy val bcsBackend = (project in backendRoot / "bcs")
  .settings(bcsBackendSettings:_*)
  .withTestSettings
  .dependsOn(backend)
  .dependsOn(ossFileSystem)
  .dependsOn(tesBackend)
  .dependsOn(gcsFileSystem)
  .dependsOn(backend % "test->test")
  .dependsOn(ossFileSystem % "test->test")
  .dependsOn(gcsFileSystem % "test->test")
  .dependsOn(services % "test->test")

lazy val engine = (project in file("engine"))
  .settings(engineSettings: _*)
  .withTestSettings
  .dependsOn(core)
  .dependsOn(dockerHashing)
  .dependsOn(services)
>>>>>>> 884fa9a7
  .dependsOn(backend)
  .dependsOn(ossFileSystem)
  .dependsOn(gcsFileSystem)
  .dependsOn(wdl)
  .dependsOn(cwl)
  .dependsOn(core % "test->test")
  .dependsOn(backend % "test->test")
  // In the future we may have a dedicated test backend like the `TestLocalAsyncJobExecutionActor`.
  // For now, all the engine tests run on the "Local" backend, an implementation of an impl.sfs.config backend.
  .dependsOn(sfsBackend % "test->compile")
  .dependsOn(gcsFileSystem % "test->test")
  .dependsOn(ossFileSystem % "test->test")

// Executables

lazy val centaurCwlRunner = project
  .withExecutableSettings("centaur-cwl-runner", centaurCwlRunnerDependencies, buildDocker = false)
  .dependsOn(cwl)
  .dependsOn(centaur)

lazy val womtool = project
  .withExecutableSettings("womtool", womtoolDependencies)
  .dependsOn(wdl)
  .dependsOn(cwl)
  .dependsOn(wom % "test->test")

lazy val root = (project in file("."))
  .withExecutableSettings("cromwell", rootDependencies, rootSettings)
  // Next level of projects to include in the fat jar (their dependsOn will be transitively included)
  .dependsOn(engine)
  .dependsOn(jesBackend)
  .dependsOn(tesBackend)
  .dependsOn(sparkBackend)
  .dependsOn(engine % "test->test")
  // Full list of all sub-projects to build with the root (ex: include in `sbt test`)
  .aggregate(backend)
  .aggregate(centaur)
  .aggregate(centaurCwlRunner)
  .aggregate(common)
  .aggregate(core)
  .aggregate(cloudSupport)
  .aggregate(cromwellApiClient)
  .aggregate(cwl)
  .aggregate(databaseMigration)
  .aggregate(databaseSql)
  .aggregate(dockerHashing)
  .aggregate(engine)
  .aggregate(gcsFileSystem)
<<<<<<< HEAD
  .aggregate(jesBackend)
=======
  .aggregate(ossFileSystem)
  .aggregate(databaseSql)
  .aggregate(databaseMigration)
>>>>>>> 884fa9a7
  .aggregate(services)
  .aggregate(sfsBackend)
  .aggregate(sparkBackend)
<<<<<<< HEAD
  .aggregate(tesBackend)
  .aggregate(wdl)
  .aggregate(wom)
  .aggregate(womtool)
  // TODO: See comment in plugins.sbt regarding SBT 1.x
  .enablePlugins(CrossPerProjectPlugin)
=======
  .aggregate(jesBackend)
  .aggregate(bcsBackend)
  .aggregate(tesBackend)
  .aggregate(engine)
  .aggregate(cromwellApiClient)
  // Next level of projects to include in the fat jar (their dependsOn will be transitively included)
  .dependsOn(engine)
  .dependsOn(jesBackend)
  .dependsOn(bcsBackend)
  .dependsOn(tesBackend)
  .dependsOn(sparkBackend)
  // Dependencies for tests
  .dependsOn(engine % "test->test")
>>>>>>> 884fa9a7
<|MERGE_RESOLUTION|>--- conflicted
+++ resolved
@@ -1,7 +1,6 @@
 import Dependencies._
 import Settings._
 
-<<<<<<< HEAD
 // Libraries
 
 lazy val common = project
@@ -32,35 +31,19 @@
 lazy val cloudSupport = project
   .withLibrarySettings("cromwell-cloud-support", cloudSupportDependencies)
   .dependsOn(common)
-=======
-mainClass in (Compile, packageBin) := Some("cromwell.CommandLineParser")
-
-lazy val core = (project in file("core"))
-  .settings(coreSettings:_*)
-  .withTestSettings
->>>>>>> 884fa9a7
-
-lazy val ossFileSystem = (project in file("filesystems/oss"))
-  .settings(ossFileSystemSettings:_*)
-  .withTestSettings
-  .dependsOn(core)
-  .dependsOn(core % "test->test")
 
 lazy val gcsFileSystem = (project in file("filesystems/gcs"))
-<<<<<<< HEAD
   .withLibrarySettings("cromwell-gcsfilesystem")
+  .dependsOn(ossFileSystem)
   .dependsOn(core)
   .dependsOn(cloudSupport)
-=======
-  .settings(gcsFileSystemSettings:_*)
-  .withTestSettings
-  .dependsOn(ossFileSystem)
-  .dependsOn(core)
-  .dependsOn(ossFileSystem % "test->test")
->>>>>>> 884fa9a7
   .dependsOn(core % "test->test")
   .dependsOn(cloudSupport % "test->test")
 
+lazy val ossFileSystem = (project in file("filesystems/oss"))
+  .withLibrarySettings("cromwell-ossFileSystem", ossFileSystemDependencies)
+  .dependsOn(core)
+  .dependsOn(core % "test->test")
 
 lazy val databaseSql = (project in file("database/sql"))
   .withLibrarySettings("cromwell-database-sql", databaseSqlDependencies)
@@ -123,29 +106,17 @@
   .dependsOn(gcsFileSystem % "test->test")
   .dependsOn(services % "test->test")
 
-<<<<<<< HEAD
-lazy val engine = project
-  .withLibrarySettings("cromwell-engine", engineDependencies, engineSettings)
-=======
 lazy val bcsBackend = (project in backendRoot / "bcs")
-  .settings(bcsBackendSettings:_*)
-  .withTestSettings
+  .withLibrarySettings("cromwell-bcs-backend", bcsBackendDependencies)
   .dependsOn(backend)
   .dependsOn(ossFileSystem)
-  .dependsOn(tesBackend)
   .dependsOn(gcsFileSystem)
   .dependsOn(backend % "test->test")
   .dependsOn(ossFileSystem % "test->test")
-  .dependsOn(gcsFileSystem % "test->test")
   .dependsOn(services % "test->test")
 
-lazy val engine = (project in file("engine"))
-  .settings(engineSettings: _*)
-  .withTestSettings
-  .dependsOn(core)
-  .dependsOn(dockerHashing)
-  .dependsOn(services)
->>>>>>> 884fa9a7
+lazy val engine = project
+  .withLibrarySettings("cromwell-engine", engineDependencies, engineSettings)
   .dependsOn(backend)
   .dependsOn(ossFileSystem)
   .dependsOn(gcsFileSystem)
@@ -177,6 +148,7 @@
   // Next level of projects to include in the fat jar (their dependsOn will be transitively included)
   .dependsOn(engine)
   .dependsOn(jesBackend)
+  .dependsOn(bcsBackend)
   .dependsOn(tesBackend)
   .dependsOn(sparkBackend)
   .dependsOn(engine % "test->test")
@@ -194,35 +166,15 @@
   .aggregate(dockerHashing)
   .aggregate(engine)
   .aggregate(gcsFileSystem)
-<<<<<<< HEAD
+  .aggregate(ossFileSystem)
   .aggregate(jesBackend)
-=======
-  .aggregate(ossFileSystem)
-  .aggregate(databaseSql)
-  .aggregate(databaseMigration)
->>>>>>> 884fa9a7
   .aggregate(services)
+  .aggregate(bcsBackend)
   .aggregate(sfsBackend)
   .aggregate(sparkBackend)
-<<<<<<< HEAD
   .aggregate(tesBackend)
   .aggregate(wdl)
   .aggregate(wom)
   .aggregate(womtool)
   // TODO: See comment in plugins.sbt regarding SBT 1.x
-  .enablePlugins(CrossPerProjectPlugin)
-=======
-  .aggregate(jesBackend)
-  .aggregate(bcsBackend)
-  .aggregate(tesBackend)
-  .aggregate(engine)
-  .aggregate(cromwellApiClient)
-  // Next level of projects to include in the fat jar (their dependsOn will be transitively included)
-  .dependsOn(engine)
-  .dependsOn(jesBackend)
-  .dependsOn(bcsBackend)
-  .dependsOn(tesBackend)
-  .dependsOn(sparkBackend)
-  // Dependencies for tests
-  .dependsOn(engine % "test->test")
->>>>>>> 884fa9a7
+  .enablePlugins(CrossPerProjectPlugin)