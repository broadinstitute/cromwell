import sbt._

object Dependencies {
  private val akkaHttpCirceIntegrationV = "1.35.2"
  private val akkaHttpV = "10.1.12" // scala-steward:off (BA-6619)
  private val akkaV = "2.5.31" // scala-steward:off (BA-6637)
  private val aliyunBcsV = "6.2.4"
  private val aliyunCoreV = "4.5.20"
  private val aliyunCrV = "4.1.1"
  private val aliyunOssV = "3.11.3"
  private val ammoniteOpsV = "2.3.8"
  private val apacheCommonNetV = "3.7.2"
  private val apacheHttpClientV = "4.5.13"
  private val awsSdkV = "2.15.41"
  private val betterFilesV = "3.9.1"
  private val catsEffectV = "2.3.0"
  private val catsV = "2.3.0"
  private val circeConfigV = "0.8.0"
  private val circeGenericExtrasV = "0.13.0"
  private val circeOpticsV = "0.13.0"
  private val circeV = "0.13.0"
  private val circeYamlV = "0.13.1"
  private val commonsCodecV = "1.15"
  private val commonsIoV = "2.8.0"
  private val commonsLang3V = "3.11"
  private val commonsMathV = "3.6.1"
  private val commonsTextV = "1.9"
  private val configsV = "0.6.0"
  private val delightRhinoSandboxV = "0.0.12"
  private val ficusV = "1.5.0"
  // The "com.vladsch.flexmark" % "flexmark-profile-pegdown" % flexmarkV dependency is an implicit, version-specific
  // runtime dependency of ScalaTest. At the time of this writing this is the newest version known to work.
  private val flexmarkV = "0.36.8" // scala-steward:off
  private val fs2V = "2.5.4"
  // Scala Steward opened PR #5775 titled "Update fs2-io from 2.0.1 to 2.4.3" to upgrade the following dependency.
  // However that PR was actually attempting an upgrade from 1.0.5 to 2.4.3 which is a much more significant
  // undertaking, resulting in some thoroughly broken statsd proxy code. As this component lacks tests and is
  // probably not the most important corner of the Cromwell repo, going to punt on this for now.
  private val fs2VStatsDProxy = "1.0.5" // scala-steward:off
  private val googleApiClientV = "1.31.3"
  private val googleCloudBigQueryV = "1.122.2"
<<<<<<< HEAD
  private val googleCloudKmsV = "v1-rev20201102-1.31.0"
  private val googleCloudMonitoringV = "2.0.14"
=======
  private val googleCloudKmsV = "v1-rev20210312-1.31.0"
  private val googleCloudMonitoringV = "2.0.8"
>>>>>>> 66f68c54
  private val googleCloudNioV = "0.61.0-alpha" // scala-steward:off
  private val googleCloudStorageV = "1.113.4"
  private val googleGaxGrpcV = "1.62.0"
  private val googleGenomicsServicesV1ApiV = "v1alpha2-rev495-1.23.0"
  private val googleGenomicsServicesV2Alpha1ApiV = "v2alpha1-rev20200330-1.30.9"
  private val googleHttpClientApacheV = "2.1.2"
  private val googleHttpClientV = "1.38.0"
  private val googleLifeSciencesServicesV2BetaApiV = "v2beta-rev20201105-1.31.0"
  private val googleOauth2V = "0.22.1"
  private val googleOauthClientV = "1.31.2"
  private val googleCloudResourceManagerV = "0.87.0-alpha"
  private val grpcV = "1.33.1"
  private val guavaV = "30.0-jre"
  private val heterodonV = "1.0.0-beta3"
  private val hsqldbV = "2.5.1"
  private val http4sVersion = "0.21.7" // scala-steward:off (CROM-6678)
  private val jacksonV = "2.12.2"
  private val jacksonJqV = "1.0.0-preview.20201123"
  private val janinoV = "3.1.2"
  private val javaxActivationV = "1.2.0"
  // jaxb-impl 2.3.3 depends on com.sun.activation:jakarta.activation and jakarta.xml.bind:jakarta.xml.bind-api,
  // which jaxb-impl 2.3.2 did not. jakarta.activation corresponds to the "updated" Maven coordinates for the Java
  // Activation Framework (https://wiki.eclipse.org/Jakarta_EE_Maven_Coordinates), but Cromwell has many transitive
  // dependencies on the "old" javax.activation coordinates as well. At assembly time the classes from these two
  // different jars collide and produce merge conflicts.
  // It's possible that after updating all other dependencies in Cromwell we might purge the transitive dependencies on
  // javax.activation and then be able to upgrade to jaxb-impl 2.3.3 or beyond, but some of those other dependencies
  // such as googleCloudNioV have already been pinned for Scala Steward so this might not be a trivial undertaking.
  private val jaxbV = "2.3.2" // scala-steward:off
  private val kindProjectorV = "0.9.9"
  private val kittensV = "2.2.1"
  private val liquibaseSlf4jV = "4.0.0"
  // Scala Steward wanted to upgrade liquibase-core to 3.10.2 but that version does not find some uniqueness
  // constraints and models datatypes in ways that are incompatible with our test expectations.
  // liquibase-core 4.0.0 did not have either of those problems but produced tons of strange warnings at runtime
  // similar in form to this: https://github.com/liquibase/liquibase/issues/1294
  // Pinning Liquibase version for the time being.
  private val liquibaseV = "3.6.3" // scala-steward:off
  private val logbackV = "1.2.3"
  private val lz4JavaV = "1.7.1"
  private val mariadbV = "2.7.0"
  private val metrics3ScalaV = "4.0.0" // https://github.com/erikvanoosten/metrics-scala/tree/f733e26#download-4x
  private val metrics3StatsdV = "4.2.0"
  private val mockFtpServerV = "2.7.1"
  private val mockserverNettyV = "5.5.4" // scala-steward:off (BA-6582)
  private val mouseV = "0.26.2"
  private val mysqlV = "8.0.22"
  private val nettyV = "4.1.46.Final"
  private val owlApiV = "5.1.16" // scala-steward: off (CROM-6677)
  private val paradiseV = "2.1.1"
  private val pegdownV = "1.6.0"
  // For org.postgresql:postgresql 42.2.6 - 42.2.14:
  // java.lang.NoSuchFieldException: m_mesgParts in KeyValueSpec "fail if one of the inserts fails"
  private val postgresV = "42.2.5" // scala-steward:off
  private val rdf4jV = "2.4.2"
  private val refinedV = "0.9.18"
  private val rhinoV = "1.7.13"
  private val scalaGraphV = "1.13.1"
  private val scalaLoggingV = "3.9.2"
  private val scalaPoolV = "0.4.3"
  private val scalacheckV = "1.15.1"
  private val scalacticV = "3.2.3"
  private val scalameterV = "0.19"
  private val scalamockV = "5.1.0"
  private val scalatestV = "3.2.3"
  private val scalatestPlusMockitoV = "1.0.0-M2"
  private val scalazV = "7.3.2"
  private val scoptV = "4.0.1"
  private val sentryLogbackV = "1.7.30" // scala-steward:off (BA-6640)
  private val shapelessV = "2.3.3"
  private val simulacrumV = "1.0.1"
  private val slf4jV = "1.7.30"
  private val slickCatsV = "0.10.2"
  private val testContainersScalaV = "0.38.9"

  /* If you're about to update our Slick version:
    * Consider checking whether the new Slick version passes tests with upserts enabled (eg KeyValueDatabaseSpec)
    *
    * Current version 3.3.2-2076hotfix was built locally from https://github.com/grsterin/slick/tree/v3.3.2-2076hotfix
    * and manually uploaded to the Broad Institute artifactory at https://broadinstitute.jfrog.io/broadinstitute/.
    * Consider updating to the official newer Slick version once they fix issue #2076
    * Related Slick PR: https://github.com/slick/slick/pull/2101
  */
  private val slickV = "3.3.2-2076hotfix" // scala-steward:off (BA-6620)
  private val snakeyamlV = "1.27"
  private val specs2MockV = "4.10.5"
  private val sprayJsonV = "1.3.6"
  private val sttpV = "1.5.19" // scala-steward:off (BA-6564)
  private val swaggerParserV = "1.0.52"
  private val swaggerUiV = "3.23.11" // scala-steward:off (BA-6621)
  private val tikaV = "1.25"
  private val typesafeConfigV = "1.4.1"
  private val workbenchGoogleV = "0.15-2fc79a3"
  private val workbenchModelV = "0.14-27810079-SNAP"
  private val workbenchUtilV = "0.6-27810079-SNAP"

  private val slf4jFacadeDependencies = List(
    "org.slf4j" % "slf4j-api" % slf4jV,
    "com.typesafe.scala-logging" %% "scala-logging" % scalaLoggingV,
  )

  private val circeYamlDependency = "io.circe" %% "circe-yaml" % circeYamlV

  private val circeDependencies = List(
    "core",
    "parser",
    "generic",
    "shapes",
    "refined",
    "literal"
  ).map(m => "io.circe" %% s"circe-$m" % circeV) :+ circeYamlDependency :+
  "io.circe" %% "circe-generic-extras" % circeGenericExtrasV :+
  "io.circe" %% "circe-config" % circeConfigV

  private val catsDependencies = List(
    "org.typelevel" %% "cats-core" % catsV,
    "org.typelevel" %% "alleycats-core" % catsV,
    "org.typelevel" %% "mouse" % mouseV,
    "org.typelevel" %% "kittens" % kittensV
  )

  private val http4sDependencies = List(
    "org.http4s" %% "http4s-dsl" % http4sVersion,
    "org.http4s" %% "http4s-blaze-client" % http4sVersion,
    "org.http4s" %% "http4s-circe" % http4sVersion
  )

  private val googleApiClientDependencies = List(
    // Used by swagger, but only in tests.  This overrides an older 2.1.3 version of jackson-core brought in by
    // these Google dependencies, but which isn't properly evicted by IntelliJ's sbt integration.
    "com.fasterxml.jackson.core" % "jackson-core" % jacksonV,
    // The exclusions prevent guava from colliding at assembly time.
    "com.google.guava" % "guava" % guavaV,
    "com.google.api-client" % "google-api-client-java6" % googleApiClientV
      exclude("com.google.guava", "guava-jdk5"),
    "com.google.api-client" % "google-api-client-jackson2" % googleApiClientV
      exclude("com.google.guava", "guava-jdk5"),
    "com.google.cloud" % "google-cloud-resourcemanager" % googleCloudResourceManagerV,
  )

  val spiDependencies = List(
    "com.iheart" %% "ficus" % ficusV,
  ) ++ googleApiClientDependencies ++ slf4jFacadeDependencies

  val spiUtilDependencies = List(
    "com.iheart" %% "ficus" % ficusV,
    "org.typelevel" %% "cats-effect" % catsEffectV,
  )

  val implFtpDependencies = List(
    "commons-net" % "commons-net" % apacheCommonNetV,
    "io.github.andrebeat" %% "scala-pool" % scalaPoolV,
    "com.google.guava" % "guava" % guavaV,
    "org.scalamock" %% "scalamock" % scalamockV % Test,
    "org.mockftpserver" % "MockFtpServer" % mockFtpServerV % Test
  )

  val implDrsDependencies = List(
    "org.apache.commons" % "commons-lang3" % commonsLang3V,
    "com.google.cloud" % "google-cloud-storage" % googleCloudStorageV,
    "com.google.oauth-client" % "google-oauth-client" % googleOauthClientV
  ) ++ circeDependencies ++ catsDependencies

  // Internal collections of dependencies

  private val betterFilesDependencies = List(
    "com.github.pathikrit" %% "better-files" % betterFilesV
  )

  private val configDependencies = List(
    "com.typesafe" % "config" % typesafeConfigV,
    "com.iheart" %% "ficus" % ficusV
  )

  /*
  Adds a variety of logging libraries required for actual logging. However, some of these aren't always required.

  Ex: If one isn't using akka & slf4j, then 'akka-slf4j' isn't required. However, for now, all executables are using
  akka & slf4j... so leaving it.

  Similarly, not _all_ executables/logback.xml configs will need logback-access, raven-logback, janino, etc.
  Still, leaving them as dependencies for simplicity's sake.
   */
  private val slf4jBindingDependencies = List(
    // http://logback.qos.ch/dependencies.html
    "ch.qos.logback" % "logback-access" % logbackV,
    "ch.qos.logback" % "logback-classic" % logbackV,
    "ch.qos.logback" % "logback-core" % logbackV,
    "com.typesafe.akka" %% "akka-slf4j" % akkaV,
    "io.sentry" % "sentry-logback" % sentryLogbackV,
    "org.codehaus.janino" % "janino" % janinoV,
    // Replace all log4j usage with slf4j
    // https://www.slf4j.org/legacy.html#log4j-over-slf4j
    "org.slf4j" % "log4j-over-slf4j" % slf4jV
  ) ++ slf4jFacadeDependencies

  private val slickDependencies = List(
    "com.typesafe.slick" %% "slick" % slickV,
    "com.typesafe.slick" %% "slick-hikaricp" % slickV,
    "com.rms.miu" %% "slick-cats" % slickCatsV
  )

  private val liquibaseDependencies = List(
    "org.liquibase" % "liquibase-core" % liquibaseV,
      // The exclusion below will be needed if / when liquibase-core is upgraded to 3.10+
      // Avert collision with jakarta.xml.bind-api
      // exclude("javax.xml.bind", "jaxb-api"),
    // This is to stop liquibase from being so noisy by default
    // See: http://stackoverflow.com/questions/20880783/how-to-get-liquibase-to-log-using-slf4j
    "com.mattbertolini" % "liquibase-slf4j" % liquibaseSlf4jV
  )

  private val akkaDependencies = List(
    "com.typesafe.akka" %% "akka-actor" % akkaV,
    "com.typesafe.akka" %% "akka-testkit" % akkaV % Test,
  )

  private val akkaStreamDependencies = List(
    "com.typesafe.akka" %% "akka-stream" % akkaV,
    "com.typesafe.akka" %% "akka-stream-testkit" % akkaV % Test,
  ) ++ akkaDependencies

  private val akkaHttpDependencies = List(
    "com.typesafe.akka" %% "akka-http" % akkaHttpV,
    "com.typesafe.akka" %% "akka-http-testkit" % akkaHttpV % Test,
    // WOM internally embeds spray-json. Leave this import here until WOM externalizes the json library choice like
    // other libraries do. See akka-http, elastic4s, etc.
    "com.typesafe.akka" %% "akka-http-spray-json" % akkaHttpV,
  ) ++ akkaStreamDependencies

  private val akkaHttpCirceIntegrationDependency = List(
    "de.heikoseeberger" %% "akka-http-circe" % akkaHttpCirceIntegrationV
  )

  private val swaggerUiDependencies = List(
    "org.webjars" % "swagger-ui" % swaggerUiV,
    "io.swagger" % "swagger-parser" % swaggerParserV % Test,
    "org.yaml" % "snakeyaml" % snakeyamlV % Test
  )

  // The v1 dependency has been cloned in the broad artifactory so that we can have the 2 versions co-exist in the same jar
  private val googleGenomicsV1Dependency = List(
    "org.broadinstitute" % "cromwell-google-api-services-genomics" % googleGenomicsServicesV1ApiV
      exclude("com.google.guava", "guava-jdk5")
  )

  private val googleGenomicsV2Alpha1Dependency = List(
    "com.google.apis" % "google-api-services-genomics" % googleGenomicsServicesV2Alpha1ApiV
      exclude("com.google.guava", "guava-jdk5")
  )

  private val googleLifeSciencesV2BetaDependency = List(
    "com.google.apis" % "google-api-services-lifesciences" % googleLifeSciencesServicesV2BetaApiV
      exclude("com.google.guava", "guava-jdk5")
  )

  /*
  Used instead of `"org.lerch" % "s3fs" % s3fsV exclude("org.slf4j", "jcl-over-slf4j")`
  org.lerch:s3fs:1.0.1 depends on a preview release of software.amazon.awssdk:s3.

  Instead the code has been re-forked into this repo, just like many of the other FileSystemProvider extensions.
   */
  private val s3fsDependencies = List(
    "com.google.code.findbugs" % "jsr305" % "3.0.2",
    "com.google.guava" % "guava" % guavaV,
    "org.apache.tika" % "tika-core" % tikaV,
    "software.amazon.awssdk" % "s3" % awsSdkV,
  ) ++ slf4jBindingDependencies

  private val awsCloudDependencies = List(
    "com.fasterxml.jackson.core" % "jackson-annotations" % jacksonV,
  ) ++ s3fsDependencies ++ List(
    "batch",
    "core",
    "cloudwatchlogs",
    "s3",
    "sts",
    "ecs"
  ).map(artifactName => "software.amazon.awssdk" % artifactName % awsSdkV)

  private val googleCloudDependencies = List(
    "io.grpc" % "grpc-core" % grpcV,
    "com.google.guava" % "guava" % guavaV,
    "com.google.cloud" % "google-cloud-nio" % googleCloudNioV
      exclude("com.google.api.grpc", "grpc-google-common-protos")
      exclude("com.google.cloud.datastore", "datastore-v1-protos")
      exclude("org.apache.httpcomponents", "httpclient"),
    "org.broadinstitute.dsde.workbench" %% "workbench-google" % workbenchGoogleV
      exclude("com.google.apis", "google-api-services-genomics"),
    "org.apache.httpcomponents" % "httpclient" % apacheHttpClientV,
    "com.google.apis" % "google-api-services-cloudkms" % googleCloudKmsV
      exclude("com.google.guava", "guava-jdk5")
  ) ++ googleGenomicsV1Dependency ++ googleGenomicsV2Alpha1Dependency ++ googleLifeSciencesV2BetaDependency

  private val aliyunOssDependencies = List(
    "com.aliyun.oss" % "aliyun-sdk-oss" % aliyunOssV
      // stax is included twice by oss 3.1.0 and cause assembly merge conflicts via stax vs. javax.xml.stream
      exclude("stax", "stax-api")
      // Exclude jersey-json until aliyun-sdk-oss >3.4.0 is published
      // https://github.com/aliyun/aliyun-oss-java-sdk/pull/149
      exclude("com.sun.jersey", "jersey-json")
      // jaxb-api and jaxb-core and included in jaxb-impl as of 2.3.1
      // https://github.com/eclipse-ee4j/jaxb-ri/issues/1168
      exclude("javax.xml.bind", "jaxb-api")
      exclude("com.sun.xml.bind", "jaxb-core")
      // javax.activation:activation has been replaced. https://stackoverflow.com/a/46493809
      // The old version was causing an assembly merge conflict.
      exclude("javax.activation", "activation"),
    "com.sun.activation" % "javax.activation" % javaxActivationV,
    "com.sun.xml.bind" % "jaxb-impl" % jaxbV,
    "org.glassfish.jaxb" % "jaxb-runtime" % jaxbV
      // already included in com.sun.activation
      exclude("jakarta.activation", "jakarta.activation-api"),
  )

  private val aliyunBatchComputeDependencies = List(
    "com.aliyun" % "aliyun-java-sdk-batchcompute" % aliyunBcsV,
    "com.aliyun" % "aliyun-java-sdk-core" % aliyunCoreV
      // jaxb-api and jaxb-core and included in jaxb-impl as of 2.3.1
      // https://github.com/eclipse-ee4j/jaxb-ri/issues/1168
      exclude("javax.xml.bind", "jaxb-api")
      exclude("com.sun.xml.bind", "jaxb-core")
      // javax.activation:activation has been replaced. https://stackoverflow.com/a/46493809
      // The old version was causing an assembly merge conflict.
      exclude("javax.activation", "activation"),
    "com.sun.activation" % "javax.activation" % javaxActivationV,
    "com.sun.xml.bind" % "jaxb-impl" % jaxbV,
    "org.glassfish.jaxb" % "jaxb-runtime" % jaxbV
      // already included in com.sun.activation
      exclude("jakarta.activation", "jakarta.activation-api"),
  )

  private val aliyunCrDependencies = List(
    "com.aliyun" % "aliyun-java-sdk-cr" % aliyunCrV,
    "com.aliyun" % "aliyun-java-sdk-core" % aliyunCoreV
      exclude("javax.xml.bind", "jaxb-api")
      exclude("com.sun.xml.bind", "jaxb-core")
      exclude("javax.activation", "activation"),
    "com.typesafe.akka" %% "akka-http-spray-json" % akkaHttpV
  )

  private val dbmsDependencies = List(
    "org.hsqldb" % "hsqldb" % hsqldbV,
    "org.mariadb.jdbc" % "mariadb-java-client" % mariadbV,
    "mysql" % "mysql-connector-java" % mysqlV,
    "org.postgresql" % "postgresql" % postgresV
  )

  private val refinedTypeDependenciesList = List(
    "eu.timepit" %% "refined" % refinedV
  )

  // Sub-project dependencies, added in addition to any dependencies inherited from .dependsOn().

  val commonDependencies = List(
    "org.typelevel" %% "cats-effect" % catsEffectV,
    "org.apache.commons" % "commons-lang3" % commonsLang3V,
    "org.apache.commons" % "commons-text" % commonsTextV,
    "com.lihaoyi" %% "pprint" % "0.6.0",
  ) ++ catsDependencies ++ configDependencies ++ slf4jFacadeDependencies ++ refinedTypeDependenciesList

  val cloudSupportDependencies = googleApiClientDependencies ++ googleCloudDependencies ++ betterFilesDependencies ++ awsCloudDependencies

  val databaseSqlDependencies = List(
    "commons-io" % "commons-io" % commonsIoV,
  ) ++ configDependencies ++ catsDependencies ++ slickDependencies ++ dbmsDependencies ++ refinedTypeDependenciesList

  val statsDDependencies = List(
    "nl.grons" %% "metrics-scala" % metrics3ScalaV,
    "com.readytalk" % "metrics3-statsd" % metrics3StatsdV
  )

  val stackdriverDependencies = List(
    "com.google.cloud" % "google-cloud-monitoring" % googleCloudMonitoringV
  )

  val gcsFileSystemDependencies = akkaHttpDependencies

  val httpFileSystemDependencies = akkaHttpDependencies

  val ossFileSystemDependencies = googleCloudDependencies ++ aliyunOssDependencies ++ List(
    "com.github.pathikrit" %% "better-files" % betterFilesV
  )

  val statsDProxyDependencies = List(
    "co.fs2" %% "fs2-io" % fs2VStatsDProxy,
    "com.iheart" %% "ficus" % ficusV,
    "com.google.cloud" % "google-cloud-nio" % googleCloudNioV
  ) ++ commonDependencies

  val womDependencies = List(
    "com.typesafe.scala-logging" %% "scala-logging" % scalaLoggingV,
    "io.spray" %% "spray-json" % sprayJsonV,
    "org.scalacheck" %% "scalacheck" % scalacheckV % Test,
    "org.typelevel" %% "simulacrum" % simulacrumV,
    "commons-codec" % "commons-codec" % commonsCodecV,
  ) ++ circeDependencies ++ refinedTypeDependenciesList

  val wdlDependencies = List(
    "commons-io" % "commons-io" % commonsIoV,
    "org.scala-graph" %% "graph-core" % scalaGraphV,
    "com.chuusai" %% "shapeless" % shapelessV
  ) ++ betterFilesDependencies

  val languageFactoryDependencies = List(
    "com.softwaremill.sttp" %% "core" % sttpV,
    "com.softwaremill.sttp" %% "async-http-client-backend-cats" % sttpV
  )

  val draft2LanguageFactoryDependencies = List(
    "org.mock-server" % "mockserver-netty" % mockserverNettyV % Test
  )

  /*
  The distro artifact contains the actual impl, but transitively includes OSGI bundles that conflict with assembly:
  - https://github.com/owlcs/owlapi/wiki/Documentation/45d8f63d055f820c6ac2ca6c4679a2a7b705449b#howto
  - https://github.com/owlcs/owlapi/issues/455
  - https://github.com/owlcs/owlapi/issues/603

  jcl-over-slf4j.jar is a replacement for commons-logging 1.1.1. Meanwhile our extensive transitive use of apache's
  httpclient has been including commons-logging 1.2 for a while. Now the owl api dependency jcl-over-slf4j is
  conflicting during assembly. As there have been no reported errors AFAIK with commons-logging leaving it in for now.
  However as we use slf4j for cromwell log configuration the correct thing might actually be to exclude commons-logging
  whenever importing httpclient and include jcl-over-slf4j. That way we can control all of our logging in one place.

  - https://www.slf4j.org/legacy.html#jclOverSLF4J
   */
  val owlApiDependencies = List(
    "net.sourceforge.owlapi" % "owlapi-distribution" % owlApiV
      exclude("org.apache.httpcomponents", "httpclient-osgi")
      exclude("org.apache.httpcomponents", "httpcore-osgi")
      exclude("org.slf4j", "jcl-over-slf4j"),
    "org.apache.httpcomponents" % "httpclient-cache" % apacheHttpClientV,
    "org.apache.httpcomponents" % "httpclient" % apacheHttpClientV
  )

  val cwlDependencies = List(
    "com.lihaoyi" %% "ammonite-ops" % ammoniteOpsV,
    "org.broadinstitute" % "heterodon" % heterodonV classifier "single",
    "org.scalactic" %% "scalactic" % scalacticV,
    "org.scalacheck" %% "scalacheck" % scalacheckV % Test,
    "io.circe" %% "circe-optics" % circeOpticsV,
    "org.mozilla" % "rhino" % rhinoV,
    "org.javadelight" % "delight-rhino-sandbox" % delightRhinoSandboxV,
    "org.scalamock" %% "scalamock" % scalamockV % Test,
    "commons-io" % "commons-io" % commonsIoV % Test
  ) ++ betterFilesDependencies ++ owlApiDependencies

  val womtoolDependencies = catsDependencies ++ slf4jBindingDependencies

  val centaurCwlRunnerDependencies = List(
    "com.github.scopt" %% "scopt" % scoptV,
    "io.circe" %% "circe-optics" % circeOpticsV
  ) ++ slf4jBindingDependencies

  val coreDependencies = List(
    "com.google.auth" % "google-auth-library-oauth2-http" % googleOauth2V,
    "com.chuusai" %% "shapeless" % shapelessV,
    "com.storm-enroute" %% "scalameter" % scalameterV % Test,
    "com.github.scopt" %% "scopt" % scoptV,
    "org.scalamock" %% "scalamock" % scalamockV % Test,
  ) ++ akkaStreamDependencies ++ configDependencies ++ catsDependencies ++ circeDependencies ++
    googleApiClientDependencies ++ statsDDependencies ++ betterFilesDependencies ++
    // TODO: We're not using the "F" in slf4j. Core only supports logback, specifically the WorkflowLogger.
    slf4jBindingDependencies ++ stackdriverDependencies

  val databaseMigrationDependencies = liquibaseDependencies ++ dbmsDependencies

  val dockerHashingDependencies = http4sDependencies ++ circeDependencies ++ aliyunCrDependencies

  val cromwellApiClientDependencies = List(
    "org.scalaz" %% "scalaz-core" % scalazV,
    "org.typelevel" %% "cats-effect" % catsEffectV,
    "co.fs2" %% "fs2-io" % fs2V % Test,
  ) ++ akkaHttpDependencies ++ betterFilesDependencies ++ catsDependencies

  val centaurDependencies = List(
    "org.apache.commons" % "commons-math3" % commonsMathV,
    "com.github.kxbmap" %% "configs" % configsV,
    "com.google.cloud" % "google-cloud-bigquery" % googleCloudBigQueryV % IntegrationTest,
    "org.gnieh" %% "diffson-spray-json" % "4.0.3"
  ) ++ circeDependencies ++ slf4jBindingDependencies ++ cloudSupportDependencies ++ http4sDependencies

  val engineDependencies = List(
    "commons-codec" % "commons-codec" % commonsCodecV,
    "commons-io" % "commons-io" % commonsIoV,
    "com.storm-enroute" %% "scalameter" % scalameterV
      exclude("com.fasterxml.jackson.core", "jackson-databind")
      exclude("com.fasterxml.jackson.module", "jackson-module-scala")
      exclude("org.scala-tools.testing", "test-interface"),
    "com.fasterxml.jackson.core" % "jackson-databind" % jacksonV,
    "io.github.andrebeat" %% "scala-pool" % scalaPoolV
  ) ++ swaggerUiDependencies ++ akkaHttpDependencies ++ akkaHttpCirceIntegrationDependency ++ circeDependencies

  val servicesDependencies = List(
    "com.google.api" % "gax-grpc" % googleGaxGrpcV,
    "org.apache.commons" % "commons-csv" % "1.8",
  )

  val serverDependencies = slf4jBindingDependencies

  val cromiamDependencies = List(
    "com.softwaremill.sttp" %% "core" % sttpV,
    "com.softwaremill.sttp" %% "async-http-client-backend-future" % sttpV,
    "com.typesafe.scala-logging" %% "scala-logging" % scalaLoggingV,
    "org.broadinstitute.dsde.workbench" %% "workbench-model" % workbenchModelV,
    "org.broadinstitute.dsde.workbench" %% "workbench-util" % workbenchUtilV
  ) ++ akkaHttpDependencies ++ swaggerUiDependencies ++ slf4jBindingDependencies

  val wes2cromwellDependencies = coreDependencies ++ akkaHttpDependencies

  val backendDependencies = List(
    "org.scalacheck" %% "scalacheck" % scalacheckV % Test,
    "co.fs2" %% "fs2-io" % fs2V
  )

  val bcsBackendDependencies = commonDependencies ++ refinedTypeDependenciesList ++ aliyunBatchComputeDependencies
  val tesBackendDependencies = akkaHttpDependencies
  val sfsBackendDependencies = List (
    "org.lz4" % "lz4-java" % lz4JavaV
  )

  val testDependencies = List(
    "org.scalatest" %% "scalatest" % scalatestV,
    "org.scalatestplus" %% "scalatestplus-mockito" % scalatestPlusMockitoV,
    "com.vladsch.flexmark" % "flexmark-profile-pegdown" % flexmarkV,
    "org.pegdown" % "pegdown" % pegdownV,
    "org.specs2" %% "specs2-mock" % specs2MockV,
    "com.dimafeng" %% "testcontainers-scala-scalatest" % testContainersScalaV,
    "com.dimafeng" %% "testcontainers-scala-mysql" % testContainersScalaV,
    "com.dimafeng" %% "testcontainers-scala-mariadb" % testContainersScalaV,
    "com.dimafeng" %% "testcontainers-scala-postgresql" % testContainersScalaV
  ) ++ slf4jBindingDependencies // During testing, add an slf4j binding for _all_ libraries.

  val kindProjectorPlugin = "org.spire-math" %% "kind-projector" % kindProjectorV
  val paradisePlugin = "org.scalamacros" % "paradise" % paradiseV cross CrossVersion.full

  // Version of the swagger UI to write into config files
  val swaggerUiVersion = swaggerUiV

  val perfDependencies = circeDependencies ++ betterFilesDependencies ++ commonDependencies ++
    googleApiClientDependencies ++ googleCloudDependencies

  val drsLocalizerDependencies = List(
    "com.google.auth" % "google-auth-library-oauth2-http" % googleOauth2V,
    "com.google.cloud" % "google-cloud-storage" % googleCloudStorageV,
    "org.typelevel" %% "cats-effect" % catsEffectV,
    "com.iheart" %% "ficus" % ficusV,
    "com.softwaremill.sttp" %% "circe" % sttpV
  ) ++ circeDependencies ++ catsDependencies ++ slf4jBindingDependencies ++ languageFactoryDependencies

  val allProjectDependencies =
    backendDependencies ++
      bcsBackendDependencies ++
      centaurCwlRunnerDependencies ++
      centaurDependencies ++
      cloudSupportDependencies ++
      commonDependencies ++
      coreDependencies ++
      cromiamDependencies ++
      cromwellApiClientDependencies ++
      cwlDependencies ++
      databaseMigrationDependencies ++
      databaseSqlDependencies ++
      dockerHashingDependencies ++
      draft2LanguageFactoryDependencies ++
      drsLocalizerDependencies ++
      engineDependencies ++
      gcsFileSystemDependencies ++
      httpFileSystemDependencies ++
      implDrsDependencies ++
      implFtpDependencies ++
      languageFactoryDependencies ++
      ossFileSystemDependencies ++
      perfDependencies ++
      serverDependencies ++
      sfsBackendDependencies ++
      spiDependencies ++
      spiUtilDependencies ++
      statsDProxyDependencies ++
      tesBackendDependencies ++
      wdlDependencies ++
      wes2cromwellDependencies ++
      womDependencies ++
      womtoolDependencies

  /*
  If you see warnings from SBT about evictions, insert a specific dependency version into this list.

  Do not know a good way to check when these are out of date as `sbt dependencyUpdates` does not
  report on dependency overrides.

  Any dependencies that are removed may be also removed from this list.
  However, be careful about downgrading any of these dependencies.
  Older versions have known vulnerabilities, ex: CVE-2017-7525
   */

  val googleHttpClientDependencies = List(
    /*
    Move the google-http-client versions past https://github.com/googleapis/google-http-java-client/issues/606
    This created a situation where com/google/api/client/http/apache/ApacheHttpTransport.class was in *both*
    transitive dependencies causing an assembly merge conflict.

    At the time of this comment older versions are being pulled in via
    https://mvnrepository.com/artifact/com.google.api-client/google-api-client/1.28.0
     */
    "com.google.http-client" % "google-http-client-apache" % googleHttpClientApacheV,
    "com.google.http-client" % "google-http-client" % googleHttpClientV,
  )

  val nettyDependencyOverrides = List(
    "buffer",
    "codec",
    "codec-dns",
    "codec-http",
    "codec-http2",
    "codec-socks",
    "common",
    "handler-proxy",
    "resolver",
    "resolver-dns",
    "transport",
    "transport-native-epoll",
    "transport-native-unix-common",
  ).map(m => "io.netty" % s"netty-$m" % nettyV)

  val rdf4jDependencyOverrides = List(
    /*
    Yes. All of these are required to lock in the rdf4j version.

    Feel free to update versions but do not remove these overrides unless and until an updated
    owl-api is no longer pulling in vulnerable rdf4j dependencies.

    https://cve.mitre.org/cgi-bin/cvename.cgi?name=CVE-2018-1000644

    See comment mentioning "OSGI" further above for more info on the bundling of dependencies.
     */
    "model",
    "rio-api",
    "rio-binary",
    "rio-datatypes",
    "rio-jsonld",
    "rio-languages",
    "rio-n3",
    "rio-nquads",
    "rio-ntriples",
    "rio-rdfjson",
    "rio-rdfxml",
    "rio-trig",
    "rio-trix",
    "rio-turtle",
    "util",
  ).map(m => "org.eclipse.rdf4j" % s"rdf4j-$m" % rdf4jV)

  // Some libraries are importing older version of these dependencies, causing conflicts. Hence the need to override them.
  val grpcDependencyOverrides = List(
    "alts",
    "auth",
    "context",
    "core",
    "grpclb",
    "netty-shaded",
    "protobuf-lite",
    "protobuf",
    "stub",
  ).map(m => "io.grpc" % s"grpc-$m" % grpcV)

  /*
  If we use a version in one of our projects, that's the one we want all the libraries to use
  ...plus other groups of transitive dependencies shared across multiple projects
   */
  val cromwellDependencyOverrides =
    allProjectDependencies ++
      googleHttpClientDependencies ++
      nettyDependencyOverrides ++
      rdf4jDependencyOverrides ++
      grpcDependencyOverrides
}<|MERGE_RESOLUTION|>--- conflicted
+++ resolved
@@ -39,13 +39,8 @@
   private val fs2VStatsDProxy = "1.0.5" // scala-steward:off
   private val googleApiClientV = "1.31.3"
   private val googleCloudBigQueryV = "1.122.2"
-<<<<<<< HEAD
-  private val googleCloudKmsV = "v1-rev20201102-1.31.0"
-  private val googleCloudMonitoringV = "2.0.14"
-=======
   private val googleCloudKmsV = "v1-rev20210312-1.31.0"
   private val googleCloudMonitoringV = "2.0.8"
->>>>>>> 66f68c54
   private val googleCloudNioV = "0.61.0-alpha" // scala-steward:off
   private val googleCloudStorageV = "1.113.4"
   private val googleGaxGrpcV = "1.62.0"
