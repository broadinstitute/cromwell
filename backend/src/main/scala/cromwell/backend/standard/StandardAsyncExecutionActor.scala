--- conflicted
+++ resolved
@@ -373,12 +373,7 @@
         |export _JAVA_OPTIONS=-Djava.io.tmpdir="$$tmpDir"
         |export TMPDIR="$$tmpDir"
         |export HOME="$home"
-<<<<<<< HEAD
         |cd $cwd
-=======
-        |(
-        |cd ${cwd.pathAsString}
->>>>>>> c45343ec
         |SCRIPT_PREAMBLE
         |$out="$${tmpDir}/out.$$$$" $err="$${tmpDir}/err.$$$$"
         |mkfifo "$$$out" "$$$err"
