--- conflicted
+++ resolved
@@ -55,17 +55,13 @@
 
 The index had low cardinality and workflow pickup is faster without it. Migration time depends on workflow store size, but should be very fast for most installations. Terminal workflows are removed from the workflow store, so only running workflows contribute to the cost.
 
-<<<<<<< HEAD
 #### Index additions
 
 The `IX_METADATA_ENTRY_WEU_MK` and `IX_METADATA_ENTRY_WEU_CF_JSI_JRA_MK` indexes are added to `METADATA_ENTRY`. In pre-release testing, each index proceeded at about 3 million rows per minute. Please plan downtime accordingly: `minutes = ( METADATA_ENTRY rows / 3,000,000 ) * 2`.
 
-### Bug fixes
-=======
 ### Bug fixes and small changes
 
  * Changed default boot disk size from 10GB to 20GB in PipelinesAPI and Google Batch backends
->>>>>>> 33cb56b7
 
 #### Improved `size()` function performance on arrays
 
