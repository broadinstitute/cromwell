import sbt._

object Dependencies {
  private val akkaHttpCirceIntegrationV = "1.33.0"
  private val akkaHttpV = "10.1.12"
  private val akkaV = "2.5.31"
  private val aliyunBcsV = "6.2.4"
  private val aliyunCoreV = "4.5.6"
  private val aliyunCrV = "4.1.1"
<<<<<<< HEAD
  private val aliyunOssV = "3.11.0"
  private val ammoniteOpsV = "1.6.9"
=======
  private val aliyunOssV = "3.10.2"
  private val ammoniteOpsV = "1.9.9"
>>>>>>> 1bc14fb8
  private val apacheCommonNetV = "3.7"
  private val apacheHttpClientV = "4.5.12"
  private val awsSdkV = "2.10.91"
  private val betterFilesV = "3.9.1"
  private val catsEffectV = "2.1.4"
  private val catsV = "2.1.1"
  private val circeGenericExtrasV = "0.12.2"
  private val circeOpticsV = "0.13.0"
  private val circeV = "0.12.3"
  private val circeYamlV = "0.13.1"
  private val commonsCodecV = "1.14"
  private val commonsIoV = "2.7"
  private val commonsLang3V = "3.11"
  private val commonsMathV = "3.6.1"
  private val commonsTextV = "1.9"
  private val configsV = "0.4.4"
  private val delightRhinoSandboxV = "0.0.11"
  private val ficusV = "1.4.7"
  // The "com.vladsch.flexmark" % "flexmark-profile-pegdown" % flexmarkV dependency is an implicit, version-specific
  // runtime dependency of ScalaTest. At the time of this writing this is the newest version known to work.
  private val flexmarkV = "0.36.8" // scala-steward:off
  private val fs2V = "2.0.1"
  private val fs2VStatsDProxy = "1.0.5"
  private val googleApiClientV = "1.30.10"
  private val googleCloudBigQueryV = "1.116.9"
  private val googleCloudKmsV = "v1-rev20200803-1.30.10"
  private val googleCloudMonitoringV = "2.0.0"
  private val googleCloudNioV = "0.61.0-alpha" // scala-steward:off
  private val googleCloudStorageV = "1.111.2"
  private val googleGaxGrpcV = "1.58.2"
  private val googleGenomicsServicesV1ApiV = "v1alpha2-rev495-1.23.0"
  private val googleGenomicsServicesV2Alpha1ApiV = "v2alpha1-rev20200330-1.30.9"
  private val googleHttpClientApacheV = "2.1.2"
  private val googleHttpClientV = "1.36.0"
  private val googleLifeSciencesServicesV2BetaApiV = "v2beta-rev20200603-1.30.10"
  private val googleOauth2V = "0.21.1"
  private val googleOauthClientV = "1.31.0"
  private val googleCloudResourceManagerV = "0.87.0-alpha"
  private val grpcV = "1.31.0"
  private val guavaV = "29.0-jre"
  private val heterodonV = "1.0.0-beta3"
  private val hsqldbV = "2.5.1"
  private val http4sVersion = "0.20.23"
  private val jacksonV = "2.11.2"
  private val jacksonJqV = "1.0.0-preview.20191208"
  private val janinoV = "3.0.16"
  private val javaxActivationV = "1.2.0"
  // jaxb-impl 2.3.3 depends on com.sun.activation:jakarta.activation and jakarta.xml.bind:jakarta.xml.bind-api,
  // which jaxb-impl 2.3.2 did not. jakarta.activation corresponds to the "updated" Maven coordinates for the Java
  // Activation Framework (https://wiki.eclipse.org/Jakarta_EE_Maven_Coordinates), but Cromwell has many transitive
  // dependencies on the "old" javax.activation coordinates as well. At assembly time the classes from these two
  // different jars collide and produce merge conflicts.
  // It's possible that after updating all other dependencies in Cromwell we might purge the transitive dependencies on
  // javax.activation and then be able to upgrade to jaxb-impl 2.3.3 or beyond, but some of those other dependencies
  // such as googleCloudNioV have already been pinned for Scala Steward so this might not be a trivial undertaking.
  private val jaxbV = "2.3.2" // scala-steward:off
  private val kindProjectorV = "0.9.9"
  private val kittensV = "2.1.0"
  private val liquibaseSlf4jV = "3.0.0"
  // Scala Steward wanted to upgrade liquibase-core to 3.10.2 but that version does not find some uniqueness
  // constraints and models datatypes in ways that are incompatible with our test expectations.
  // liquibase-core 4.0.0 did not have either of those problems but produced tons of strange warnings at runtime
  // similar in form to this: https://github.com/liquibase/liquibase/issues/1294
  // Pinning Liquibase version for the time being.
  private val liquibaseV = "3.6.3" // scala-steward:off
  private val logbackV = "1.2.3"
  private val lz4JavaV = "1.7.1"
  private val mariadbV = "2.4.4"
  private val metrics3ScalaV = "4.0.0" // https://github.com/erikvanoosten/metrics-scala/tree/f733e26#download-4x
  private val metrics3StatsdV = "4.2.0"
  private val mockFtpServerV = "2.7.1"
  private val mockserverNettyV = "5.5.4"
  private val mouseV = "0.25"
  private val mysqlV = "8.0.21"
  private val nettyV = "4.1.46.Final"
  private val owlApiV = "5.1.16"
  private val paradiseV = "2.1.1"
  private val pegdownV = "1.6.0"
  // For org.postgresql:postgresql 42.2.6 - 42.2.14:
  // java.lang.NoSuchFieldException: m_mesgParts in KeyValueSpec "fail if one of the inserts fails"
  private val postgresV = "42.2.5" // scala-steward:off
  private val rdf4jV = "2.4.2"
  private val refinedV = "0.9.15"
  private val rhinoV = "1.7.12"
  private val scalaGraphV = "1.13.1"
  private val scalaLoggingV = "3.9.2"
  private val scalaPoolV = "0.4.3"
  private val scalacheckV = "1.14.3"
  private val scalacticV = "3.2.1"
  private val scalameterV = "0.19"
  private val scalamockV = "4.4.0"
  private val scalatestV = "3.2.1"
  private val scalatestPlusMockitoV = "1.0.0-M2"
  private val scalazV = "7.2.30"
  private val scoptV = "3.7.1"
  private val sentryLogbackV = "1.7.30"
  private val shapelessV = "2.3.3"
  private val simulacrumV = "1.0.0"
  private val slf4jV = "1.7.30"
  private val slickCatsV = "0.10.2"
  private val testContainersScalaV = "0.38.1"

  /* If you're about to update our Slick version:
    * Consider checking whether the new Slick version passes tests with upserts enabled (eg KeyValueDatabaseSpec)
    *
    * Current version 3.3.2-2076hotfix was built locally from https://github.com/grsterin/slick/tree/v3.3.2-2076hotfix
    * and manually uploaded to the Broad Institute artifactory at https://broadinstitute.jfrog.io/broadinstitute/.
    * Consider updating to the official newer Slick version once they fix issue #2076
    * Related Slick PR: https://github.com/slick/slick/pull/2101
  */
  private val slickV = "3.3.2-2076hotfix"
  private val snakeyamlV = "1.26"
  private val specs2MockV = "4.10.2"
  private val sprayJsonV = "1.3.5"
  private val sttpV = "1.5.19"
  private val swaggerParserV = "1.0.51"
  private val swaggerUiV = "3.23.11" // scala-steward:off
  private val tikaV = "1.24.1"
  private val typesafeConfigV = "1.3.4"
  private val workbenchGoogleV = "0.15-2fc79a3"
  private val workbenchModelV = "0.14-27810079-SNAP"
  private val workbenchUtilV = "0.6-27810079-SNAP"

  private val slf4jFacadeDependencies = List(
    "org.slf4j" % "slf4j-api" % slf4jV,
    "com.typesafe.scala-logging" %% "scala-logging" % scalaLoggingV,
  )

  private val circeYamlDependency = "io.circe" %% "circe-yaml" % circeYamlV

  private val circeDependencies = List(
    "core",
    "parser",
    "generic",
    "shapes",
    "refined",
    "literal"
  ).map(m => "io.circe" %% s"circe-$m" % circeV) :+ circeYamlDependency :+
  "io.circe" %% "circe-generic-extras" % circeGenericExtrasV

  private val catsDependencies = List(
    "org.typelevel" %% "cats-core" % catsV,
    "org.typelevel" %% "alleycats-core" % catsV,
    "org.typelevel" %% "mouse" % mouseV,
    "org.typelevel" %% "kittens" % kittensV
  )

  private val http4sDependencies = List(
    "org.http4s" %% "http4s-dsl" % http4sVersion,
    "org.http4s" %% "http4s-blaze-client" % http4sVersion,
    "org.http4s" %% "http4s-circe" % http4sVersion
  )

  private val googleApiClientDependencies = List(
    // Used by swagger, but only in tests.  This overrides an older 2.1.3 version of jackson-core brought in by
    // these Google dependencies, but which isn't properly evicted by IntelliJ's sbt integration.
    "com.fasterxml.jackson.core" % "jackson-core" % jacksonV,
    // The exclusions prevent guava from colliding at assembly time.
    "com.google.guava" % "guava" % guavaV,
    "com.google.api-client" % "google-api-client-java6" % googleApiClientV
      exclude("com.google.guava", "guava-jdk5"),
    "com.google.api-client" % "google-api-client-jackson2" % googleApiClientV
      exclude("com.google.guava", "guava-jdk5"),
    "com.google.cloud" % "google-cloud-resourcemanager" % googleCloudResourceManagerV,
  )

  val spiDependencies = List(
    "com.iheart" %% "ficus" % ficusV,
  ) ++ googleApiClientDependencies ++ slf4jFacadeDependencies

  val spiUtilDependencies = List(
    "com.iheart" %% "ficus" % ficusV,
    "org.typelevel" %% "cats-effect" % catsEffectV,
  )

  val implFtpDependencies = List(
    "commons-net" % "commons-net" % apacheCommonNetV,
    "io.github.andrebeat" %% "scala-pool" % scalaPoolV,
    "com.google.guava" % "guava" % guavaV,
    "org.scalamock" %% "scalamock" % scalamockV % Test,
    "org.mockftpserver" % "MockFtpServer" % mockFtpServerV % Test
  )

  val implDrsDependencies = List(
    "org.apache.commons" % "commons-lang3" % commonsLang3V,
    "com.google.cloud" % "google-cloud-storage" % googleCloudStorageV,
    "com.google.oauth-client" % "google-oauth-client" % googleOauthClientV
  ) ++ circeDependencies ++ catsDependencies

  // Internal collections of dependencies

  private val betterFilesDependencies = List(
    "com.github.pathikrit" %% "better-files" % betterFilesV
  )

  private val configDependencies = List(
    "com.typesafe" % "config" % typesafeConfigV,
    "com.iheart" %% "ficus" % ficusV
  )

  /*
  Adds a variety of logging libraries required for actual logging. However, some of these aren't always required.

  Ex: If one isn't using akka & slf4j, then 'akka-slf4j' isn't required. However, for now, all executables are using
  akka & slf4j... so leaving it.

  Similarly, not _all_ executables/logback.xml configs will need logback-access, raven-logback, janino, etc.
  Still, leaving them as dependencies for simplicity's sake.
   */
  private val slf4jBindingDependencies = List(
    // http://logback.qos.ch/dependencies.html
    "ch.qos.logback" % "logback-access" % logbackV,
    "ch.qos.logback" % "logback-classic" % logbackV,
    "ch.qos.logback" % "logback-core" % logbackV,
    "com.typesafe.akka" %% "akka-slf4j" % akkaV,
    "io.sentry" % "sentry-logback" % sentryLogbackV,
    "org.codehaus.janino" % "janino" % janinoV,
    // Replace all log4j usage with slf4j
    // https://www.slf4j.org/legacy.html#log4j-over-slf4j
    "org.slf4j" % "log4j-over-slf4j" % slf4jV
  ) ++ slf4jFacadeDependencies

  private val slickDependencies = List(
    "com.typesafe.slick" %% "slick" % slickV,
    "com.typesafe.slick" %% "slick-hikaricp" % slickV,
    "com.rms.miu" %% "slick-cats" % slickCatsV
  )

  private val liquibaseDependencies = List(
    "org.liquibase" % "liquibase-core" % liquibaseV,
      // The exclusion below will be needed if / when liquibase-core is upgraded to 3.10+
      // Avert collision with jakarta.xml.bind-api
      // exclude("javax.xml.bind", "jaxb-api"),
    // This is to stop liquibase from being so noisy by default
    // See: http://stackoverflow.com/questions/20880783/how-to-get-liquibase-to-log-using-slf4j
    "com.mattbertolini" % "liquibase-slf4j" % liquibaseSlf4jV
  )

  private val akkaDependencies = List(
    "com.typesafe.akka" %% "akka-actor" % akkaV,
    "com.typesafe.akka" %% "akka-testkit" % akkaV % Test,
  )

  private val akkaStreamDependencies = List(
    "com.typesafe.akka" %% "akka-stream" % akkaV,
    "com.typesafe.akka" %% "akka-stream-testkit" % akkaV % Test,
  ) ++ akkaDependencies

  private val akkaHttpDependencies = List(
    "com.typesafe.akka" %% "akka-http" % akkaHttpV,
    "com.typesafe.akka" %% "akka-http-testkit" % akkaHttpV % Test,
    // WOM internally embeds spray-json. Leave this import here until WOM externalizes the json library choice like
    // other libraries do. See akka-http, elastic4s, etc.
    "com.typesafe.akka" %% "akka-http-spray-json" % akkaHttpV,
  ) ++ akkaStreamDependencies

  private val akkaHttpCirceIntegrationDependency = List(
    "de.heikoseeberger" %% "akka-http-circe" % akkaHttpCirceIntegrationV
  )

  private val swaggerUiDependencies = List(
    "org.webjars" % "swagger-ui" % swaggerUiV,
    "io.swagger" % "swagger-parser" % swaggerParserV % Test,
    "org.yaml" % "snakeyaml" % snakeyamlV % Test
  )

  // The v1 dependency has been cloned in the broad artifactory so that we can have the 2 versions co-exist in the same jar
  private val googleGenomicsV1Dependency = List(
    "org.broadinstitute" % "cromwell-google-api-services-genomics" % googleGenomicsServicesV1ApiV
      exclude("com.google.guava", "guava-jdk5")
  )

  private val googleGenomicsV2Alpha1Dependency = List(
    "com.google.apis" % "google-api-services-genomics" % googleGenomicsServicesV2Alpha1ApiV
      exclude("com.google.guava", "guava-jdk5")
  )

  private val googleLifeSciencesV2BetaDependency = List(
    "com.google.apis" % "google-api-services-lifesciences" % googleLifeSciencesServicesV2BetaApiV
      exclude("com.google.guava", "guava-jdk5")
  )

  /*
  Used instead of `"org.lerch" % "s3fs" % s3fsV exclude("org.slf4j", "jcl-over-slf4j")`
  org.lerch:s3fs:1.0.1 depends on a preview release of software.amazon.awssdk:s3.

  Instead the code has been re-forked into this repo, just like many of the other FileSystemProvider extensions.
   */
  private val s3fsDependencies = List(
    "com.google.code.findbugs" % "jsr305" % "3.0.2",
    "com.google.guava" % "guava" % guavaV,
    "org.apache.tika" % "tika-core" % tikaV,
    "software.amazon.awssdk" % "s3" % awsSdkV,
  ) ++ slf4jBindingDependencies

  private val awsCloudDependencies = List(
    "com.fasterxml.jackson.core" % "jackson-annotations" % jacksonV,
  ) ++ s3fsDependencies ++ List(
    "batch",
    "core",
    "cloudwatchlogs",
    "s3",
    "sts",
    "ecs"
  ).map(artifactName => "software.amazon.awssdk" % artifactName % awsSdkV)

  private val googleCloudDependencies = List(
    "io.grpc" % "grpc-core" % grpcV,
    "com.google.guava" % "guava" % guavaV,
    "com.google.cloud" % "google-cloud-nio" % googleCloudNioV
      exclude("com.google.api.grpc", "grpc-google-common-protos")
      exclude("com.google.cloud.datastore", "datastore-v1-protos")
      exclude("org.apache.httpcomponents", "httpclient"),
    "org.broadinstitute.dsde.workbench" %% "workbench-google" % workbenchGoogleV
      exclude("com.google.apis", "google-api-services-genomics"),
    "org.apache.httpcomponents" % "httpclient" % apacheHttpClientV,
    "com.google.apis" % "google-api-services-cloudkms" % googleCloudKmsV
      exclude("com.google.guava", "guava-jdk5")
  ) ++ googleGenomicsV1Dependency ++ googleGenomicsV2Alpha1Dependency ++ googleLifeSciencesV2BetaDependency

  private val aliyunOssDependencies = List(
    "com.aliyun.oss" % "aliyun-sdk-oss" % aliyunOssV
      // stax is included twice by oss 3.1.0 and cause assembly merge conflicts via stax vs. javax.xml.stream
      exclude("stax", "stax-api")
      // Exclude jersey-json until aliyun-sdk-oss >3.4.0 is published
      // https://github.com/aliyun/aliyun-oss-java-sdk/pull/149
      exclude("com.sun.jersey", "jersey-json")
      // jaxb-api and jaxb-core and included in jaxb-impl as of 2.3.1
      // https://github.com/eclipse-ee4j/jaxb-ri/issues/1168
      exclude("javax.xml.bind", "jaxb-api")
      exclude("com.sun.xml.bind", "jaxb-core")
      // javax.activation:activation has been replaced. https://stackoverflow.com/a/46493809
      // The old version was causing an assembly merge conflict.
      exclude("javax.activation", "activation"),
    "com.sun.activation" % "javax.activation" % javaxActivationV,
    "com.sun.xml.bind" % "jaxb-impl" % jaxbV,
    "org.glassfish.jaxb" % "jaxb-runtime" % jaxbV
      // already included in com.sun.activation
      exclude("jakarta.activation", "jakarta.activation-api"),
  )

  private val aliyunBatchComputeDependencies = List(
    "com.aliyun" % "aliyun-java-sdk-batchcompute" % aliyunBcsV,
    "com.aliyun" % "aliyun-java-sdk-core" % aliyunCoreV
      // jaxb-api and jaxb-core and included in jaxb-impl as of 2.3.1
      // https://github.com/eclipse-ee4j/jaxb-ri/issues/1168
      exclude("javax.xml.bind", "jaxb-api")
      exclude("com.sun.xml.bind", "jaxb-core")
      // javax.activation:activation has been replaced. https://stackoverflow.com/a/46493809
      // The old version was causing an assembly merge conflict.
      exclude("javax.activation", "activation"),
    "com.sun.activation" % "javax.activation" % javaxActivationV,
    "com.sun.xml.bind" % "jaxb-impl" % jaxbV,
    "org.glassfish.jaxb" % "jaxb-runtime" % jaxbV
      // already included in com.sun.activation
      exclude("jakarta.activation", "jakarta.activation-api"),
  )

  private val aliyunCrDependencies = List(
    "com.aliyun" % "aliyun-java-sdk-cr" % aliyunCrV,
    "com.aliyun" % "aliyun-java-sdk-core" % aliyunCoreV
      exclude("javax.xml.bind", "jaxb-api")
      exclude("com.sun.xml.bind", "jaxb-core")
      exclude("javax.activation", "activation"),
    "com.typesafe.akka" %% "akka-http-spray-json" % akkaHttpV
  )

  private val dbmsDependencies = List(
    "org.hsqldb" % "hsqldb" % hsqldbV,
    "org.mariadb.jdbc" % "mariadb-java-client" % mariadbV,
    "mysql" % "mysql-connector-java" % mysqlV,
    "org.postgresql" % "postgresql" % postgresV
  )

  private val refinedTypeDependenciesList = List(
    "eu.timepit" %% "refined" % refinedV
  )

  // Sub-project dependencies, added in addition to any dependencies inherited from .dependsOn().

  val commonDependencies = List(
    "org.typelevel" %% "cats-effect" % catsEffectV,
    "org.apache.commons" % "commons-lang3" % commonsLang3V,
    "org.apache.commons" % "commons-text" % commonsTextV,
    "com.lihaoyi" %% "pprint" % "0.6.0",
  ) ++ catsDependencies ++ configDependencies ++ slf4jFacadeDependencies ++ refinedTypeDependenciesList

  val cloudSupportDependencies = googleApiClientDependencies ++ googleCloudDependencies ++ betterFilesDependencies ++ awsCloudDependencies

  val databaseSqlDependencies = List(
    "commons-io" % "commons-io" % commonsIoV,
  ) ++ configDependencies ++ catsDependencies ++ slickDependencies ++ dbmsDependencies ++ refinedTypeDependenciesList

  val statsDDependencies = List(
    "nl.grons" %% "metrics-scala" % metrics3ScalaV,
    "com.readytalk" % "metrics3-statsd" % metrics3StatsdV
  )

  val stackdriverDependencies = List(
    "com.google.cloud" % "google-cloud-monitoring" % googleCloudMonitoringV
  )

  val gcsFileSystemDependencies = akkaHttpDependencies

  val httpFileSystemDependencies = akkaHttpDependencies

  val ossFileSystemDependencies = googleCloudDependencies ++ aliyunOssDependencies ++ List(
    "com.github.pathikrit" %% "better-files" % betterFilesV
  )

  val statsDProxyDependencies = List(
    "co.fs2" %% "fs2-io" % fs2VStatsDProxy,
    "com.iheart" %% "ficus" % ficusV,
    "com.google.cloud" % "google-cloud-nio" % googleCloudNioV
  ) ++ commonDependencies

  val womDependencies = List(
    "com.typesafe.scala-logging" %% "scala-logging" % scalaLoggingV,
    "io.spray" %% "spray-json" % sprayJsonV,
    "org.scalacheck" %% "scalacheck" % scalacheckV % Test,
    "org.typelevel" %% "simulacrum" % simulacrumV,
    "commons-codec" % "commons-codec" % commonsCodecV,
  ) ++ circeDependencies ++ refinedTypeDependenciesList

  val wdlDependencies = List(
    "commons-io" % "commons-io" % commonsIoV,
    "org.scala-graph" %% "graph-core" % scalaGraphV,
    "com.chuusai" %% "shapeless" % shapelessV
  ) ++ betterFilesDependencies

  val languageFactoryDependencies = List(
    "com.softwaremill.sttp" %% "core" % sttpV,
    "com.softwaremill.sttp" %% "async-http-client-backend-cats" % sttpV
  )

  val draft2LanguageFactoryDependencies = List(
    "org.mock-server" % "mockserver-netty" % mockserverNettyV % Test
  )

  /*
  The distro artifact contains the actual impl, but transitively includes OSGI bundles that conflict with assembly:
  - https://github.com/owlcs/owlapi/wiki/Documentation/45d8f63d055f820c6ac2ca6c4679a2a7b705449b#howto
  - https://github.com/owlcs/owlapi/issues/455
  - https://github.com/owlcs/owlapi/issues/603

  jcl-over-slf4j.jar is a replacement for commons-logging 1.1.1. Meanwhile our extensive transitive use of apache's
  httpclient has been including commons-logging 1.2 for a while. Now the owl api dependency jcl-over-slf4j is
  conflicting during assembly. As there have been no reported errors AFAIK with commons-logging leaving it in for now.
  However as we use slf4j for cromwell log configuration the correct thing might actually be to exclude commons-logging
  whenever importing httpclient and include jcl-over-slf4j. That way we can control all of our logging in one place.

  - https://www.slf4j.org/legacy.html#jclOverSLF4J
   */
  val owlApiDependencies = List(
    "net.sourceforge.owlapi" % "owlapi-distribution" % owlApiV
      exclude("org.apache.httpcomponents", "httpclient-osgi")
      exclude("org.apache.httpcomponents", "httpcore-osgi")
      exclude("org.slf4j", "jcl-over-slf4j"),
    "org.apache.httpcomponents" % "httpclient-cache" % apacheHttpClientV,
    "org.apache.httpcomponents" % "httpclient" % apacheHttpClientV
  )

  val cwlDependencies = List(
    "com.lihaoyi" %% "ammonite-ops" % ammoniteOpsV,
    "org.broadinstitute" % "heterodon" % heterodonV classifier "single",
    "org.scalactic" %% "scalactic" % scalacticV,
    "org.scalacheck" %% "scalacheck" % scalacheckV % Test,
    "io.circe" %% "circe-optics" % circeOpticsV,
    "org.mozilla" % "rhino" % rhinoV,
    "org.javadelight" % "delight-rhino-sandbox" % delightRhinoSandboxV,
    "org.scalamock" %% "scalamock" % scalamockV % Test,
    "commons-io" % "commons-io" % commonsIoV % Test
  ) ++ betterFilesDependencies ++ owlApiDependencies

  val womtoolDependencies = catsDependencies ++ slf4jBindingDependencies

  val centaurCwlRunnerDependencies = List(
    "com.github.scopt" %% "scopt" % scoptV,
    "io.circe" %% "circe-optics" % circeOpticsV
  ) ++ slf4jBindingDependencies

  val coreDependencies = List(
    "com.google.auth" % "google-auth-library-oauth2-http" % googleOauth2V,
    "com.chuusai" %% "shapeless" % shapelessV,
    "com.storm-enroute" %% "scalameter" % scalameterV % Test,
    "com.github.scopt" %% "scopt" % scoptV,
    "org.scalamock" %% "scalamock" % scalamockV % Test,
  ) ++ akkaStreamDependencies ++ configDependencies ++ catsDependencies ++ circeDependencies ++
    googleApiClientDependencies ++ statsDDependencies ++ betterFilesDependencies ++
    // TODO: We're not using the "F" in slf4j. Core only supports logback, specifically the WorkflowLogger.
    slf4jBindingDependencies ++ stackdriverDependencies

  val databaseMigrationDependencies = liquibaseDependencies ++ dbmsDependencies

  val dockerHashingDependencies = http4sDependencies ++ circeDependencies ++ aliyunCrDependencies

  val cromwellApiClientDependencies = List(
    "org.scalaz" %% "scalaz-core" % scalazV,
    "org.typelevel" %% "cats-effect" % catsEffectV,
    "co.fs2" %% "fs2-io" % fs2V % Test,
  ) ++ akkaHttpDependencies ++ betterFilesDependencies ++ catsDependencies

  val centaurDependencies = List(
    "org.apache.commons" % "commons-math3" % commonsMathV,
    "com.github.kxbmap" %% "configs" % configsV,
    "com.google.cloud" % "google-cloud-bigquery" % googleCloudBigQueryV % IntegrationTest,
    "org.gnieh" %% "diffson-spray-json" % "4.0.3"
  ) ++ circeDependencies ++ slf4jBindingDependencies ++ cloudSupportDependencies ++ http4sDependencies

  val engineDependencies = List(
    "commons-codec" % "commons-codec" % commonsCodecV,
    "commons-io" % "commons-io" % commonsIoV,
    "com.storm-enroute" %% "scalameter" % scalameterV
      exclude("com.fasterxml.jackson.core", "jackson-databind")
      exclude("com.fasterxml.jackson.module", "jackson-module-scala")
      exclude("org.scala-tools.testing", "test-interface"),
    "com.fasterxml.jackson.core" % "jackson-databind" % jacksonV,
    "io.github.andrebeat" %% "scala-pool" % scalaPoolV
  ) ++ swaggerUiDependencies ++ akkaHttpDependencies ++ akkaHttpCirceIntegrationDependency ++ circeDependencies

  val hybridCarboniteMetadataServiceDependencies = List(
    "net.thisptr" % "jackson-jq" % jacksonJqV % Test
  )

  val servicesDependencies = List(
    "com.google.api" % "gax-grpc" % googleGaxGrpcV
  )

  val serverDependencies = slf4jBindingDependencies

  val cromiamDependencies = List(
    "com.softwaremill.sttp" %% "core" % sttpV,
    "com.softwaremill.sttp" %% "async-http-client-backend-future" % sttpV,
    "com.typesafe.scala-logging" %% "scala-logging" % scalaLoggingV,
    "org.broadinstitute.dsde.workbench" %% "workbench-model" % workbenchModelV,
    "org.broadinstitute.dsde.workbench" %% "workbench-util" % workbenchUtilV
  ) ++ akkaHttpDependencies ++ swaggerUiDependencies ++ slf4jBindingDependencies

  val wes2cromwellDependencies = coreDependencies ++ akkaHttpDependencies

  val backendDependencies = List(
    "org.scalacheck" %% "scalacheck" % scalacheckV % Test,
    "co.fs2" %% "fs2-io" % fs2V
  )

  val bcsBackendDependencies = commonDependencies ++ refinedTypeDependenciesList ++ aliyunBatchComputeDependencies
  val tesBackendDependencies = akkaHttpDependencies
  val sparkBackendDependencies = akkaHttpDependencies
  val sfsBackendDependencies = List (
    "org.lz4" % "lz4-java" % lz4JavaV
  )

  val testDependencies = List(
    "org.scalatest" %% "scalatest" % scalatestV,
    "org.scalatestplus" %% "scalatestplus-mockito" % scalatestPlusMockitoV,
    "com.vladsch.flexmark" % "flexmark-profile-pegdown" % flexmarkV,
    "org.pegdown" % "pegdown" % pegdownV,
    "org.specs2" %% "specs2-mock" % specs2MockV,
    "com.dimafeng" %% "testcontainers-scala-scalatest" % testContainersScalaV,
    "com.dimafeng" %% "testcontainers-scala-mysql" % testContainersScalaV,
    "com.dimafeng" %% "testcontainers-scala-mariadb" % testContainersScalaV,
    "com.dimafeng" %% "testcontainers-scala-postgresql" % testContainersScalaV
  ) ++ slf4jBindingDependencies // During testing, add an slf4j binding for _all_ libraries.

  val kindProjectorPlugin = "org.spire-math" %% "kind-projector" % kindProjectorV
  val paradisePlugin = "org.scalamacros" % "paradise" % paradiseV cross CrossVersion.full

  // Version of the swagger UI to write into config files
  val swaggerUiVersion = swaggerUiV

  val perfDependencies = circeDependencies ++ betterFilesDependencies ++ commonDependencies ++
    googleApiClientDependencies ++ googleCloudDependencies

  val drsLocalizerDependencies = List(
    "com.google.auth" % "google-auth-library-oauth2-http" % googleOauth2V,
    "com.google.cloud" % "google-cloud-storage" % googleCloudStorageV,
    "org.typelevel" %% "cats-effect" % catsEffectV,
    "com.iheart" %% "ficus" % ficusV,
    "com.softwaremill.sttp" %% "circe" % sttpV
  ) ++ circeDependencies ++ catsDependencies ++ slf4jBindingDependencies ++ languageFactoryDependencies

  val allProjectDependencies =
    backendDependencies ++
      bcsBackendDependencies ++
      centaurCwlRunnerDependencies ++
      centaurDependencies ++
      cloudSupportDependencies ++
      commonDependencies ++
      coreDependencies ++
      cromiamDependencies ++
      cromwellApiClientDependencies ++
      cwlDependencies ++
      databaseMigrationDependencies ++
      databaseSqlDependencies ++
      dockerHashingDependencies ++
      draft2LanguageFactoryDependencies ++
      drsLocalizerDependencies ++
      engineDependencies ++
      gcsFileSystemDependencies ++
      httpFileSystemDependencies ++
      implDrsDependencies ++
      implFtpDependencies ++
      languageFactoryDependencies ++
      ossFileSystemDependencies ++
      perfDependencies ++
      serverDependencies ++
      sfsBackendDependencies ++
      sparkBackendDependencies ++
      spiDependencies ++
      spiUtilDependencies ++
      statsDProxyDependencies ++
      tesBackendDependencies ++
      wdlDependencies ++
      wes2cromwellDependencies ++
      womDependencies ++
      womtoolDependencies

  /*
  If you see warnings from SBT about evictions, insert a specific dependency version into this list.

  Do not know a good way to check when these are out of date as `sbt dependencyUpdates` does not
  report on dependency overrides.

  Any dependencies that are removed may be also removed from this list.
  However, be careful about downgrading any of these dependencies.
  Older versions have known vulnerabilities, ex: CVE-2017-7525
   */

  val googleHttpClientDependencies = List(
    /*
    Move the google-http-client versions past https://github.com/googleapis/google-http-java-client/issues/606
    This created a situation where com/google/api/client/http/apache/ApacheHttpTransport.class was in *both*
    transitive dependencies causing an assembly merge conflict.

    At the time of this comment older versions are being pulled in via
    https://mvnrepository.com/artifact/com.google.api-client/google-api-client/1.28.0
     */
    "com.google.http-client" % "google-http-client-apache" % googleHttpClientApacheV,
    "com.google.http-client" % "google-http-client" % googleHttpClientV,
  )

  val nettyDependencyOverrides = List(
    "buffer",
    "codec",
    "codec-dns",
    "codec-http",
    "codec-http2",
    "codec-socks",
    "common",
    "handler-proxy",
    "resolver",
    "resolver-dns",
    "transport",
    "transport-native-epoll",
    "transport-native-unix-common",
  ).map(m => "io.netty" % s"netty-$m" % nettyV)

  val rdf4jDependencyOverrides = List(
    /*
    Yes. All of these are required to lock in the rdf4j version.

    Feel free to update versions but do not remove these overrides unless and until an updated
    owl-api is no longer pulling in vulnerable rdf4j dependencies.

    https://cve.mitre.org/cgi-bin/cvename.cgi?name=CVE-2018-1000644

    See comment mentioning "OSGI" further above for more info on the bundling of dependencies.
     */
    "model",
    "rio-api",
    "rio-binary",
    "rio-datatypes",
    "rio-jsonld",
    "rio-languages",
    "rio-n3",
    "rio-nquads",
    "rio-ntriples",
    "rio-rdfjson",
    "rio-rdfxml",
    "rio-trig",
    "rio-trix",
    "rio-turtle",
    "util",
  ).map(m => "org.eclipse.rdf4j" % s"rdf4j-$m" % rdf4jV)

  // Some libraries are importing older version of these dependencies, causing conflicts. Hence the need to override them.
  val grpcDependencyOverrides = List(
    "alts",
    "auth",
    "context",
    "core",
    "grpclb",
    "netty-shaded",
    "protobuf-lite",
    "protobuf",
    "stub",
  ).map(m => "io.grpc" % s"grpc-$m" % grpcV)

  /*
  If we use a version in one of our projects, that's the one we want all the libraries to use
  ...plus other groups of transitive dependencies shared across multiple projects
   */
  val cromwellDependencyOverrides =
    allProjectDependencies ++
      googleHttpClientDependencies ++
      nettyDependencyOverrides ++
      rdf4jDependencyOverrides ++
      grpcDependencyOverrides
}<|MERGE_RESOLUTION|>--- conflicted
+++ resolved
@@ -7,13 +7,8 @@
   private val aliyunBcsV = "6.2.4"
   private val aliyunCoreV = "4.5.6"
   private val aliyunCrV = "4.1.1"
-<<<<<<< HEAD
-  private val aliyunOssV = "3.11.0"
-  private val ammoniteOpsV = "1.6.9"
-=======
   private val aliyunOssV = "3.10.2"
   private val ammoniteOpsV = "1.9.9"
->>>>>>> 1bc14fb8
   private val apacheCommonNetV = "3.7"
   private val apacheHttpClientV = "4.5.12"
   private val awsSdkV = "2.10.91"
