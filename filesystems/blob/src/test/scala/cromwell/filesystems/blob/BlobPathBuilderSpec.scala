package cromwell.filesystems.blob
import common.mock.MockSugar
import org.mockito.Mockito.when
import org.scalatest.flatspec.AnyFlatSpec
import org.scalatest.matchers.should.Matchers

import java.util.UUID
import scala.util.{Failure, Try}

object BlobPathBuilderSpec {
  def buildEndpoint(storageAccount: String) = EndpointURL(s"https://$storageAccount.blob.core.windows.net")
}

class BlobPathBuilderSpec extends AnyFlatSpec with Matchers with MockSugar {
  // ValidateBlobPath
  it should "parse a URI into a path" in {
    val endpointInput = BlobPathBuilderSpec.buildEndpoint("storageAccount")
    val containerInput = BlobContainerName("container")
    val evalPath = "/path/to/file"
    val testString = endpointInput.value + "/" + containerInput + evalPath
    BlobPathBuilder.validateBlobPath(testString) match {
      case BlobPathBuilder.ValidBlobPath(path, container, endpoint) => {
        path should equal(evalPath)
        container should equal(containerInput)
        endpoint should equal(endpointInput)
      }
      case BlobPathBuilder.UnparsableBlobPath(errorMessage) => fail(errorMessage)
    }
  }

  it should "fail to parse an invalid URI into a path" in {
    val endpointInput = EndpointURL("https://storageAccount.bad.host")
    val containerInput = BlobContainerName("container")
    val evalPath = "/path/to/file"
    val testString = endpointInput.value + "/"+ containerInput + evalPath
    BlobPathBuilder.validateBlobPath(testString) match {
      case BlobPathBuilder.ValidBlobPath(_, _, _) => fail("Invalid blob path found as valid")
      case BlobPathBuilder.UnparsableBlobPath(errorMessage) => {
        errorMessage.getMessage() should equal(BlobPathBuilder.invalidBlobHostMessage(endpointInput))
      }
    }
  }

  it should "provide a readable error when getting an illegal nioPath" in {
    val endpoint = BlobPathBuilderSpec.buildEndpoint("storageAccount")
    val container = BlobContainerName("container")
    val evalPath = "/path/to/file"
    val exception = new Exception("Failed to do the thing")
    val fsm = mock[BlobFileSystemManager]
    when(fsm.retrieveFilesystem(endpoint, container)).thenReturn(Failure(exception))
    val path = BlobPath(evalPath, endpoint, container)(fsm)
    val testException = Try(path.nioPath).failed.toOption
    testException should contain(exception)
  }

  private def testBlobNioStringCleaning(input: String, expected: String) =
    BlobPath.cleanedNioPathString(input) shouldBe expected

  it should "clean the NIO path string when it has a garbled http protocol" in {
    testBlobNioStringCleaning(
      "https:/lz43.blob.core.windows.net/sc-ebda3e/workspace-services/cbas/terra-app-4628d0e1/test_all_engine_functions/4bb6a0a2-3b07/call-run_read_string/execution/stdout",
      "/workspace-services/cbas/terra-app-4628d0e1/test_all_engine_functions/4bb6a0a2-3b07/call-run_read_string/execution/stdout"
    )
  }

  it should "clean the NIO path string when it has a container name with colon prefix" in {
    testBlobNioStringCleaning(
      "sc-ebda3e:/workspace-services/cbas/terra-app-4628d0e1/test_all_engine_functions/4bb6a0a2-3b07/call-run_read_string/execution/stdout",
      "/workspace-services/cbas/terra-app-4628d0e1/test_all_engine_functions/4bb6a0a2-3b07/call-run_read_string/execution/stdout"
    )
  }

  it should "clean the NIO path string when it's an in-container absolute path" in {
    testBlobNioStringCleaning(
      "/workspace-services/cbas/terra-app-4628d0e1/test_all_engine_functions/4bb6a0a2-3b07/call-run_read_string/execution/stdout",
      "/workspace-services/cbas/terra-app-4628d0e1/test_all_engine_functions/4bb6a0a2-3b07/call-run_read_string/execution/stdout"
    )
  }

  it should "clean the NIO path string when it's the root directory only" in {
    testBlobNioStringCleaning(
      "sc-ebda3e:",
      ""
    )
  }

  //// The below tests are IGNORED because they depend on Azure auth information being present in the environment ////
  private val subscriptionId: SubscriptionId = SubscriptionId(UUID.fromString("62b22893-6bc1-46d9-8a90-806bb3cce3c9"))
  private val endpoint: EndpointURL = BlobPathBuilderSpec.buildEndpoint("coaexternalstorage")
  private val store: BlobContainerName = BlobContainerName("inputs")

  def makeBlobPathBuilder(blobEndpoint: EndpointURL, container: BlobContainerName): BlobPathBuilder = {
    val blobTokenGenerator = NativeBlobSasTokenGenerator(container, blobEndpoint, Some(subscriptionId))
    val fsm = new BlobFileSystemManager(container, blobEndpoint, 10, blobTokenGenerator)
    new BlobPathBuilder(store, endpoint)(fsm)
  }

  ignore should "resolve an absolute path string correctly to a path" in {
<<<<<<< HEAD
    val endpoint = BlobPathBuilderSpec.buildEndpoint("coaexternalstorage")
    val store = BlobContainerName("inputs")
    val blobTokenGenerator = NativeBlobSasTokenGenerator(Some(subscriptionId))
    val fsm: BlobFileSystemManager = new BlobFileSystemManager(10, blobTokenGenerator)

    val rootString = s"${endpoint.value}/${store.value}/cromwell-execution"
    val blobRoot: BlobPath = new BlobPathBuilder()(fsm) build rootString getOrElse fail()
=======
    val builder = makeBlobPathBuilder(endpoint, store)
    val rootString = s"${endpoint.value}/${store.value}/cromwell-execution"
    val blobRoot: BlobPath = builder build rootString getOrElse fail()
>>>>>>> fe0da4b2
    blobRoot.toAbsolutePath.pathAsString should equal ("https://coaexternalstorage.blob.core.windows.net/inputs/cromwell-execution")
    val otherFile = blobRoot.resolve("https://coaexternalstorage.blob.core.windows.net/inputs/cromwell-execution/test/inputFile.txt")
    otherFile.toAbsolutePath.pathAsString should equal ("https://coaexternalstorage.blob.core.windows.net/inputs/cromwell-execution/test/inputFile.txt")
  }

  ignore should "build a blob path from a test string and read a file" in {
    val builder = makeBlobPathBuilder(endpoint, store)
    val endpointHost = BlobPathBuilder.parseURI(endpoint.value).map(_.getHost).getOrElse(fail("Could not parse URI"))
    val evalPath = "/test/inputFile.txt"
<<<<<<< HEAD
    val blobTokenGenerator = NativeBlobSasTokenGenerator(Some(subscriptionId))
    val fsm: BlobFileSystemManager = new BlobFileSystemManager(10L, blobTokenGenerator)
    val testString = endpoint.value + "/" + store + evalPath
    val blobPath: BlobPath = new BlobPathBuilder()(fsm) build testString getOrElse fail()
=======
    val testString = endpoint.value + "/" + store + evalPath
    val blobPath: BlobPath = builder build testString getOrElse fail()
>>>>>>> fe0da4b2

    blobPath.container should equal(store)
    blobPath.endpoint should equal(endpoint)
    blobPath.pathAsString should equal(testString)
    blobPath.pathWithoutScheme should equal(endpointHost + "/" + store + evalPath)
    val is = blobPath.newInputStream()
    val fileText = (is.readAllBytes.map(_.toChar)).mkString
    fileText should include ("This is my test file!!!! Did it work?")
  }

  ignore should "build duplicate blob paths in the same filesystem" in {
    val builder = makeBlobPathBuilder(endpoint, store)
    val evalPath = "/test/inputFile.txt"
<<<<<<< HEAD
    val blobTokenGenerator = NativeBlobSasTokenGenerator(Some(subscriptionId))
    val fsm: BlobFileSystemManager = new BlobFileSystemManager(10L, blobTokenGenerator)
    val testString = endpoint.value + "/" + store + evalPath
    val blobPath1: BlobPath = new BlobPathBuilder()(fsm) build testString getOrElse fail()
    blobPath1.nioPath.getFileSystem.close()
    val blobPath2: BlobPath = new BlobPathBuilder()(fsm) build testString getOrElse fail()
=======
    val testString = endpoint.value + "/" + store + evalPath
    val blobPath1: BlobPath = builder build testString getOrElse fail()
    blobPath1.nioPath.getFileSystem.close()
    val blobPath2: BlobPath = builder build testString getOrElse fail()
>>>>>>> fe0da4b2
    blobPath1 should equal(blobPath2)
    val is = blobPath1.newInputStream()
    val fileText = (is.readAllBytes.map(_.toChar)).mkString
    fileText should include ("This is my test file!!!! Did it work?")
  }

  ignore should "resolve a path without duplicating container name" in {
<<<<<<< HEAD
    val endpoint = BlobPathBuilderSpec.buildEndpoint("coaexternalstorage")
    val store = BlobContainerName("inputs")
    val blobTokenGenerator = NativeBlobSasTokenGenerator(Some(subscriptionId))
    val fsm: BlobFileSystemManager = new BlobFileSystemManager(10, blobTokenGenerator)
    val rootString = s"${endpoint.value}/${store.value}/cromwell-execution"
    val blobRoot: BlobPath = new BlobPathBuilder()(fsm) build rootString getOrElse fail()
=======
    val builder = makeBlobPathBuilder(endpoint, store)
    val rootString = s"${endpoint.value}/${store.value}/cromwell-execution"
    val blobRoot: BlobPath = builder build rootString getOrElse fail()
>>>>>>> fe0da4b2
    blobRoot.toAbsolutePath.pathAsString should equal ("https://coaexternalstorage.blob.core.windows.net/inputs/cromwell-execution")
    val otherFile = blobRoot.resolve("test/inputFile.txt")
    otherFile.toAbsolutePath.pathAsString should equal ("https://coaexternalstorage.blob.core.windows.net/inputs/cromwell-execution/test/inputFile.txt")
  }

  ignore should "correctly remove a prefix from the blob path" in {
    val builder = makeBlobPathBuilder(endpoint, store)
    val rootString = s"${endpoint.value}/${store.value}/cromwell-execution/"
    val execDirString = s"${endpoint.value}/${store.value}/cromwell-execution/abc123/myworkflow/task1/def4356/execution/"
    val fileString = s"${endpoint.value}/${store.value}/cromwell-execution/abc123/myworkflow/task1/def4356/execution/stdout"
    val blobRoot: BlobPath = builder build rootString getOrElse fail()
    val execDir: BlobPath = builder build execDirString getOrElse fail()
    val blobFile: BlobPath = builder build fileString getOrElse fail()
    blobFile.pathStringWithoutPrefix(blobRoot) should equal ("abc123/myworkflow/task1/def4356/execution/stdout")
    blobFile.pathStringWithoutPrefix(execDir) should equal ("stdout")
    blobFile.pathStringWithoutPrefix(blobFile) should equal ("")
  }

  ignore should "not change a path if it doesn't start with a prefix" in {
    val builder = makeBlobPathBuilder(endpoint, store)
    val otherRootString = s"${endpoint.value}/${store.value}/foobar/"
    val fileString = s"${endpoint.value}/${store.value}/cromwell-execution/abc123/myworkflow/task1/def4356/execution/stdout"
    val otherBlobRoot: BlobPath = builder build otherRootString getOrElse fail()
    val blobFile: BlobPath = builder build fileString getOrElse fail()
    blobFile.pathStringWithoutPrefix(otherBlobRoot) should equal ("/cromwell-execution/abc123/myworkflow/task1/def4356/execution/stdout")
  }
}<|MERGE_RESOLUTION|>--- conflicted
+++ resolved
@@ -96,19 +96,9 @@
   }
 
   ignore should "resolve an absolute path string correctly to a path" in {
-<<<<<<< HEAD
-    val endpoint = BlobPathBuilderSpec.buildEndpoint("coaexternalstorage")
-    val store = BlobContainerName("inputs")
-    val blobTokenGenerator = NativeBlobSasTokenGenerator(Some(subscriptionId))
-    val fsm: BlobFileSystemManager = new BlobFileSystemManager(10, blobTokenGenerator)
-
-    val rootString = s"${endpoint.value}/${store.value}/cromwell-execution"
-    val blobRoot: BlobPath = new BlobPathBuilder()(fsm) build rootString getOrElse fail()
-=======
     val builder = makeBlobPathBuilder(endpoint, store)
     val rootString = s"${endpoint.value}/${store.value}/cromwell-execution"
     val blobRoot: BlobPath = builder build rootString getOrElse fail()
->>>>>>> fe0da4b2
     blobRoot.toAbsolutePath.pathAsString should equal ("https://coaexternalstorage.blob.core.windows.net/inputs/cromwell-execution")
     val otherFile = blobRoot.resolve("https://coaexternalstorage.blob.core.windows.net/inputs/cromwell-execution/test/inputFile.txt")
     otherFile.toAbsolutePath.pathAsString should equal ("https://coaexternalstorage.blob.core.windows.net/inputs/cromwell-execution/test/inputFile.txt")
@@ -118,15 +108,8 @@
     val builder = makeBlobPathBuilder(endpoint, store)
     val endpointHost = BlobPathBuilder.parseURI(endpoint.value).map(_.getHost).getOrElse(fail("Could not parse URI"))
     val evalPath = "/test/inputFile.txt"
-<<<<<<< HEAD
-    val blobTokenGenerator = NativeBlobSasTokenGenerator(Some(subscriptionId))
-    val fsm: BlobFileSystemManager = new BlobFileSystemManager(10L, blobTokenGenerator)
-    val testString = endpoint.value + "/" + store + evalPath
-    val blobPath: BlobPath = new BlobPathBuilder()(fsm) build testString getOrElse fail()
-=======
     val testString = endpoint.value + "/" + store + evalPath
     val blobPath: BlobPath = builder build testString getOrElse fail()
->>>>>>> fe0da4b2
 
     blobPath.container should equal(store)
     blobPath.endpoint should equal(endpoint)
@@ -140,19 +123,10 @@
   ignore should "build duplicate blob paths in the same filesystem" in {
     val builder = makeBlobPathBuilder(endpoint, store)
     val evalPath = "/test/inputFile.txt"
-<<<<<<< HEAD
-    val blobTokenGenerator = NativeBlobSasTokenGenerator(Some(subscriptionId))
-    val fsm: BlobFileSystemManager = new BlobFileSystemManager(10L, blobTokenGenerator)
-    val testString = endpoint.value + "/" + store + evalPath
-    val blobPath1: BlobPath = new BlobPathBuilder()(fsm) build testString getOrElse fail()
-    blobPath1.nioPath.getFileSystem.close()
-    val blobPath2: BlobPath = new BlobPathBuilder()(fsm) build testString getOrElse fail()
-=======
     val testString = endpoint.value + "/" + store + evalPath
     val blobPath1: BlobPath = builder build testString getOrElse fail()
     blobPath1.nioPath.getFileSystem.close()
     val blobPath2: BlobPath = builder build testString getOrElse fail()
->>>>>>> fe0da4b2
     blobPath1 should equal(blobPath2)
     val is = blobPath1.newInputStream()
     val fileText = (is.readAllBytes.map(_.toChar)).mkString
@@ -160,18 +134,9 @@
   }
 
   ignore should "resolve a path without duplicating container name" in {
-<<<<<<< HEAD
-    val endpoint = BlobPathBuilderSpec.buildEndpoint("coaexternalstorage")
-    val store = BlobContainerName("inputs")
-    val blobTokenGenerator = NativeBlobSasTokenGenerator(Some(subscriptionId))
-    val fsm: BlobFileSystemManager = new BlobFileSystemManager(10, blobTokenGenerator)
-    val rootString = s"${endpoint.value}/${store.value}/cromwell-execution"
-    val blobRoot: BlobPath = new BlobPathBuilder()(fsm) build rootString getOrElse fail()
-=======
     val builder = makeBlobPathBuilder(endpoint, store)
     val rootString = s"${endpoint.value}/${store.value}/cromwell-execution"
     val blobRoot: BlobPath = builder build rootString getOrElse fail()
->>>>>>> fe0da4b2
     blobRoot.toAbsolutePath.pathAsString should equal ("https://coaexternalstorage.blob.core.windows.net/inputs/cromwell-execution")
     val otherFile = blobRoot.resolve("test/inputFile.txt")
     otherFile.toAbsolutePath.pathAsString should equal ("https://coaexternalstorage.blob.core.windows.net/inputs/cromwell-execution/test/inputFile.txt")
