package cromwell.webservice

import java.util.UUID
import akka.actor.{ActorRef, Actor, Props}
import akka.pattern.ask
import akka.util.Timeout
import cromwell.binding.{WdlSource, WorkflowRawInputs}
<<<<<<< HEAD
import cromwell.{binding, engine}
=======
>>>>>>> 372c7e49
import cromwell.engine._
import cromwell.parser.WdlParser.SyntaxError
import cromwell.webservice.CromwellApiHandler._
import cromwell.webservice.PerRequest.RequestComplete
import cromwell.{binding, engine}
import spray.http.StatusCodes
import scala.concurrent.duration._
import scala.util.{Try, Failure, Success}

object CromwellApiHandler {

  def props(workflowManagerActorRef: ActorRef): Props = {
    Props(new CromwellApiHandler(workflowManagerActorRef))
  }

  sealed trait WorkflowManagerMessage

  case class SubmitWorkflow(wdl: WdlSource, inputs: WorkflowRawInputs) extends WorkflowManagerMessage

  case class WorkflowStatus(id: WorkflowId) extends WorkflowManagerMessage
  case class WorkflowOutputs(id: WorkflowId) extends WorkflowManagerMessage

  case class WorkflowOutputs(id: WorkflowId) extends WorkflowManagerMessage
}

<<<<<<< HEAD
class CromwellApiHandler(workflowManager : ActorRef) extends Actor {
=======
class CromwellApiHandler(workflowManager: ActorRef) extends Actor {

>>>>>>> 372c7e49
  import context.dispatcher
  implicit val timeout = Timeout(2.seconds)

<<<<<<< HEAD
=======
  implicit val timeout = Timeout(2.seconds)

>>>>>>> 372c7e49
  override def receive = {
    case WorkflowStatus(id) =>
      val workflowManagerResponseFuture = ask(workflowManager, WorkflowManagerActor.WorkflowStatus(id)).mapTo[Option[WorkflowState]]

      workflowManagerResponseFuture.onComplete {
        case Success(state) =>
          state match {
            case Some(x) =>
              context.parent ! RequestComplete(StatusCodes.OK, WorkflowStatusResponse(id.toString, x.toString))
            case None => context.parent ! RequestComplete(StatusCodes.NotFound, None)
          }

        case Failure(ex) =>
          context.parent ! RequestComplete(StatusCodes.InternalServerError, ex.getMessage)
      }

    case SubmitWorkflow(wdl, inputs) =>
      val workflowManagerResponseFuture = ask(workflowManager, WorkflowManagerActor.SubmitWorkflow(wdl, inputs)).mapTo[WorkflowId]
      workflowManagerResponseFuture.onComplete {
        case Success(id) =>
          context.parent ! RequestComplete(StatusCodes.Created, WorkflowSubmitResponse(id.toString, engine.WorkflowSubmitted.toString))

        case Failure(ex) =>
          ex match {
            case _: SyntaxError =>
              context.parent ! RequestComplete(StatusCodes.BadRequest, ex.getMessage)
            case _ =>
              context.parent ! RequestComplete(StatusCodes.InternalServerError, ex.getMessage)
          }
      }

    case WorkflowOutputs(id) =>
      val eventualWorkflowOutputs = ask(workflowManager, WorkflowManagerActor.WorkflowOutputs(id)).mapTo[Option[binding.WorkflowOutputs]]
      eventualWorkflowOutputs onComplete {
        case Success(outputs) => outputs match {
          case Some(x) =>
<<<<<<< HEAD
            val outputMap = x mapValues {_.toString}
            context.parent ! RequestComplete(StatusCodes.OK, WorkflowOutputResponse(id.toString, outputMap))
=======
            context.parent ! RequestComplete(StatusCodes.OK, WorkflowOutputResponse(id.toString, x))
>>>>>>> 372c7e49
          case None => context.parent ! RequestComplete(StatusCodes.NotFound, None)
        }
        case Failure(ex) => context.parent ! RequestComplete(StatusCodes.InternalServerError, ex.getMessage)
      }
  }
}<|MERGE_RESOLUTION|>--- conflicted
+++ resolved
@@ -1,22 +1,18 @@
 package cromwell.webservice
 
-import java.util.UUID
-import akka.actor.{ActorRef, Actor, Props}
+import akka.actor.{Actor, ActorRef, Props}
 import akka.pattern.ask
 import akka.util.Timeout
 import cromwell.binding.{WdlSource, WorkflowRawInputs}
-<<<<<<< HEAD
-import cromwell.{binding, engine}
-=======
->>>>>>> 372c7e49
 import cromwell.engine._
 import cromwell.parser.WdlParser.SyntaxError
 import cromwell.webservice.CromwellApiHandler._
 import cromwell.webservice.PerRequest.RequestComplete
 import cromwell.{binding, engine}
 import spray.http.StatusCodes
+
 import scala.concurrent.duration._
-import scala.util.{Try, Failure, Success}
+import scala.util.{Failure, Success}
 
 object CromwellApiHandler {
 
@@ -29,25 +25,16 @@
   case class SubmitWorkflow(wdl: WdlSource, inputs: WorkflowRawInputs) extends WorkflowManagerMessage
 
   case class WorkflowStatus(id: WorkflowId) extends WorkflowManagerMessage
-  case class WorkflowOutputs(id: WorkflowId) extends WorkflowManagerMessage
 
   case class WorkflowOutputs(id: WorkflowId) extends WorkflowManagerMessage
 }
 
-<<<<<<< HEAD
-class CromwellApiHandler(workflowManager : ActorRef) extends Actor {
-=======
 class CromwellApiHandler(workflowManager: ActorRef) extends Actor {
 
->>>>>>> 372c7e49
   import context.dispatcher
+
   implicit val timeout = Timeout(2.seconds)
 
-<<<<<<< HEAD
-=======
-  implicit val timeout = Timeout(2.seconds)
-
->>>>>>> 372c7e49
   override def receive = {
     case WorkflowStatus(id) =>
       val workflowManagerResponseFuture = ask(workflowManager, WorkflowManagerActor.WorkflowStatus(id)).mapTo[Option[WorkflowState]]
@@ -84,12 +71,7 @@
       eventualWorkflowOutputs onComplete {
         case Success(outputs) => outputs match {
           case Some(x) =>
-<<<<<<< HEAD
-            val outputMap = x mapValues {_.toString}
-            context.parent ! RequestComplete(StatusCodes.OK, WorkflowOutputResponse(id.toString, outputMap))
-=======
             context.parent ! RequestComplete(StatusCodes.OK, WorkflowOutputResponse(id.toString, x))
->>>>>>> 372c7e49
           case None => context.parent ! RequestComplete(StatusCodes.NotFound, None)
         }
         case Failure(ex) => context.parent ! RequestComplete(StatusCodes.InternalServerError, ex.getMessage)
