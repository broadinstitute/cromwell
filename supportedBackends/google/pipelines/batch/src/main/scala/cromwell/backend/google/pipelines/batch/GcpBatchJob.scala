package cromwell.backend.google.pipelines.batch
import com.google.api.gax.rpc.{FixedHeaderProvider, HeaderProvider}
//import com.google.cloud.batch.v1.AllocationPolicy._
import com.google.cloud.batch.v1.{AllocationPolicy, BatchServiceClient, BatchServiceSettings, ComputeResource, CreateJobRequest, Job, LogsPolicy, Runnable, TaskGroup, TaskSpec}
import com.google.cloud.batch.v1.AllocationPolicy.{InstancePolicy, InstancePolicyOrTemplate, LocationPolicy, NetworkInterface, NetworkPolicy, ProvisioningModel}
import cromwell.backend.google.pipelines.batch.GcpBatchBackendSingletonActor.GcpBatchRequest
//import com.google.cloud.batch.v1.AllocationPolicy.{InstancePolicy, InstancePolicyOrTemplate, LocationPolicy, NetworkInterface, NetworkPolicy}
import com.google.cloud.batch.v1.Runnable.Container
import com.google.protobuf.Duration
import com.google.cloud.batch.v1.LogsPolicy.Destination
import com.google.common.collect.ImmutableMap
import java.util.concurrent.TimeUnit
import org.slf4j.{Logger, LoggerFactory}


final case class GcpBatchJob (
                             jobSubmission: GcpBatchRequest,
                             //cpu: Long,
                             //memory: Long,
                             machineType: String
                            ) {

  val log: Logger = LoggerFactory.getLogger(RunStatus.toString)

  // VALUES HERE
  private val entryPoint = "/bin/sh"
  private val retryCount = jobSubmission.gcpBatchParameters.runtimeAttributes.preemptible
  private val durationInSeconds: Long = 3600
  private val taskCount: Long = 1
  private val gcpBatchCommand: String = jobSubmission.gcpBatchCommand
<<<<<<< HEAD
  private val vpcNetwork: String = jobSubmission.vpcNetwork
  private val vpcSubnetwork: String = jobSubmission.vpcSubnetwork
  private lazy val gcpBootDiskSizeMb = (jobSubmission.gcpBatchParameters.runtimeAttributes.bootDiskSize * 1000).toLong
=======
  //private val vpcNetwork: String = jobSubmission.vpcNetwork
  //private val vpcSubnetwork: String = jobSubmission.vpcSubnetwork
>>>>>>> 9354061d

  // set user agent
  private val user_agent_header = "user-agent"
  private val customUserAgentValue = "cromwell"
  private lazy val headerProvider: HeaderProvider = FixedHeaderProvider
    .create(ImmutableMap
      .of(user_agent_header, customUserAgentValue))

  private lazy val batchSettings = BatchServiceSettings.newBuilder.setHeaderProvider(headerProvider).build

  lazy val batchServiceClient = BatchServiceClient.create(batchSettings)

  lazy val parent = (String
    .format("projects/%s/locations/%s", jobSubmission.gcpBatchParameters
      .projectId, jobSubmission.gcpBatchParameters
      .region))

  private val cpu = jobSubmission.gcpBatchParameters.runtimeAttributes.cpu

  //convert to millicores for Batch
  private val cpuCores = cpu.toString.toLong * 1000
  private val cpuPlatform =  jobSubmission.gcpBatchParameters.runtimeAttributes.cpuPlatform.getOrElse("")
  private val gpuModel =  jobSubmission.gcpBatchParameters.runtimeAttributes.gpuResource.getOrElse("")
  println(gpuModel)

  //private val memory = jobSubmission.gcpBatchParameters.runtimeAttributes.memory
  //private val memoryConvert = memory.toString.toLong
  //println(memoryConvert)

  val memTemp: Long = 400

  //private val bootDiskSize = runtimeAttributes.bootDiskSize
 // private val noAddress = runtimeAttributes.noAddress
  private val zones = "zones/" + jobSubmission.gcpBatchParameters.runtimeAttributes.zones.mkString(",")
  println(zones)

  // parse preemption value and set value for Spot. Spot is replacement for preemptible
  private val preemption = jobSubmission.gcpBatchParameters.runtimeAttributes.preemptible
  println(preemption)
  private def spotMatch(preemption: Int): ProvisioningModel = preemption compare 0 match {
    case 0 => ProvisioningModel.STANDARD
    case 1 => ProvisioningModel.SPOT
  }
  private val spotModel = spotMatch(preemption)

  log.info(cpuPlatform)

  //println(jobDescriptor.taskCall.sourceLocation)

  private def createRunnable(dockerImage: String, entryPoint: String): Runnable = {
    val runnable = Runnable.newBuilder.setContainer((Container.newBuilder.setImageUri(dockerImage).setEntrypoint(entryPoint).addCommands("-c").addCommands(gcpBatchCommand).build)).build
    runnable
  }

  private def createComputeResource(cpu: Long, memory: Long, bootDiskSizeMb: Long) = {
    ComputeResource
      .newBuilder
      .setCpuMilli(cpu)
      .setMemoryMib(memory)
      .setBootDiskMib(bootDiskSizeMb)
      .build
  }

  private def createInstancePolicy(spotModel: ProvisioningModel) = {
    val instancePolicy = InstancePolicy
      .newBuilder
      .setMachineType(machineType)
      .setProvisioningModel(spotModel)
      //.addAccelerators(gpuConfig)
      //.setMinCpuPlatform(cpuPlatform)
      .build
    instancePolicy
  }



  private def createNetworkInterface(noAddress: Boolean) = {
    NetworkInterface
      .newBuilder
      .setNoExternalIpAddress(noAddress)
      .setNetwork(vpcNetwork)
      .setSubnetwork(vpcSubnetwork)
      .build
  }
    //.setNetwork("projects/batch-testing-350715/global/networks/default")
    //.setSubnetwork("regions/us-central1/subnetworks/default")



  private def createNetworkPolicy(networkInterface: NetworkInterface): NetworkPolicy = {
    NetworkPolicy
      .newBuilder
      .addNetworkInterfaces(0, networkInterface)
      .build()
  }


  private def createTaskSpec(runnable: Runnable, computeResource: ComputeResource, retryCount: Int, durationInSeconds: Long) = {
    TaskSpec
      .newBuilder
      .addRunnables(runnable)
      .setComputeResource(computeResource)
      .setMaxRetryCount(retryCount)
      .setMaxRunDuration(Duration
        .newBuilder
        .setSeconds(durationInSeconds)
        .build)
  }

  private def createTaskGroup(taskCount: Long, task: TaskSpec.Builder): TaskGroup = {
    TaskGroup
      .newBuilder
      .setTaskCount(taskCount)
      .setTaskSpec(task)
      .build

  }

  private def createAllocationPolicy(locationPolicy: LocationPolicy,  instancePolicy: InstancePolicy, networkPolicy: NetworkPolicy) = {
    AllocationPolicy
      .newBuilder
      .setLocation(locationPolicy)
      .setNetwork(networkPolicy)
      .addInstances(InstancePolicyOrTemplate
        .newBuilder
        .setPolicy(instancePolicy)
        .build)
      .build
  }

  def submitJob(): Unit = {

    try {
      val runnable = createRunnable(dockerImage = jobSubmission.gcpBatchParameters.runtimeAttributes.dockerImage, entryPoint = entryPoint)
<<<<<<< HEAD
      val networkInterface = createNetworkInterface(false)
      val networkPolicy = createNetworkPolicy(networkInterface)
      val computeResource = createComputeResource(cpu, memory, gcpBootDiskSizeMb)
=======
      //val networkInterface = createNetworkInterface(noAddress)
      //val networkPolicy = createNetworkPolicy(networkInterface)
      val computeResource = createComputeResource(cpuCores, memTemp)
>>>>>>> 9354061d
      val taskSpec = createTaskSpec(runnable, computeResource, retryCount, durationInSeconds)
      val taskGroup: TaskGroup = createTaskGroup(taskCount, taskSpec)
      val instancePolicy = createInstancePolicy(spotModel)
      val locationPolicy = LocationPolicy.newBuilder.addAllowedLocations(zones).build
<<<<<<< HEAD
      val allocationPolicy = createAllocationPolicy(locationPolicy, instancePolicy, networkPolicy)
=======
      //val gpuConfig = Accelerator.newBuilder.setType("nvidia-tesla-t4").setCount(1)
      val allocationPolicy = createAllocationPolicy(locationPolicy, instancePolicy)
>>>>>>> 9354061d
      val job = Job
        .newBuilder
        .addTaskGroups(taskGroup)
        .setAllocationPolicy(allocationPolicy)
        .putLabels("submitter", "cromwell") // label to signify job submitted by cromwell for larger tracking purposes within GCP batch
        .putLabels("cromwell-workflow-id", jobSubmission.workflowId.toString) // label to make it easier to match Cromwell workflows with multiple GCP batch jobs
        .putLabels("env", "testing")
        .putLabels("type", "script")
        .setLogsPolicy(LogsPolicy
          .newBuilder
          .setDestination(Destination
            .CLOUD_LOGGING)
          .build)

      val createJobRequest = CreateJobRequest
        .newBuilder
        .setParent(parent)
        .setJob(job)
        .setJobId(jobSubmission
          .jobName)
        .build()
      val result = batchServiceClient
        .createJobCallable
        .futureCall(createJobRequest)
        .get(5, TimeUnit
          .SECONDS)
      log.info("job submitted")
      batchServiceClient.close()
      log.info(result.getName)

    }
    catch  {
      case e: Throwable => log.info(s"Job failed with ${e}")
    }

  }

}<|MERGE_RESOLUTION|>--- conflicted
+++ resolved
@@ -28,14 +28,11 @@
   private val durationInSeconds: Long = 3600
   private val taskCount: Long = 1
   private val gcpBatchCommand: String = jobSubmission.gcpBatchCommand
-<<<<<<< HEAD
+
   private val vpcNetwork: String = jobSubmission.vpcNetwork
   private val vpcSubnetwork: String = jobSubmission.vpcSubnetwork
   private lazy val gcpBootDiskSizeMb = (jobSubmission.gcpBatchParameters.runtimeAttributes.bootDiskSize * 1000).toLong
-=======
-  //private val vpcNetwork: String = jobSubmission.vpcNetwork
-  //private val vpcSubnetwork: String = jobSubmission.vpcSubnetwork
->>>>>>> 9354061d
+
 
   // set user agent
   private val user_agent_header = "user-agent"
@@ -170,25 +167,19 @@
 
     try {
       val runnable = createRunnable(dockerImage = jobSubmission.gcpBatchParameters.runtimeAttributes.dockerImage, entryPoint = entryPoint)
-<<<<<<< HEAD
+
       val networkInterface = createNetworkInterface(false)
       val networkPolicy = createNetworkPolicy(networkInterface)
       val computeResource = createComputeResource(cpu, memory, gcpBootDiskSizeMb)
-=======
-      //val networkInterface = createNetworkInterface(noAddress)
-      //val networkPolicy = createNetworkPolicy(networkInterface)
-      val computeResource = createComputeResource(cpuCores, memTemp)
->>>>>>> 9354061d
+
       val taskSpec = createTaskSpec(runnable, computeResource, retryCount, durationInSeconds)
       val taskGroup: TaskGroup = createTaskGroup(taskCount, taskSpec)
       val instancePolicy = createInstancePolicy(spotModel)
       val locationPolicy = LocationPolicy.newBuilder.addAllowedLocations(zones).build
-<<<<<<< HEAD
-      val allocationPolicy = createAllocationPolicy(locationPolicy, instancePolicy, networkPolicy)
-=======
+
       //val gpuConfig = Accelerator.newBuilder.setType("nvidia-tesla-t4").setCount(1)
       val allocationPolicy = createAllocationPolicy(locationPolicy, instancePolicy)
->>>>>>> 9354061d
+
       val job = Job
         .newBuilder
         .addTaskGroups(taskGroup)
