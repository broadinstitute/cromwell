--- conflicted
+++ resolved
@@ -4,49 +4,14 @@
 import com.typesafe.config.{Config, ConfigFactory}
 import common.validation.Validation._
 import cromwell.core.WorkflowOptions
-<<<<<<< HEAD
-import cromwell.core.path.{DefaultPathBuilder, PathBuilder}
-import cromwell.filesystems.gcs.GcsPathBuilderFactory
-import common.exception.MessageAggregation
-import common.validation.ErrorOr.ErrorOr
-import cromwell.filesystems.oss.OssPathBuilderFactory
-import cromwell.filesystems.oss.nio.EngineTTLOssStorageConfiguration
-=======
 import cromwell.core.filesystem.CromwellFileSystems
 import cromwell.core.path.{DefaultPathBuilderFactory, PathBuilder, PathBuilderFactory}
->>>>>>> 71debede
 import net.ceedubs.ficus.Ficus._
 
 import scala.concurrent.Future
 
 object EngineFilesystems {
   private val config: Config = ConfigFactory.load
-<<<<<<< HEAD
-  
-  private val gcsPathBuilderFactory: Try[Option[GcsPathBuilderFactory]] = Try {
-    // Parse the configuration and create a GoogleConfiguration
-    val googleConf: GoogleConfiguration = GoogleConfiguration(config)
-    // Extract the specified authentication mode for engine gcs filesystem, if any
-    val engineAuthModeAsString: Option[String] = config.as[Option[String]]("engine.filesystems.gcs.auth")
-    // Validate it agasint the google configuration
-    val engineAuthModeValidation: Option[ErrorOr[GoogleAuthMode]] = engineAuthModeAsString map googleConf.auth
-    
-    engineAuthModeValidation map {
-      // If the authentication mode is recognized, create a GcsPathBuilderFactory for the engine
-      case Valid(mode) => GcsPathBuilderFactory(mode, googleConf.applicationName, None)
-      // Otherwise fail
-      case Invalid(errors) => throw new RuntimeException() with MessageAggregation {
-        override def exceptionContext: String = s"Failed to create authentication mode for $engineAuthModeAsString"
-        override def errorMessages: Traversable[String] = errors.toList
-      }
-    }
-  }
-
-  private val ossPathBuilderFactory: Try[Option[OssPathBuilderFactory]] = Try {
-    Some(OssPathBuilderFactory(new EngineTTLOssStorageConfiguration))
-  }
-=======
->>>>>>> 71debede
 
   private val defaultFileSystemFactory: Map[String, PathBuilderFactory] =
     Option(DefaultPathBuilderFactory.tuple)
