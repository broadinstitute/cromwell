import sbt._

object Dependencies {
  private val akkaHttpCirceIntegrationV = "1.29.1"
  private val akkaHttpV = "10.1.9"
  private val akkaV = "2.5.23"
  private val aliyunBcsV = "6.2.4"
  private val aliyunCoreV = "4.3.9"
  private val aliyunCrV = "3.0.1"
  private val aliyunOssV = "3.4.2"
  private val ammoniteOpsV = "1.6.3"
  private val apacheCommonNetV = "3.6"
  private val apacheHttpClientV = "4.5.7"
  private val awsSdkV = "2.10.71"
  private val betterFilesV = "3.9.1"
  private val catsEffectV = "2.0.0"
  private val catsV = "2.0.0"
  private val circeOpticsV = "0.12.0"
  private val circeV = "0.12.1"
  private val circeYamlV = "0.11.0-M1"
  private val commonsCodecV = "1.11"
  private val commonsIoV = "2.6"
  private val commonsLang3V = "3.8.1"
  private val commonsMathV = "3.2"
  private val commonsTextV = "1.6"
  private val configsV = "0.4.4"
  private val delightRhinoSandboxV = "0.0.10"
  private val ficusV = "1.4.4"
  private val fs2V = "2.0.1"
  private val fs2VStatsDProxy = "1.0.5"
  private val googleApiClientV = "1.30.10"
  private val googleCloudBigQueryV = "1.116.3"
  private val googleCloudKmsV = "v1-rev20200609-1.30.10"
  private val googleCloudMonitoringV = "1.100.1"
  private val googleCloudNioV = "0.61.0-alpha"
  private val googleCloudStorageV = "1.111.1"
  private val googleGaxGrpcV = "1.57.1"
  private val googleGenomicsServicesV1ApiV = "v1alpha2-rev495-1.23.0"
  private val googleGenomicsServicesV2Alpha1ApiV = "v2alpha1-rev20200330-1.30.9"
  private val googleHttpClientApacheV = "2.1.2"
  private val googleHttpClientV = "1.36.0"
  private val googleLifeSciencesServicesV2BetaApiV = "v2beta-rev20200603-1.30.10"
  private val googleOauth2V = "0.21.0"
  private val googleOauthClientV = "1.31.0"
  private val googleCloudResourceManagerV = "0.87.0-alpha"
  private val grpcV = "1.30.1"
  private val guavaV = "27.0.1-jre"
  private val heterodonV = "1.0.0-beta3"
  private val hsqldbV = "2.4.1"
  private val http4sVersion = "0.20.0-M5"
  private val jacksonV = "2.10.5"
  private val jacksonJqV = "1.0.0-preview.20190925"
  private val janinoV = "3.0.12"
  private val javaxActivationV = "1.2.0"
  private val jaxbV = "2.3.2"
  private val kindProjectorV = "0.9.9"
  private val kittensV = "2.0.0"
  private val liquibaseSlf4jV = "2.0.0"
  private val liquibaseV = "3.6.3"
  private val logbackV = "1.2.3"
  private val lz4JavaV = "1.7.1"
  private val mariadbV = "2.4.2"
  private val metrics3ScalaV = "3.5.10" // https://github.com/erikvanoosten/metrics-scala/tree/f733e26#download-4x
  private val metrics3StatsdV = "4.2.0"
  private val mockFtpServerV = "2.7.1"
  private val mockserverNettyV = "5.5.1"
  private val mouseV = "0.23"
  private val mysqlV = "8.0.15"
  private val nettyV = "4.1.46.Final"
  private val owlApiV = "5.1.9"
  private val paradiseV = "2.1.1"
  private val pegdownV = "1.6.0"
  private val postgresV = "42.2.5"
  private val rdf4jV = "2.4.2"
  private val refinedV = "0.9.8"
  private val rhinoV = "1.7.10"
  private val scalaGraphV = "1.12.5"
  private val scalaLoggingV = "3.9.2"
  private val scalaPoolV = "0.4.1"
  private val scalacheckV = "1.14.0"
  private val scalacticV = "3.0.5"
  private val scalameterV = "0.10.1"
  private val scalamockV = "4.1.0"
  private val scalatestV = "3.0.5"
  private val scalazV = "7.2.27"
  private val scoptV = "3.7.1"
  private val sentryLogbackV = "1.7.17"
  private val shapelessV = "2.3.3"
  private val simulacrumV = "0.19.0"
  private val slf4jV = "1.7.25"
  private val slickCatsV = "0.9.0"
  private val testContainersScalaV = "0.38.1"

  /* If you're about to update our Slick version:
    * Consider checking whether the new Slick version passes tests with upserts enabled (eg KeyValueDatabaseSpec)
    *
    * Current version 3.3.2-2076hotfix was built locally from https://github.com/grsterin/slick/tree/v3.3.2-2076hotfix
    * and manually uploaded to the Broad Institute artifactory at https://broadinstitute.jfrog.io/broadinstitute/.
    * Consider updating to the official newer Slick version once they fix issue #2076
    * Related Slick PR: https://github.com/slick/slick/pull/2101
  */
  private val slickV = "3.3.2-2076hotfix"
  private val snakeyamlV = "1.23"
  private val specs2MockV = "4.4.1"
  private val sprayJsonV = "1.3.5"
  private val sttpV = "1.5.8"
  private val swaggerParserV = "1.0.41"
<<<<<<< HEAD
  private val swaggerUiV = "3.23.11"
  private val tikaV = "1.24.1"
=======
  private val swaggerUiV = "3.23.11" // scala-steward:off
  private val tikaV = "1.20"
>>>>>>> 90b94d20
  private val typesafeConfigV = "1.3.3"
  private val workbenchGoogleV = "0.15-2fc79a3"
  private val workbenchModelV = "0.10-6800f3a"
  private val workbenchUtilV = "0.3-f3ce961"

  private val slf4jFacadeDependencies = List(
    "org.slf4j" % "slf4j-api" % slf4jV,
    "com.typesafe.scala-logging" %% "scala-logging" % scalaLoggingV,
  )

  private val circeYamlDependency = "io.circe" %% "circe-yaml" % circeYamlV

  private val circeDependencies = List(
    "core",
    "parser",
    "generic",
    "generic-extras",
    "shapes",
    "refined",
    "literal"
  ).map(m => "io.circe" %% s"circe-$m" % circeV) :+ circeYamlDependency

  private val catsDependencies = List(
    "org.typelevel" %% "cats-core" % catsV,
    "org.typelevel" %% "alleycats-core" % catsV,
    "org.typelevel" %% "mouse" % mouseV,
    "org.typelevel" %% "kittens" % kittensV
  )

  private val http4sDependencies = List(
    "org.http4s" %% "http4s-dsl" % http4sVersion,
    "org.http4s" %% "http4s-blaze-client" % http4sVersion,
    "org.http4s" %% "http4s-circe" % http4sVersion
  )

  private val googleApiClientDependencies = List(
    // Used by swagger, but only in tests.  This overrides an older 2.1.3 version of jackson-core brought in by
    // these Google dependencies, but which isn't properly evicted by IntelliJ's sbt integration.
    "com.fasterxml.jackson.core" % "jackson-core" % jacksonV,
    // The exclusions prevent guava from colliding at assembly time.
    "com.google.guava" % "guava" % guavaV,
    "com.google.api-client" % "google-api-client-java6" % googleApiClientV
      exclude("com.google.guava", "guava-jdk5"),
    "com.google.api-client" % "google-api-client-jackson2" % googleApiClientV
      exclude("com.google.guava", "guava-jdk5"),
    "com.google.cloud" % "google-cloud-resourcemanager" % googleCloudResourceManagerV,
  )

  val spiDependencies = List(
    "com.iheart" %% "ficus" % ficusV,
  ) ++ googleApiClientDependencies ++ slf4jFacadeDependencies

  val spiUtilDependencies = List(
    "com.iheart" %% "ficus" % ficusV,
    "org.typelevel" %% "cats-effect" % catsEffectV,
  )

  val implFtpDependencies = List(
    "commons-net" % "commons-net" % apacheCommonNetV,
    "io.github.andrebeat" %% "scala-pool" % scalaPoolV,
    "com.google.guava" % "guava" % guavaV,
    "org.scalamock" %% "scalamock" % scalamockV % Test,
    "org.mockftpserver" % "MockFtpServer" % mockFtpServerV % Test
  )

  val implDrsDependencies = List(
    "org.apache.commons" % "commons-lang3" % commonsLang3V,
    "com.google.cloud" % "google-cloud-storage" % googleCloudStorageV,
    "com.google.oauth-client" % "google-oauth-client" % googleOauthClientV
  ) ++ circeDependencies ++ catsDependencies

  // Internal collections of dependencies

  private val betterFilesDependencies = List(
    "com.github.pathikrit" %% "better-files" % betterFilesV
  )

  private val configDependencies = List(
    "com.typesafe" % "config" % typesafeConfigV,
    "com.iheart" %% "ficus" % ficusV
  )

  /*
  Adds a variety of logging libraries required for actual logging. However, some of these aren't always required.

  Ex: If one isn't using akka & slf4j, then 'akka-slf4j' isn't required. However, for now, all executables are using
  akka & slf4j... so leaving it.

  Similarly, not _all_ executables/logback.xml configs will need logback-access, raven-logback, janino, etc.
  Still, leaving them as dependencies for simplicity's sake.
   */
  private val slf4jBindingDependencies = List(
    // http://logback.qos.ch/dependencies.html
    "ch.qos.logback" % "logback-access" % logbackV,
    "ch.qos.logback" % "logback-classic" % logbackV,
    "ch.qos.logback" % "logback-core" % logbackV,
    "com.typesafe.akka" %% "akka-slf4j" % akkaV,
    "io.sentry" % "sentry-logback" % sentryLogbackV,
    "org.codehaus.janino" % "janino" % janinoV,
    // Replace all log4j usage with slf4j
    // https://www.slf4j.org/legacy.html#log4j-over-slf4j
    "org.slf4j" % "log4j-over-slf4j" % slf4jV
  ) ++ slf4jFacadeDependencies

  private val slickDependencies = List(
    "com.typesafe.slick" %% "slick" % slickV,
    "com.typesafe.slick" %% "slick-hikaricp" % slickV,
    "com.rms.miu" %% "slick-cats" % slickCatsV
  )

  private val liquibaseDependencies = List(
    "org.liquibase" % "liquibase-core" % liquibaseV,
    // This is to stop liquibase from being so noisy by default
    // See: http://stackoverflow.com/questions/20880783/how-to-get-liquibase-to-log-using-slf4j
    "com.mattbertolini" % "liquibase-slf4j" % liquibaseSlf4jV
  )

  private val akkaDependencies = List(
    "com.typesafe.akka" %% "akka-actor" % akkaV,
    "com.typesafe.akka" %% "akka-testkit" % akkaV % Test,
  )

  private val akkaStreamDependencies = List(
    "com.typesafe.akka" %% "akka-stream" % akkaV,
    "com.typesafe.akka" %% "akka-stream-testkit" % akkaV % Test,
  ) ++ akkaDependencies

  private val akkaHttpDependencies = List(
    "com.typesafe.akka" %% "akka-http" % akkaHttpV,
    "com.typesafe.akka" %% "akka-http-testkit" % akkaHttpV % Test,
    // WOM internally embeds spray-json. Leave this import here until WOM externalizes the json library choice like
    // other libraries do. See akka-http, elastic4s, etc.
    "com.typesafe.akka" %% "akka-http-spray-json" % akkaHttpV,
  ) ++ akkaStreamDependencies

  private val akkaHttpCirceIntegrationDependency = List(
    "de.heikoseeberger" %% "akka-http-circe" % akkaHttpCirceIntegrationV
  )

  private val swaggerUiDependencies = List(
    "org.webjars" % "swagger-ui" % swaggerUiV,
    "io.swagger" % "swagger-parser" % swaggerParserV % Test,
    "org.yaml" % "snakeyaml" % snakeyamlV % Test
  )

  // The v1 dependency has been cloned in the broad artifactory so that we can have the 2 versions co-exist in the same jar
  private val googleGenomicsV1Dependency = List(
    "org.broadinstitute" % "cromwell-google-api-services-genomics" % googleGenomicsServicesV1ApiV
      exclude("com.google.guava", "guava-jdk5")
  )

  private val googleGenomicsV2Alpha1Dependency = List(
    "com.google.apis" % "google-api-services-genomics" % googleGenomicsServicesV2Alpha1ApiV
      exclude("com.google.guava", "guava-jdk5")
  )

  private val googleLifeSciencesV2BetaDependency = List(
    "com.google.apis" % "google-api-services-lifesciences" % googleLifeSciencesServicesV2BetaApiV
      exclude("com.google.guava", "guava-jdk5")
  )

  /*
  Used instead of `"org.lerch" % "s3fs" % s3fsV exclude("org.slf4j", "jcl-over-slf4j")`
  org.lerch:s3fs:1.0.1 depends on a preview release of software.amazon.awssdk:s3.

  Instead the code has been re-forked into this repo, just like many of the other FileSystemProvider extensions.
   */
  private val s3fsDependencies = List(
    "com.google.code.findbugs" % "jsr305" % "3.0.2",
    "com.google.guava" % "guava" % guavaV,
    "org.apache.tika" % "tika-core" % tikaV,
    "software.amazon.awssdk" % "s3" % awsSdkV,
  ) ++ slf4jBindingDependencies

  private val awsCloudDependencies = List(
    "com.fasterxml.jackson.core" % "jackson-annotations" % jacksonV,
  ) ++ s3fsDependencies ++ List(
    "batch",
    "core",
    "cloudwatchlogs",
    "s3",
    "sts",
    "ecs"
  ).map(artifactName => "software.amazon.awssdk" % artifactName % awsSdkV)

  private val googleCloudDependencies = List(
    "io.grpc" % "grpc-core" % grpcV,
    "com.google.guava" % "guava" % guavaV,
    "com.google.cloud" % "google-cloud-nio" % googleCloudNioV
      exclude("com.google.api.grpc", "grpc-google-common-protos")
      exclude("com.google.cloud.datastore", "datastore-v1-protos")
      exclude("org.apache.httpcomponents", "httpclient"),
    "org.broadinstitute.dsde.workbench" %% "workbench-google" % workbenchGoogleV
      exclude("com.google.apis", "google-api-services-genomics"),
    "org.apache.httpcomponents" % "httpclient" % apacheHttpClientV,
    "com.google.apis" % "google-api-services-cloudkms" % googleCloudKmsV
      exclude("com.google.guava", "guava-jdk5")
  ) ++ googleGenomicsV1Dependency ++ googleGenomicsV2Alpha1Dependency ++ googleLifeSciencesV2BetaDependency

  private val aliyunOssDependencies = List(
    "com.aliyun.oss" % "aliyun-sdk-oss" % aliyunOssV
      // stax is included twice by oss 3.1.0 and cause assembly merge conflicts via stax vs. javax.xml.stream
      exclude("stax", "stax-api")
      // Exclude jersey-json until aliyun-sdk-oss >3.4.0 is published
      // https://github.com/aliyun/aliyun-oss-java-sdk/pull/149
      exclude("com.sun.jersey", "jersey-json")
      // jaxb-api and jaxb-core and included in jaxb-impl as of 2.3.1
      // https://github.com/eclipse-ee4j/jaxb-ri/issues/1168
      exclude("javax.xml.bind", "jaxb-api")
      exclude("com.sun.xml.bind", "jaxb-core")
      // javax.activation:activation has been replaced. https://stackoverflow.com/a/46493809
      // The old version was causing an assembly merge conflict.
      exclude("javax.activation", "activation"),
    "com.sun.activation" % "javax.activation" % javaxActivationV,
    "com.sun.xml.bind" % "jaxb-impl" % jaxbV,
    "org.glassfish.jaxb" % "jaxb-runtime" % jaxbV
      // already included in com.sun.activation
      exclude("jakarta.activation", "jakarta.activation-api"),
  )

  private val aliyunBatchComputeDependencies = List(
    "com.aliyun" % "aliyun-java-sdk-batchcompute" % aliyunBcsV,
    "com.aliyun" % "aliyun-java-sdk-core" % aliyunCoreV
      // jaxb-api and jaxb-core and included in jaxb-impl as of 2.3.1
      // https://github.com/eclipse-ee4j/jaxb-ri/issues/1168
      exclude("javax.xml.bind", "jaxb-api")
      exclude("com.sun.xml.bind", "jaxb-core")
      // javax.activation:activation has been replaced. https://stackoverflow.com/a/46493809
      // The old version was causing an assembly merge conflict.
      exclude("javax.activation", "activation"),
    "com.sun.activation" % "javax.activation" % javaxActivationV,
    "com.sun.xml.bind" % "jaxb-impl" % jaxbV,
    "org.glassfish.jaxb" % "jaxb-runtime" % jaxbV
      // already included in com.sun.activation
      exclude("jakarta.activation", "jakarta.activation-api"),
  )

  private val aliyunCrDependencies = List(
    "com.aliyun" % "aliyun-java-sdk-cr" % aliyunCrV,
    "com.aliyun" % "aliyun-java-sdk-core" % aliyunCoreV
      exclude("javax.xml.bind", "jaxb-api")
      exclude("com.sun.xml.bind", "jaxb-core")
      exclude("javax.activation", "activation"),
    "com.typesafe.akka" %% "akka-http-spray-json" % akkaHttpV
  )

  private val dbmsDependencies = List(
    "org.hsqldb" % "hsqldb" % hsqldbV,
    "org.mariadb.jdbc" % "mariadb-java-client" % mariadbV,
    "mysql" % "mysql-connector-java" % mysqlV,
    "org.postgresql" % "postgresql" % postgresV
  )

  private val refinedTypeDependenciesList = List(
    "eu.timepit" %% "refined" % refinedV
  )

  // Sub-project dependencies, added in addition to any dependencies inherited from .dependsOn().

  val commonDependencies = List(
    "org.typelevel" %% "cats-effect" % catsEffectV,
    "org.apache.commons" % "commons-lang3" % commonsLang3V,
    "org.apache.commons" % "commons-text" % commonsTextV,
    "com.lihaoyi" %% "pprint" % "0.5.6",
  ) ++ catsDependencies ++ configDependencies ++ slf4jFacadeDependencies ++ refinedTypeDependenciesList

  val cloudSupportDependencies = googleApiClientDependencies ++ googleCloudDependencies ++ betterFilesDependencies ++ awsCloudDependencies

  val databaseSqlDependencies = List(
    "commons-io" % "commons-io" % commonsIoV,
  ) ++ configDependencies ++ catsDependencies ++ slickDependencies ++ dbmsDependencies ++ refinedTypeDependenciesList

  val statsDDependencies = List(
    "nl.grons" %% "metrics-scala" % metrics3ScalaV,
    "com.readytalk" % "metrics3-statsd" % metrics3StatsdV
  )

  val stackdriverDependencies = List(
    "com.google.cloud" % "google-cloud-monitoring" % googleCloudMonitoringV
  )

  val gcsFileSystemDependencies = akkaHttpDependencies

  val httpFileSystemDependencies = akkaHttpDependencies

  val ossFileSystemDependencies = googleCloudDependencies ++ aliyunOssDependencies ++ List(
    "com.github.pathikrit" %% "better-files" % betterFilesV
  )

  val statsDProxyDependencies = List(
    "co.fs2" %% "fs2-io" % fs2VStatsDProxy,
    "com.iheart" %% "ficus" % ficusV,
    "com.google.cloud" % "google-cloud-nio" % googleCloudNioV
  ) ++ commonDependencies

  val womDependencies = List(
    "com.typesafe.scala-logging" %% "scala-logging" % scalaLoggingV,
    "io.spray" %% "spray-json" % sprayJsonV,
    "org.scalacheck" %% "scalacheck" % scalacheckV % Test,
    "com.github.mpilquist" %% "simulacrum" % simulacrumV,
    "commons-codec" % "commons-codec" % commonsCodecV,
  ) ++ circeDependencies ++ refinedTypeDependenciesList

  val wdlDependencies = List(
    "commons-io" % "commons-io" % commonsIoV,
    "org.scala-graph" %% "graph-core" % scalaGraphV,
    "com.chuusai" %% "shapeless" % shapelessV
  ) ++ betterFilesDependencies

  val languageFactoryDependencies = List(
    "com.softwaremill.sttp" %% "core" % sttpV,
    "com.softwaremill.sttp" %% "async-http-client-backend-cats" % sttpV
  )

  val draft2LanguageFactoryDependencies = List(
    "org.mock-server" % "mockserver-netty" % mockserverNettyV % Test
  )

  /*
  The distro artifact contains the actual impl, but transitively includes OSGI bundles that conflict with assembly:
  - https://github.com/owlcs/owlapi/wiki/Documentation/45d8f63d055f820c6ac2ca6c4679a2a7b705449b#howto
  - https://github.com/owlcs/owlapi/issues/455
  - https://github.com/owlcs/owlapi/issues/603

  jcl-over-slf4j.jar is a replacement for commons-logging 1.1.1. Meanwhile our extensive transitive use of apache's
  httpclient has been including commons-logging 1.2 for a while. Now the owl api dependency jcl-over-slf4j is
  conflicting during assembly. As there have been no reported errors AFAIK with commons-logging leaving it in for now.
  However as we use slf4j for cromwell log configuration the correct thing might actually be to exclude commons-logging
  whenever importing httpclient and include jcl-over-slf4j. That way we can control all of our logging in one place.

  - https://www.slf4j.org/legacy.html#jclOverSLF4J
   */
  val owlApiDependencies = List(
    "net.sourceforge.owlapi" % "owlapi-distribution" % owlApiV
      exclude("org.apache.httpcomponents", "httpclient-osgi")
      exclude("org.apache.httpcomponents", "httpcore-osgi")
      exclude("org.slf4j", "jcl-over-slf4j"),
    "org.apache.httpcomponents" % "httpclient-cache" % apacheHttpClientV,
    "org.apache.httpcomponents" % "httpclient" % apacheHttpClientV
  )

  val cwlDependencies = List(
    "com.lihaoyi" %% "ammonite-ops" % ammoniteOpsV,
    "org.broadinstitute" % "heterodon" % heterodonV classifier "single",
    "org.scalactic" %% "scalactic" % scalacticV,
    "org.scalacheck" %% "scalacheck" % scalacheckV % Test,
    "io.circe" %% "circe-optics" % circeOpticsV,
    "org.mozilla" % "rhino" % rhinoV,
    "org.javadelight" % "delight-rhino-sandbox" % delightRhinoSandboxV,
    "org.scalamock" %% "scalamock" % scalamockV % Test,
    "commons-io" % "commons-io" % commonsIoV % Test
  ) ++ betterFilesDependencies ++ owlApiDependencies

  val womtoolDependencies = catsDependencies ++ slf4jBindingDependencies

  val centaurCwlRunnerDependencies = List(
    "com.github.scopt" %% "scopt" % scoptV,
    "io.circe" %% "circe-optics" % circeOpticsV
  ) ++ slf4jBindingDependencies

  val coreDependencies = List(
    "com.google.auth" % "google-auth-library-oauth2-http" % googleOauth2V,
    "com.chuusai" %% "shapeless" % shapelessV,
    "com.storm-enroute" %% "scalameter" % scalameterV % Test,
    "com.github.scopt" %% "scopt" % scoptV,
    "org.scalamock" %% "scalamock" % scalamockV % Test,
  ) ++ akkaStreamDependencies ++ configDependencies ++ catsDependencies ++ circeDependencies ++
    googleApiClientDependencies ++ statsDDependencies ++ betterFilesDependencies ++
    // TODO: We're not using the "F" in slf4j. Core only supports logback, specifically the WorkflowLogger.
    slf4jBindingDependencies ++ stackdriverDependencies

  val databaseMigrationDependencies = liquibaseDependencies ++ dbmsDependencies

  val dockerHashingDependencies = http4sDependencies ++ circeDependencies ++ aliyunCrDependencies

  val cromwellApiClientDependencies = List(
    "org.scalaz" %% "scalaz-core" % scalazV,
    "org.typelevel" %% "cats-effect" % catsEffectV,
    "co.fs2" %% "fs2-io" % fs2V % Test,
  ) ++ akkaHttpDependencies ++ betterFilesDependencies ++ catsDependencies

  val centaurDependencies = List(
    "org.apache.commons" % "commons-math3" % commonsMathV,
    "com.github.kxbmap" %% "configs" % configsV,
    "com.google.cloud" % "google-cloud-bigquery" % googleCloudBigQueryV % IntegrationTest,
    "org.gnieh" %% "diffson-spray-json" % "4.0.1"
  ) ++ circeDependencies ++ slf4jBindingDependencies ++ cloudSupportDependencies ++ http4sDependencies

  val engineDependencies = List(
    "commons-codec" % "commons-codec" % commonsCodecV,
    "commons-io" % "commons-io" % commonsIoV,
    "com.storm-enroute" %% "scalameter" % scalameterV
      exclude("com.fasterxml.jackson.core", "jackson-databind")
      exclude("com.fasterxml.jackson.module", "jackson-module-scala")
      exclude("org.scala-tools.testing", "test-interface"),
    "com.fasterxml.jackson.core" % "jackson-databind" % jacksonV,
    "io.github.andrebeat" %% "scala-pool" % scalaPoolV
  ) ++ swaggerUiDependencies ++ akkaHttpDependencies ++ akkaHttpCirceIntegrationDependency ++ circeDependencies

  val hybridCarboniteMetadataServiceDependencies = List(
    "net.thisptr" % "jackson-jq" % jacksonJqV % Test
  )

  val servicesDependencies = List(
    "com.google.api" % "gax-grpc" % googleGaxGrpcV
  )

  val serverDependencies = slf4jBindingDependencies

  val cromiamDependencies = List(
    "com.softwaremill.sttp" %% "core" % sttpV,
    "com.softwaremill.sttp" %% "async-http-client-backend-future" % sttpV,
    "com.typesafe.scala-logging" %% "scala-logging" % scalaLoggingV,
    "org.broadinstitute.dsde.workbench" %% "workbench-model" % workbenchModelV,
    "org.broadinstitute.dsde.workbench" %% "workbench-util" % workbenchUtilV
  ) ++ akkaHttpDependencies ++ swaggerUiDependencies ++ slf4jBindingDependencies

  val wes2cromwellDependencies = coreDependencies ++ akkaHttpDependencies

  val backendDependencies = List(
    "org.scalacheck" %% "scalacheck" % scalacheckV % Test,
    "co.fs2" %% "fs2-io" % fs2V
  )

  val bcsBackendDependencies = commonDependencies ++ refinedTypeDependenciesList ++ aliyunBatchComputeDependencies
  val tesBackendDependencies = akkaHttpDependencies
  val sparkBackendDependencies = akkaHttpDependencies
  val sfsBackendDependencies = List (
    "org.lz4" % "lz4-java" % lz4JavaV
  )

  val testDependencies = List(
    "org.scalatest" %% "scalatest" % scalatestV,
    "org.pegdown" % "pegdown" % pegdownV,
    "org.specs2" %% "specs2-mock" % specs2MockV,
    "com.dimafeng" %% "testcontainers-scala-scalatest" % testContainersScalaV,
    "com.dimafeng" %% "testcontainers-scala-mysql" % testContainersScalaV,
    "com.dimafeng" %% "testcontainers-scala-mariadb" % testContainersScalaV,
    "com.dimafeng" %% "testcontainers-scala-postgresql" % testContainersScalaV
  ) ++ slf4jBindingDependencies // During testing, add an slf4j binding for _all_ libraries.

  val kindProjectorPlugin = "org.spire-math" %% "kind-projector" % kindProjectorV
  val paradisePlugin = "org.scalamacros" % "paradise" % paradiseV cross CrossVersion.full

  // Version of the swagger UI to write into config files
  val swaggerUiVersion = swaggerUiV

  val perfDependencies = circeDependencies ++ betterFilesDependencies ++ commonDependencies ++
    googleApiClientDependencies ++ googleCloudDependencies

  val drsLocalizerDependencies = List(
    "com.google.auth" % "google-auth-library-oauth2-http" % googleOauth2V,
    "com.google.cloud" % "google-cloud-storage" % googleCloudStorageV,
    "org.typelevel" %% "cats-effect" % catsEffectV,
    "com.iheart" %% "ficus" % ficusV,
    "com.softwaremill.sttp" %% "circe" % sttpV
  ) ++ circeDependencies ++ catsDependencies ++ slf4jBindingDependencies ++ languageFactoryDependencies

  val allProjectDependencies =
    backendDependencies ++
      bcsBackendDependencies ++
      centaurCwlRunnerDependencies ++
      centaurDependencies ++
      cloudSupportDependencies ++
      commonDependencies ++
      coreDependencies ++
      cromiamDependencies ++
      cromwellApiClientDependencies ++
      cwlDependencies ++
      databaseMigrationDependencies ++
      databaseSqlDependencies ++
      dockerHashingDependencies ++
      draft2LanguageFactoryDependencies ++
      drsLocalizerDependencies ++
      engineDependencies ++
      gcsFileSystemDependencies ++
      httpFileSystemDependencies ++
      implDrsDependencies ++
      implFtpDependencies ++
      languageFactoryDependencies ++
      ossFileSystemDependencies ++
      perfDependencies ++
      serverDependencies ++
      sfsBackendDependencies ++
      sparkBackendDependencies ++
      spiDependencies ++
      spiUtilDependencies ++
      statsDProxyDependencies ++
      tesBackendDependencies ++
      wdlDependencies ++
      wes2cromwellDependencies ++
      womDependencies ++
      womtoolDependencies

  /*
  If you see warnings from SBT about evictions, insert a specific dependency version into this list.

  Do not know a good way to check when these are out of date as `sbt dependencyUpdates` does not
  report on dependency overrides.

  Any dependencies that are removed may be also removed from this list.
  However, be careful about downgrading any of these dependencies.
  Older versions have known vulnerabilities, ex: CVE-2017-7525
   */

  val googleHttpClientDependencies = List(
    /*
    Move the google-http-client versions past https://github.com/googleapis/google-http-java-client/issues/606
    This created a situation where com/google/api/client/http/apache/ApacheHttpTransport.class was in *both*
    transitive dependencies causing an assembly merge conflict.

    At the time of this comment older versions are being pulled in via
    https://mvnrepository.com/artifact/com.google.api-client/google-api-client/1.28.0
     */
    "com.google.http-client" % "google-http-client-apache" % googleHttpClientApacheV,
    "com.google.http-client" % "google-http-client" % googleHttpClientV,
  )

  val nettyDependencyOverrides = List(
    "buffer",
    "codec",
    "codec-dns",
    "codec-http",
    "codec-http2",
    "codec-socks",
    "common",
    "handler-proxy",
    "resolver",
    "resolver-dns",
    "transport",
    "transport-native-epoll",
    "transport-native-unix-common",
  ).map(m => "io.netty" % s"netty-$m" % nettyV)

  val rdf4jDependencyOverrides = List(
    /*
    Yes. All of these are required to lock in the rdf4j version.

    Feel free to update versions but do not remove these overrides unless and until an updated
    owl-api is no longer pulling in vulnerable rdf4j dependencies.

    https://cve.mitre.org/cgi-bin/cvename.cgi?name=CVE-2018-1000644

    See comment mentioning "OSGI" further above for more info on the bundling of dependencies.
     */
    "model",
    "rio-api",
    "rio-binary",
    "rio-datatypes",
    "rio-jsonld",
    "rio-languages",
    "rio-n3",
    "rio-nquads",
    "rio-ntriples",
    "rio-rdfjson",
    "rio-rdfxml",
    "rio-trig",
    "rio-trix",
    "rio-turtle",
    "util",
  ).map(m => "org.eclipse.rdf4j" % s"rdf4j-$m" % rdf4jV)

  // Some libraries are importing older version of these dependencies, causing conflicts. Hence the need to override them.
  val grpcDependencyOverrides = List(
    "alts",
    "auth",
    "context",
    "core",
    "grpclb",
    "netty-shaded",
    "protobuf-lite",
    "protobuf",
    "stub",
  ).map(m => "io.grpc" % s"grpc-$m" % grpcV)

  /*
  If we use a version in one of our projects, that's the one we want all the libraries to use
  ...plus other groups of transitive dependencies shared across multiple projects
   */
  val cromwellDependencyOverrides =
    allProjectDependencies ++
      googleHttpClientDependencies ++
      nettyDependencyOverrides ++
      rdf4jDependencyOverrides ++
      grpcDependencyOverrides
}<|MERGE_RESOLUTION|>--- conflicted
+++ resolved
@@ -105,13 +105,8 @@
   private val sprayJsonV = "1.3.5"
   private val sttpV = "1.5.8"
   private val swaggerParserV = "1.0.41"
-<<<<<<< HEAD
-  private val swaggerUiV = "3.23.11"
-  private val tikaV = "1.24.1"
-=======
   private val swaggerUiV = "3.23.11" // scala-steward:off
   private val tikaV = "1.20"
->>>>>>> 90b94d20
   private val typesafeConfigV = "1.3.3"
   private val workbenchGoogleV = "0.15-2fc79a3"
   private val workbenchModelV = "0.10-6800f3a"
