--- conflicted
+++ resolved
@@ -79,20 +79,10 @@
     - Contribute to docs: developers/Contribute.md
     - CWL Parsing: developers/CwlParsing.md
     - Bitesize Design Docs:
-<<<<<<< HEAD
-      - Workflow Execution:
-        - Main Actors: developers/bitesize/workflowExecution/majorActors.md
-        - Workflow, Subworkflow and Job Stores: developers/bitesize/workflowExecution/workflowSubworkflowAndJobStores.md
-        - Job Key / Value Store: developers/bitesize/workflowExecution/jobKeyValueStore.md
-      - Workflow Parsing & Graph Construction:
-        - What is WOM?: developers/bitesize/workflowParsing/whatIsWom.md
-        - From WDL Source to WOM: developers/bitesize/workflowParsing/wdlParsingOverview.md
-        - From CWL Source to WOM: developers/bitesize/workflowParsing/cwlParsingOverview.md
-      - Horizontal Cromwell ("Horicromtal"): developers/bitesize/horicromtal.md
-      - IoActor: developers/bitesize/IoActor/IoActor.md
-      - General Topics:
-        - Simpletons: developers/bitesize/general/simpletons.md
-=======
+        - Workflow Parsing & Graph Construction:
+            - What is WOM?: developers/bitesize/workflowParsing/whatIsWom.md
+            - From WDL Source to WOM: developers/bitesize/workflowParsing/wdlParsingOverview.md
+            - From CWL Source to WOM: developers/bitesize/workflowParsing/cwlParsingOverview.md
         - Cromwell Actor System:
             - High level view: developers/bitesize/majorActorSystem/5000FtActorSystem.md
             - Workflow Execution:
@@ -103,7 +93,6 @@
         - Horizontal Cromwell ("Horicromtal"): developers/bitesize/horicromtal.md
         - General Topics:
             - Simpletons: developers/bitesize/general/simpletons.md
->>>>>>> a0e16e22
 
 theme: readthedocs
 
