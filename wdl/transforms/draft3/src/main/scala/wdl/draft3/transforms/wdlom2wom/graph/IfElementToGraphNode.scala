--- conflicted
+++ resolved
@@ -30,13 +30,8 @@
     val conditionWomExpression: WdlomWomExpression = WdlomWomExpression(conditionExpression, a.linkableValues)
     val conditionExpressionNodeValidation: ErrorOr[AnonymousExpressionNode] = AnonymousExpressionNode.fromInputMapping(WomIdentifier("if_condition"), conditionWomExpression, a.linkablePorts, PlainAnonymousExpressionNode.apply)
 
-<<<<<<< HEAD
-    val conditionExpressionTypeValidation: ErrorOr[Unit] = conditionExpression.evaluateType(a.linkableValues) flatMap {
-      case WomBooleanType => ().validNel
-=======
     val conditionVariableTypeValidation: ErrorOr[Unit] = conditionExpression.evaluateType(a.linkableValues) flatMap {
       case WomBooleanType | WomAnyType => ().validNel
->>>>>>> 7880eba2
       case other => s"Invalid type for condition variable: ${other.toDisplayString}".invalidNel
     }
 
@@ -56,11 +51,7 @@
       }).toMap
     }
 
-<<<<<<< HEAD
-    (conditionExpressionNodeValidation, conditionExpressionTypeValidation, foundOuterGeneratorsValidation) flatMapN { (expressionNode, _, foundOuterGenerators) =>
-=======
     (conditionExpressionNodeValidation, conditionVariableTypeValidation, foundOuterGeneratorsValidation) flatMapN { (expressionNode, _, foundOuterGenerators) =>
->>>>>>> 7880eba2
       val ogins: Set[GraphNode] = (foundOuterGenerators.toList map { case (name: String, port: OutputPort) =>
         OuterGraphInputNode(WomIdentifier(name), port, preserveScatterIndex = true)
       }).toSet
