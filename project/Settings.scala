import ContinuousIntegration._
import Dependencies._
import GenerateRestApiDocs._
import Merging._
import Publishing._
import Testing._
import Version._
import sbt.Keys._
import sbt._
import sbtassembly.AssemblyPlugin
import sbtassembly.AssemblyPlugin.autoImport._
import sbtdocker.{DockerPlugin, Instruction, Instructions}

object Settings {

  /* The reason why -Xmax-classfile-name is set is because this will fail
     to build on Docker otherwise.  The reason why it's 200 is because it
     fails if the value is too close to 256 (even 254 fails).  For more info:

     https://github.com/sbt/sbt-assembly/issues/69
     https://github.com/scala/pickling/issues/10

     Other fancy flags from https://tpolecat.github.io/2017/04/25/scalac-flags.html.

     Per JG's work in Cromwell, the following can't be turned on without causing piles of errors in wdl4s.  Many of the
     constructs that are flagged look suspicious and probably warrant further scrutiny, but no time for that now.

     "-Ywarn-unused:params"              // Warn if a value parameter is unused.
  */
  val baseSettings = List(
    "-unchecked",
    "-deprecation",
    "-feature",
    "-explaintypes",
    "-Xmax-classfile-name", "200",

    // the backend runs bytecode serialization, classfile writing and method-local
    // optimizations (-opt:l:method) in parallel on N threads
    "-Ybackend-parallelism", "3",
    "-Ycache-plugin-class-loader:last-modified",
    "-Ycache-macro-class-loader:last-modified",
    "-encoding", "UTF-8"
  )

  val warningSettings = List(
    "-Xfuture",
    "-Xlint:adapted-args",
    "-Xlint:by-name-right-associative",
    "-Xlint:constant",
    "-Xlint:delayedinit-select",
    "-Xlint:doc-detached",
    "-Xlint:inaccessible",
    "-Xlint:infer-any",
    "-Xlint:missing-interpolator",
    "-Xlint:nullary-override",
    "-Xlint:nullary-unit",
    "-Xlint:option-implicit",
    "-Xlint:package-object-classes",
    "-Xlint:poly-implicit-overload",
    "-Xlint:private-shadow",
    "-Xlint:stars-align",
    "-Xlint:type-parameter-shadow",
    "-Xlint:unsound-match",
    "-Yno-adapted-args",
    "-Ywarn-dead-code",
    "-Ywarn-numeric-widen",
    "-Ywarn-value-discard",
    "-Ywarn-inaccessible",
    "-Ywarn-unused:implicits",
    "-Ywarn-unused:privates",
    "-Ywarn-unused:locals",
    "-Ypartial-unification",
    "-Ywarn-unused:patvars"
  )

  val consoleHostileSettings = List(
    "-Ywarn-unused:imports", // warns about every unused import on every command.
    "-Xfatal-warnings"       // makes those warnings fatal.
  )

  lazy val assemblySettings = Seq(
    assembly / assemblyJarName := name.value + "-" + version.value + ".jar",
    assembly / test := {},
    assembly / assemblyMergeStrategy := customMergeStrategy.value
  )

<<<<<<< HEAD
  val Scala2_12Version = "2.12.14"
  private val ScalaVersion = Scala2_12Version
  private val sharedSettings =
    cromwellVersionWithGit ++ artifactorySettings ++ List(
=======
  val Scala2_12Version = "2.12.12" // scala-steward:off (CROM-6777) - 2.12.13 blocked by duplicate import of nowarn
  val ScalaVersion: String = Scala2_12Version
  val sharedSettings: Seq[Setting[_]] =
    cromwellVersionWithGit ++ publishingSettings ++ List(
>>>>>>> 566dec12
    organization := "org.broadinstitute",
    scalaVersion := ScalaVersion,
    resolvers ++= additionalResolvers,
    // Don't run tasks in parallel, especially helps in low CPU environments like Travis
    Global / parallelExecution := false,
    Global / concurrentRestrictions ++= List(
      // Don't run any other tasks while running tests, especially helps in low CPU environments like Travis
      Tags.exclusive(Tags.Test),
      // Only run tests on one sub-project at a time, especially helps in low CPU environments like Travis
      Tags.limit(Tags.Test, 1)
    ),
    dependencyOverrides ++= cromwellDependencyOverrides,
    scalacOptions ++= baseSettings ++ warningSettings ++ consoleHostileSettings,
    // http://stackoverflow.com/questions/31488335/scaladoc-2-11-6-fails-on-throws-tag-with-unable-to-find-any-member-to-link#31497874
    Compile / doc / scalacOptions ++= baseSettings ++ List("-no-link-warnings"),
    // No console-hostile options, otherwise the console is effectively unusable.
    // https://github.com/sbt/sbt/issues/1815
    Compile / console / scalacOptions --= consoleHostileSettings,
    addCompilerPlugin(paradisePlugin),
    excludeDependencies ++= List(
      "org.typelevel" % "simulacrum-scalafix-annotations_2.12",
      "org.typelevel" % "simulacrum-scalafix-annotations_2.13"
    )
  )

  /*
      Docker instructions to install Google Cloud SDK image in docker image. It also installs `crcmod` which
      is needed while downloading large files using `gsutil`
      References:
        - https://stackoverflow.com/questions/28372328/how-to-install-the-google-cloud-sdk-in-a-docker-image
        - https://cromwell.readthedocs.io/en/develop/backends/Google/#issues-with-composite-files
        - https://cloud.google.com/storage/docs/gsutil/addlhelp/CRC32CandInstallingcrcmod
   */
<<<<<<< HEAD
  val installGcloudSettings: Seq[Setting[Seq[Instruction]]] = List(
=======
  val installGcloudSettings: List[Setting[Seq[Instruction]]] = List(
>>>>>>> 566dec12
    dockerCustomSettings := List(
      Instructions.Env("PATH", "$PATH:/usr/local/gcloud/google-cloud-sdk/bin"),
      // instructions to install `crcmod`
      Instructions.Run("apt-get -y update"),
      Instructions.Run("apt-get -y install python3.8"),
      Instructions.Run("apt -y install python3-pip"),
      Instructions.Run("apt-get -y install gcc python-dev python-setuptools"),
      Instructions.Run("pip3 uninstall crcmod"),
      Instructions.Run("pip3 install --no-cache-dir -U crcmod"),
      Instructions.Run("update-alternatives --install /usr/bin/python python /usr/bin/python3 1"),
      Instructions.Env("CLOUDSDK_PYTHON", "python3"),
      // instructions to install Google Cloud SDK
      Instructions.Run("curl https://dl.google.com/dl/cloudsdk/release/google-cloud-sdk.tar.gz > /tmp/google-cloud-sdk.tar.gz"),
      Instructions.Run("""mkdir -p /usr/local/gcloud \
                         | && tar -C /usr/local/gcloud -xvf /tmp/google-cloud-sdk.tar.gz \
                         | && /usr/local/gcloud/google-cloud-sdk/install.sh""".stripMargin)
    )
  )

  val swaggerUiSettings = List(Compile / resourceGenerators += writeSwaggerUiVersionConf)
  val backendSettings = List(addCompilerPlugin(kindProjectorPlugin))
<<<<<<< HEAD
  val engineSettings: Seq[Setting[_]] = swaggerUiSettings
  val cromiamSettings: Seq[Setting[_]] = swaggerUiSettings
  val drsLocalizerSettings: Seq[Setting[_]] = installGcloudSettings
=======
  val engineSettings: List[Setting[_]] = swaggerUiSettings
  val cromiamSettings: List[Setting[_]] = swaggerUiSettings
  val drsLocalizerSettings: List[Setting[_]] = installGcloudSettings
>>>>>>> 566dec12

  private def buildProject(project: Project,
                           projectName: String,
                           dependencies: Seq[ModuleID],
                           builders: Seq[Project => Project]): Project = {
    val projectSettings = List(
      name := projectName,
      libraryDependencies ++= dependencies
    ) ++ sharedSettings

    builders.foldRight(project.settings(projectSettings))(_ (_))
  }

  // Adds settings to build a library
  implicit class ProjectLibrarySettings(val project: Project) extends AnyVal {
    def withLibrarySettings(libraryName: String,
                            dependencies: Seq[ModuleID] = List.empty,
                            customSettings: Seq[Setting[_]] = List.empty,
                            integrationTests: Boolean = false): Project = {

      val builders: Seq[Project => Project] = List(
        addTestSettings,
        if (integrationTests) addIntegrationTestSettings else identity,
        _
          .disablePlugins(AssemblyPlugin)
          .settings(Compile / resourceGenerators += writeProjectVersionConf)
          .settings(customSettings)
      )

      buildProject(project, libraryName, dependencies, builders)
    }
  }

  // Adds settings to build an executable
  implicit class ProjectExecutableSettings(val project: Project) extends AnyVal {
    def withExecutableSettings(executableName: String,
                               dependencies: Seq[ModuleID] = List.empty,
                               customSettings: Seq[Setting[_]] = List.empty,
                               buildDocker: Boolean = true,
                               pushDocker: Boolean = true): Project = {

      val builders: Seq[Project => Project] = List(
        addTestSettings,
        if (buildDocker) {
          _
            .enablePlugins(DockerPlugin)
            .settings(dockerSettings)
            .settings(dockerPushSettings(pushDocker))
        } else {
          identity
        },
        _
          .settings(assemblySettings)
          .settings(Compile / resourceGenerators += writeProjectVersionConf)
          .settings(customSettings)
      )

      buildProject(project, executableName, dependencies, builders)
    }
  }

  // Adds settings to build the root project
  implicit class ProjectRootSettings(val project: Project) extends AnyVal {
    def withRootSettings(): Project = {

      val builders: Seq[Project => Project] = List(
        addTestSettings,
        _
          .disablePlugins(AssemblyPlugin)
          .settings(publish := {})
          .settings(generateRestApiDocsSettings)
          .settings(ciSettings)
          .settings(rootPublishingSettings)
      )

      buildProject(project, "root", Nil, builders)
    }

    /**
      * After aggregations have been added to the root project, we can do additional tasks like checking if every
      * sub-project in build.sbt will also be tested by the root-aggregated `sbt test` command.
      */
    def withAggregateSettings(): Project = {
      project.settings(aggregateSettings(project))
    }
  }

}<|MERGE_RESOLUTION|>--- conflicted
+++ resolved
@@ -84,17 +84,10 @@
     assembly / assemblyMergeStrategy := customMergeStrategy.value
   )
 
-<<<<<<< HEAD
   val Scala2_12Version = "2.12.14"
-  private val ScalaVersion = Scala2_12Version
-  private val sharedSettings =
-    cromwellVersionWithGit ++ artifactorySettings ++ List(
-=======
-  val Scala2_12Version = "2.12.12" // scala-steward:off (CROM-6777) - 2.12.13 blocked by duplicate import of nowarn
-  val ScalaVersion: String = Scala2_12Version
-  val sharedSettings: Seq[Setting[_]] =
+  private val ScalaVersion: String = Scala2_12Version
+  private val sharedSettings: Seq[Setting[_]] =
     cromwellVersionWithGit ++ publishingSettings ++ List(
->>>>>>> 566dec12
     organization := "org.broadinstitute",
     scalaVersion := ScalaVersion,
     resolvers ++= additionalResolvers,
@@ -128,11 +121,7 @@
         - https://cromwell.readthedocs.io/en/develop/backends/Google/#issues-with-composite-files
         - https://cloud.google.com/storage/docs/gsutil/addlhelp/CRC32CandInstallingcrcmod
    */
-<<<<<<< HEAD
-  val installGcloudSettings: Seq[Setting[Seq[Instruction]]] = List(
-=======
   val installGcloudSettings: List[Setting[Seq[Instruction]]] = List(
->>>>>>> 566dec12
     dockerCustomSettings := List(
       Instructions.Env("PATH", "$PATH:/usr/local/gcloud/google-cloud-sdk/bin"),
       // instructions to install `crcmod`
@@ -154,15 +143,9 @@
 
   val swaggerUiSettings = List(Compile / resourceGenerators += writeSwaggerUiVersionConf)
   val backendSettings = List(addCompilerPlugin(kindProjectorPlugin))
-<<<<<<< HEAD
-  val engineSettings: Seq[Setting[_]] = swaggerUiSettings
-  val cromiamSettings: Seq[Setting[_]] = swaggerUiSettings
-  val drsLocalizerSettings: Seq[Setting[_]] = installGcloudSettings
-=======
   val engineSettings: List[Setting[_]] = swaggerUiSettings
   val cromiamSettings: List[Setting[_]] = swaggerUiSettings
   val drsLocalizerSettings: List[Setting[_]] = installGcloudSettings
->>>>>>> 566dec12
 
   private def buildProject(project: Project,
                            projectName: String,
