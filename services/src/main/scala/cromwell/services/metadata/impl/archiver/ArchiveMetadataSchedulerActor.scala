--- conflicted
+++ resolved
@@ -104,24 +104,13 @@
     for {
       maybeWorkflowQueryResult <- lookupNextWorkflowToArchive()
       result <- maybeWorkflowQueryResult match {
-<<<<<<< HEAD
-        case Some(workflow) => for {
-          path <- Future.fromTry(getGcsPathForMetadata(workflow))
-          dbStream <- fetchStreamFromDatabase(WorkflowId(UUID.fromString(workflow.id)))
-          _ = log.info(s"Archiving metadata for ${workflow.id} to ${path.pathAsString}")
-          _ <- streamMetadataToGcs(path, dbStream)
-          _ <- updateMetadataArchiveStatus(WorkflowId(UUID.fromString(workflow.id)), Archived)
-          _ = log.info(s"Archiving succeeded for ${workflow.id}")
-        } yield true
-        case None => Future.successful(false)
-=======
         case Some(workflow) =>
           workflow.end.foreach { workflowEndTime =>
             val millisSinceWorkflowEnd = JDuration.between(workflowEndTime, OffsetDateTime.now()).toMillis
             sendGauge(timeBehindExpectedDelayMetricPath, millisSinceWorkflowEnd - archiveMetadataConfig.archiveDelay.toMillis, ServicesPrefix)
           }
           for {
-            path <- getGcsPathForMetadata(workflow)
+            path <- Future.fromTry(getGcsPathForMetadata(workflow))
             dbStream <- fetchStreamFromDatabase(WorkflowId(UUID.fromString(workflow.id)))
             _ = log.info(s"Archiving metadata for ${workflow.id} to ${path.pathAsString}")
             _ <- streamMetadataToGcs(path, dbStream)
@@ -131,7 +120,6 @@
         case None =>
           sendGauge(timeBehindExpectedDelayMetricPath, 0L, ServicesPrefix)
           Future.successful(false)
->>>>>>> 44dacd38
       }
     } yield result
   }
