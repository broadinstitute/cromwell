package cromwell.filesystems.gcs

import java.io.FileNotFoundException

import com.google.api.client.googleapis.json.{GoogleJsonError, GoogleJsonResponseException}
import com.google.api.client.http.{HttpHeaders, HttpResponseException}
import com.google.cloud.storage.StorageException
import com.google.cloud.storage.contrib.nio.CloudStorageFileSystem
import common.assertion.CromwellTimeoutSpec
import cromwell.filesystems.gcs.RequesterPaysErrors._
import org.mockito.ArgumentMatchers._
import org.mockito.Mockito._
import org.scalatest.flatspec.AnyFlatSpec
import org.scalatest.matchers.should.Matchers
import common.mock.MockSugar

class GcsEnhancedRequestSpec extends AnyFlatSpec with CromwellTimeoutSpec with Matchers with MockSugar {
  behavior of "GcsEnhancedRequest"

<<<<<<< HEAD
  private val path =
    GcsPath(
      CloudStorageFileSystem.forBucket("bucket").getPath("test"),
      mock[com.google.api.services.storage.Storage],
      mock[com.google.cloud.storage.Storage],
      "GcsEnhancedRequest-project",
    )
  val requesterPaysException = new StorageException(BucketIsRequesterPaysErrorCode, BucketIsRequesterPaysErrorMessage)
=======
  val path = GcsPath(CloudStorageFileSystem.forBucket("bucket").getPath("test"), any[com.google.api.services.storage.Storage], any[com.google.cloud.storage.Storage], anyString)
  val requesterPaysException = new StorageException(BucketIsRequesterPaysErrorCode, "Bucket is a requester pays bucket but no user project provided.")
>>>>>>> 3f8039a8

  it should "attempt first without project, and not retry if the requests succeeds" in {
    val testFunction = mock[Boolean => String]
    when(testFunction.apply(false)).thenReturn("hello")
    GcsEnhancedRequest.recoverFromProjectNotProvided(path, testFunction).unsafeRunSync() shouldBe "hello"
    verify(testFunction).apply(false)
    verify(testFunction).apply(anyBoolean)
  }

  it should "retry requests with project if the error matches and succeed" in {
    val testFunction = mock[Boolean => String]

    // First time, throw a requester pays exception
    when(testFunction.apply(false)).thenThrow(requesterPaysException)
    // We expect it to be called a second time with withProject = true this time
    when(testFunction.apply(true)).thenReturn("hello")
    GcsEnhancedRequest.recoverFromProjectNotProvided(path, testFunction).unsafeRunSync() shouldBe "hello"
    verify(testFunction).apply(false)
    verify(testFunction).apply(true)
    verify(testFunction, times(2)).apply(anyBoolean)
  }

  it should "retry requests with project if the error matches and fail" in {
    val testFunction = mock[Boolean => String]

    // First time, throw a requester pays exception
    when(testFunction.apply(false)).thenThrow(requesterPaysException)
    // We expect it to be called a second time with withProject = true this time, and fail for another reason
    when(testFunction.apply(true)).thenThrow(new RuntimeException("it really doesn't work"))
    a[RuntimeException] should be thrownBy GcsEnhancedRequest.recoverFromProjectNotProvided(path, testFunction).unsafeRunSync()
  }

  it should "not retry requests if the error does not match" in {
    val testFunction = mock[Boolean => String]

    // Throw an unrelated exception, should only be called once
    when(testFunction.apply(false)).thenThrow(new RuntimeException("it really doesn't work"))
    a[RuntimeException] should be thrownBy GcsEnhancedRequest.recoverFromProjectNotProvided(path, testFunction).unsafeRunSync()
    verify(testFunction).apply(false)
    verify(testFunction).apply(anyBoolean)
  }

  it should "re throw StorageException 404 to NoSuchFileException" in {
    val testFunction = mock[Boolean => String]

    // Throw an unrelated exception, should only be called once
    when(testFunction.apply(false)).thenThrow(new StorageException(404, "gs://does/not/exist"))
    a[FileNotFoundException] should be thrownBy GcsEnhancedRequest.recoverFromProjectNotProvided(path, testFunction).unsafeRunSync()
    verify(testFunction).apply(false)
    verify(testFunction).apply(anyBoolean)
  }

  it should "re throw GoogleJsonResponseException 404 to NoSuchFileException" in {
    val testFunction = mock[Boolean => String]

    val builder = new HttpResponseException.Builder(404, "NotFound", new HttpHeaders)
    val error = new GoogleJsonError()
    error.setCode(404)

    // Throw an unrelated exception, should only be called once
    when(testFunction.apply(false)).thenAnswer(_ => throw new GoogleJsonResponseException(builder, error))
    a[FileNotFoundException] should be thrownBy GcsEnhancedRequest.recoverFromProjectNotProvided(path, testFunction).unsafeRunSync()
    verify(testFunction).apply(false)
    verify(testFunction).apply(anyBoolean)
  }
}<|MERGE_RESOLUTION|>--- conflicted
+++ resolved
@@ -17,7 +17,6 @@
 class GcsEnhancedRequestSpec extends AnyFlatSpec with CromwellTimeoutSpec with Matchers with MockSugar {
   behavior of "GcsEnhancedRequest"
 
-<<<<<<< HEAD
   private val path =
     GcsPath(
       CloudStorageFileSystem.forBucket("bucket").getPath("test"),
@@ -25,11 +24,7 @@
       mock[com.google.cloud.storage.Storage],
       "GcsEnhancedRequest-project",
     )
-  val requesterPaysException = new StorageException(BucketIsRequesterPaysErrorCode, BucketIsRequesterPaysErrorMessage)
-=======
-  val path = GcsPath(CloudStorageFileSystem.forBucket("bucket").getPath("test"), any[com.google.api.services.storage.Storage], any[com.google.cloud.storage.Storage], anyString)
   val requesterPaysException = new StorageException(BucketIsRequesterPaysErrorCode, "Bucket is a requester pays bucket but no user project provided.")
->>>>>>> 3f8039a8
 
   it should "attempt first without project, and not retry if the requests succeeds" in {
     val testFunction = mock[Boolean => String]
