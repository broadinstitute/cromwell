package wdl.transforms.biscayne.linking.expression.values

import cats.data.NonEmptyList
import cats.syntax.validated._
import cats.syntax.traverse._
import cats.instances.list._
import common.validation.ErrorOr._
import common.collections.EnhancedCollections._
import wdl.model.draft3.elements.ExpressionElement
import wdl.model.draft3.elements.ExpressionElement._
import wdl.model.draft3.graph.expression.{EvaluatedValue, ForCommandInstantiationOptions, ValueEvaluator}
import wdl.transforms.base.linking.expression.values.EngineFunctionEvaluators.{
  processTwoValidatedValues,
  processValidatedSingleValue
}
import wom.expression.IoFunctionSet
import wom.types._
import wom.values.{WomArray, WomFloat, WomInteger, WomMap, WomOptionalValue, WomPair, WomString, WomValue}
import wom.types.coercion.defaults._

object cascadesValueEvaluators {

  implicit val noneLiteralEvaluator: ValueEvaluator[NoneLiteralElement.type] =
    new ValueEvaluator[ExpressionElement.NoneLiteralElement.type] {
      override def evaluateValue(a: ExpressionElement.NoneLiteralElement.type,
                                 inputs: Map[String, WomValue],
                                 ioFunctionSet: IoFunctionSet,
                                 forCommandInstantiationOptions: Option[ForCommandInstantiationOptions]
      )(implicit expressionValueEvaluator: ValueEvaluator[ExpressionElement]): ErrorOr[EvaluatedValue[_ <: WomValue]] =
        EvaluatedValue(value = WomOptionalValue(WomNothingType, None), sideEffectFiles = Seq.empty).validNel
    }

  implicit val asMapFunctionEvaluator: ValueEvaluator[AsMap] = new ValueEvaluator[AsMap] {
    override def evaluateValue(a: AsMap,
                               inputs: Map[String, WomValue],
                               ioFunctionSet: IoFunctionSet,
                               forCommandInstantiationOptions: Option[ForCommandInstantiationOptions]
    )(implicit expressionValueEvaluator: ValueEvaluator[ExpressionElement]): ErrorOr[EvaluatedValue[_ <: WomValue]] =
      processValidatedSingleValue[WomArray, WomMap](
        expressionValueEvaluator.evaluateValue(a.param, inputs, ioFunctionSet, forCommandInstantiationOptions)(
          expressionValueEvaluator
        )
      ) {
        case WomArray(WomArrayType(WomPairType(_: WomPrimitiveType, _)), values) =>
          val validPairs: ErrorOr[List[(WomValue, WomValue)]] = values.toList traverse {
            case WomPair(l, r) => (l, r).validNel
            case other =>
              s"Unexpected array element. Expected a Pair[X, Y] but array contained ${other.toWomString}]".invalidNel
          } leftMap { errors =>
            NonEmptyList.fromListUnsafe(errors.toList.distinct)
          }
          validPairs flatMap { pairs =>
            val grouped = pairs.groupBy(_._1)
            val tooManyKeyErrors = grouped collect {
              case (name, list) if list.length != 1 =>
                s"keys can only appear once but ${name.toWomString} appeared ${list.size} times."
            }
            if (tooManyKeyErrors.isEmpty) {
              val pairs = grouped map { case (key, value) => key -> value.head._2 }

              EvaluatedValue(WomMap(pairs), Seq.empty).validNel
            } else {
              s"Cannot evaluate 'as_map' with duplicated keys: ${tooManyKeyErrors.mkString(", ")}".invalidNel
            }
          }

        case WomArray(womType @ WomArrayType(WomPairType(x, _)), _) =>
          s"Cannot evaluate 'as_map' on type ${womType.stableName}. Keys must be primitive but got ${x.stableName}.".invalidNel
        case other =>
          s"Invalid call of 'as_map' on parameter of type '${other.womType.stableName}' (expected Array[Pair[X, Y]])".invalidNel
      }(coercer = WomArrayType(WomPairType(WomAnyType, WomAnyType)))
  }

  implicit val keysFunctionEvaluator: ValueEvaluator[Keys] = new ValueEvaluator[Keys] {
    override def evaluateValue(a: Keys,
                               inputs: Map[String, WomValue],
                               ioFunctionSet: IoFunctionSet,
                               forCommandInstantiationOptions: Option[ForCommandInstantiationOptions]
    )(implicit expressionValueEvaluator: ValueEvaluator[ExpressionElement]): ErrorOr[EvaluatedValue[WomArray]] =
      processValidatedSingleValue[WomMap, WomArray](
        expressionValueEvaluator.evaluateValue(a.param, inputs, ioFunctionSet, forCommandInstantiationOptions)(
          expressionValueEvaluator
        )
      ) {
        case WomMap(WomMapType(keyType, _), values) =>
          EvaluatedValue(WomArray(WomArrayType(keyType), values.keys.toList), Seq.empty).validNel
        case other =>
          s"Invalid call of 'keys' on parameter of type '${other.womType.stableName}' (expected Map[X, Y])".invalidNel
      }
  }

  implicit val asPairsFunctionEvaluator: ValueEvaluator[AsPairs] = new ValueEvaluator[AsPairs] {
    override def evaluateValue(a: AsPairs,
                               inputs: Map[String, WomValue],
                               ioFunctionSet: IoFunctionSet,
                               forCommandInstantiationOptions: Option[ForCommandInstantiationOptions]
    )(implicit expressionValueEvaluator: ValueEvaluator[ExpressionElement]): ErrorOr[EvaluatedValue[_ <: WomValue]] =
      processValidatedSingleValue[WomMap, WomArray](
        expressionValueEvaluator.evaluateValue(a.param, inputs, ioFunctionSet, forCommandInstantiationOptions)(
          expressionValueEvaluator
        )
      ) {
        case WomMap(WomMapType(keyType, valueType), values) =>
          val validPairs: List[WomPair] = values.toList map { case (l, r) =>
            WomPair(l, r)
          }
          EvaluatedValue(WomArray(WomArrayType(WomPairType(keyType, valueType)), validPairs), Seq.empty).validNel

        case other =>
          s"Invalid call of 'as_pairs' on parameter of type '${other.womType.stableName}' (expected Map[X, Y])".invalidNel
      }
  }

  implicit val collectByKeyFunctionEvaluator: ValueEvaluator[CollectByKey] = new ValueEvaluator[CollectByKey] {
    override def evaluateValue(a: CollectByKey,
                               inputs: Map[String, WomValue],
                               ioFunctionSet: IoFunctionSet,
                               forCommandInstantiationOptions: Option[ForCommandInstantiationOptions]
    )(implicit expressionValueEvaluator: ValueEvaluator[ExpressionElement]): ErrorOr[EvaluatedValue[_ <: WomValue]] =
      processValidatedSingleValue[WomArray, WomMap](
        expressionValueEvaluator.evaluateValue(a.param, inputs, ioFunctionSet, forCommandInstantiationOptions)(
          expressionValueEvaluator
        )
      ) {
        case WomArray(WomArrayType(WomPairType(_: WomPrimitiveType, _)), values) =>
          val validPairs: ErrorOr[List[(WomValue, WomValue)]] = values.toList traverse {
            case WomPair(l, r) => (l, r).validNel
            case other =>
              s"Unexpected array element. Expected a Pair[X, Y] but array contained ${other.toWomString}]".invalidNel
          }
          validPairs flatMap { kvpairs =>
            val grouped: Map[WomValue, WomArray] = kvpairs.groupBy(_._1).safeMapValues(v => WomArray(v.map(_._2)))
            EvaluatedValue(WomMap(grouped), Seq.empty).validNel

          }

        case WomArray(womType @ WomArrayType(WomPairType(x, _)), _) =>
          s"Cannot evaluate 'collect_by_key' on type ${womType.stableName}. Keys must be primitive but got ${x.stableName}.".invalidNel
        case other =>
          s"Invalid call of 'collect_by_key' on parameter of type '${other.womType.stableName}' (expected Map[X, Y])".invalidNel
      }(coercer = WomArrayType(WomPairType(WomAnyType, WomAnyType)))
  }

  private def resultOfIntVsFloat(functionName: String,
                                 intFunc: (Int, Int) => Int,
                                 doubleFunc: (Double, Double) => Double
  )(value1: EvaluatedValue[_], value2: EvaluatedValue[_]): ErrorOr[EvaluatedValue[WomValue]] = {
    val newValue = (value1.value, value2.value) match {
      case (WomInteger(i1), WomInteger(i2)) => WomInteger(intFunc(i1, i2)).validNel
      case (WomInteger(i1), WomFloat(l2)) => WomFloat(doubleFunc(i1.doubleValue, l2)).validNel
      case (WomFloat(l1), WomInteger(i2)) => WomFloat(doubleFunc(l1, i2.doubleValue)).validNel
      case (WomFloat(l1), WomFloat(l2)) => WomFloat(doubleFunc(l1, l2)).validNel
      case (other1, other2) =>
        s"Invalid arguments to '$functionName':(${other1.typeName}, ${other2.typeName})".invalidNel
    }
    newValue map { v => EvaluatedValue(v, value1.sideEffectFiles ++ value2.sideEffectFiles) }
  }

  implicit val minFunctionEvaluator: ValueEvaluator[Min] = new ValueEvaluator[Min] {
    override def evaluateValue(a: Min,
                               inputs: Map[String, WomValue],
                               ioFunctionSet: IoFunctionSet,
                               forCommandInstantiationOptions: Option[ForCommandInstantiationOptions]
    )(implicit expressionValueEvaluator: ValueEvaluator[ExpressionElement]): ErrorOr[EvaluatedValue[WomValue]] = {
      val value1 =
        expressionValueEvaluator.evaluateValue(a.arg1, inputs, ioFunctionSet, forCommandInstantiationOptions)(
          expressionValueEvaluator
        )
      val value2 =
        expressionValueEvaluator.evaluateValue(a.arg2, inputs, ioFunctionSet, forCommandInstantiationOptions)(
          expressionValueEvaluator
        )

      val intFunc = (i1: Int, i2: Int) => Math.min(i1, i2)
      val doubleFunc = (l1: Double, l2: Double) => Math.min(l1, l2)

      (value1, value2) flatMapN resultOfIntVsFloat("min", intFunc, doubleFunc)
    }
  }

  implicit val maxFunctionEvaluator: ValueEvaluator[Max] = new ValueEvaluator[Max] {
    override def evaluateValue(a: Max,
                               inputs: Map[String, WomValue],
                               ioFunctionSet: IoFunctionSet,
                               forCommandInstantiationOptions: Option[ForCommandInstantiationOptions]
    )(implicit expressionValueEvaluator: ValueEvaluator[ExpressionElement]): ErrorOr[EvaluatedValue[WomValue]] = {
      val value1 =
        expressionValueEvaluator.evaluateValue(a.arg1, inputs, ioFunctionSet, forCommandInstantiationOptions)(
          expressionValueEvaluator
        )
      val value2 =
        expressionValueEvaluator.evaluateValue(a.arg2, inputs, ioFunctionSet, forCommandInstantiationOptions)(
          expressionValueEvaluator
        )

      val intFunc = (i1: Int, i2: Int) => Math.max(i1, i2)
      val doubleFunc = (l1: Double, l2: Double) => Math.max(l1, l2)

      (value1, value2) flatMapN resultOfIntVsFloat("max", intFunc, doubleFunc)
    }
  }

  implicit val sepFunctionEvaluator: ValueEvaluator[Sep] = new ValueEvaluator[Sep] {
    override def evaluateValue(a: Sep,
                               inputs: Map[String, WomValue],
                               ioFunctionSet: IoFunctionSet,
                               forCommandInstantiationOptions: Option[ForCommandInstantiationOptions]
    )(implicit expressionValueEvaluator: ValueEvaluator[ExpressionElement]): ErrorOr[EvaluatedValue[WomString]] =
      processTwoValidatedValues[WomString, WomArray, WomString](
        expressionValueEvaluator.evaluateValue(a.arg1, inputs, ioFunctionSet, forCommandInstantiationOptions)(
          expressionValueEvaluator
        ),
        expressionValueEvaluator.evaluateValue(a.arg2, inputs, ioFunctionSet, forCommandInstantiationOptions)(
          expressionValueEvaluator
        )
      ) { (sepvalue, arr) =>
        EvaluatedValue(WomString(arr.value.map(v => v.valueString).mkString(sepvalue.value)), Seq.empty).validNel
      }
  }

<<<<<<< HEAD
  implicit val unzipFunctionEvaluator: ValueEvaluator[Unzip] = new ValueEvaluator[Unzip] {
    override def evaluateValue(a: Unzip,
                               inputs: Map[String, WomValue],
                               ioFunctionSet: IoFunctionSet,
                               forCommandInstantiationOptions: Option[ForCommandInstantiationOptions]
                              )(implicit expressionValueEvaluator: ValueEvaluator[ExpressionElement]): ErrorOr[EvaluatedValue[WomPair]] = {

      processValidatedSingleValue[WomArray, WomPair](a.param: WomArray)
      processTwoValidatedValues[WomArray, WomArray, WomArray](
        a.param.evaluateValue(inputs, ioFunctionSet, forCommandInstantiationOptions),
        a.arg2.evaluateValue(inputs, ioFunctionSet, forCommandInstantiationOptions)
      ) { (arr1, arr2) =>
        val pairs = for {
          a <- arr1.value
          b <- arr2.value
        } yield WomPair(a, b)
        EvaluatedValue(WomArray(WomArrayType(WomPairType(arr1.arrayType.memberType, arr2.arrayType.memberType)), pairs),
          Seq.empty
        ).validNel
      }
  }
=======
  implicit val suffixFunctionEvaluator: ValueEvaluator[Suffix] = new ValueEvaluator[Suffix] {
    override def evaluateValue(a: Suffix,
                               inputs: Map[String, WomValue],
                               ioFunctionSet: IoFunctionSet,
                               forCommandInstantiationOptions: Option[ForCommandInstantiationOptions]
    )(implicit expressionValueEvaluator: ValueEvaluator[ExpressionElement]): ErrorOr[EvaluatedValue[WomArray]] =
      processTwoValidatedValues[WomString, WomArray, WomArray](
        expressionValueEvaluator.evaluateValue(a.arg1, inputs, ioFunctionSet, forCommandInstantiationOptions)(
          expressionValueEvaluator
        ),
        expressionValueEvaluator.evaluateValue(a.arg2, inputs, ioFunctionSet, forCommandInstantiationOptions)(
          expressionValueEvaluator
        )
      ) { (suffix, arr) =>
        EvaluatedValue(WomArray(arr.value.map(v => WomString(v.valueString + suffix.value))), Seq.empty).validNel
      }
  }
}
>>>>>>> a39eabe7
<|MERGE_RESOLUTION|>--- conflicted
+++ resolved
@@ -218,7 +218,24 @@
       }
   }
 
-<<<<<<< HEAD
+  implicit val suffixFunctionEvaluator: ValueEvaluator[Suffix] = new ValueEvaluator[Suffix] {
+    override def evaluateValue(a: Suffix,
+                               inputs: Map[String, WomValue],
+                               ioFunctionSet: IoFunctionSet,
+                               forCommandInstantiationOptions: Option[ForCommandInstantiationOptions]
+    )(implicit expressionValueEvaluator: ValueEvaluator[ExpressionElement]): ErrorOr[EvaluatedValue[WomArray]] =
+      processTwoValidatedValues[WomString, WomArray, WomArray](
+        expressionValueEvaluator.evaluateValue(a.arg1, inputs, ioFunctionSet, forCommandInstantiationOptions)(
+          expressionValueEvaluator
+        ),
+        expressionValueEvaluator.evaluateValue(a.arg2, inputs, ioFunctionSet, forCommandInstantiationOptions)(
+          expressionValueEvaluator
+        )
+      ) { (suffix, arr) =>
+        EvaluatedValue(WomArray(arr.value.map(v => WomString(v.valueString + suffix.value))), Seq.empty).validNel
+      }
+  }
+
   implicit val unzipFunctionEvaluator: ValueEvaluator[Unzip] = new ValueEvaluator[Unzip] {
     override def evaluateValue(a: Unzip,
                                inputs: Map[String, WomValue],
@@ -239,24 +256,5 @@
           Seq.empty
         ).validNel
       }
-  }
-=======
-  implicit val suffixFunctionEvaluator: ValueEvaluator[Suffix] = new ValueEvaluator[Suffix] {
-    override def evaluateValue(a: Suffix,
-                               inputs: Map[String, WomValue],
-                               ioFunctionSet: IoFunctionSet,
-                               forCommandInstantiationOptions: Option[ForCommandInstantiationOptions]
-    )(implicit expressionValueEvaluator: ValueEvaluator[ExpressionElement]): ErrorOr[EvaluatedValue[WomArray]] =
-      processTwoValidatedValues[WomString, WomArray, WomArray](
-        expressionValueEvaluator.evaluateValue(a.arg1, inputs, ioFunctionSet, forCommandInstantiationOptions)(
-          expressionValueEvaluator
-        ),
-        expressionValueEvaluator.evaluateValue(a.arg2, inputs, ioFunctionSet, forCommandInstantiationOptions)(
-          expressionValueEvaluator
-        )
-      ) { (suffix, arr) =>
-        EvaluatedValue(WomArray(arr.value.map(v => WomString(v.valueString + suffix.value))), Seq.empty).validNel
-      }
-  }
-}
->>>>>>> a39eabe7
+    }
+}