# Cromwell Change Log

## 51 Release Notes

<<<<<<< HEAD
### New functionality

#### new xxh64 and fingerprint strategies for call caching

Existing call cache strategies `path` and `path+modtime` don't work when using docker on shared filesystems 
(SFS backend, i.e. not in cloud storage). The `file` (md5sum) strategy works, but uses a lot of resources.
Two faster strategies have been added for this use case: `xxh64` and 
`fingerprint`. `xxh64` is a lightweight hashing algorithm, `fingerprint` is a strategy designed to be very 
lightweight. Read more about it in the [call caching documentation](
https://cromwell.readthedocs.io/en/stable/Configuring/#call-caching).
=======
### Bugfixes

+ Fixed a bug where the `use_relative_output_paths` option would not preserve intermediate folders.
>>>>>>> dd43bbf7

## 50 Release Notes

### Changes and Warnings

#### Metadata Archival Config Change

**Note:** Unless you have already opted-in to GCS-archival of metadata during its development, this change will not affect you.
Cromwell's metadata archival configuration has changed in a backwards incompatible way to increase consistency,
please see
[the updated documentation](https://cromwell.readthedocs.io/en/stable/Configuring#hybrid-metadata-storage-classic-carbonite) for details.

## 49 Release Notes

### Changes and Warnings

#### Job store database refactoring

The primary keys of Cromwell's job store tables have been refactored to use a `BIGINT` datatype in place of the previous
`INT` datatype. Cromwell will not be usable during the time the Liquibase migration for this refactor is running.
In the Google Cloud SQL with SSD environment this migration runs at a rate of approximately 40,000 `JOB_STORE_SIMPLETON_ENTRY`
rows per second. In deployments with millions or billions of `JOB_STORE_SIMPLETON_ENTRY` rows the migration may require
a significant amount of downtime so please plan accordingly. The following SQL could be used to estimate the number of
rows in this table:

```
SELECT table_rows FROM INFORMATION_SCHEMA.TABLES WHERE TABLE_SCHEMA = 'cromwell' AND table_name = 'JOB_STORE_SIMPLETON_ENTRY';
```

#### Execution Directory Layout (cache copies)

When an attempt to copy a cache result is made, you'll now see a `cacheCopy` directory in the call root directory. 
This prevents them clashing with the files staged to the same directory for attempt 1 if the cache copy fails (see also: Bug Fixes).

The directory layout used to be:

```
[...]/callRoot/
  - script [from the cache copy attempt, or for execution attempt 1 if the cache copy fails]
  - stdout [from the cache copy attempt, or for execution attempt 1 if the cache copy fails]
  - output.file [from the cache copy attempt, or for execution attempt 1 if the cache copy fails]
  - attempt-2/ [if attempt 1 fails]
    - script
    - stdout
    - output.file
```

but is now:

```
[...]/callRoot/
  - cacheCopy/
    - script
    - stdout
    - output.file
  - script [for attempt 1 if the cache copy fails]
  - stdout [for attempt 1 if the cache copy fails]
  - output.file [for attempt 1 if the cache copy fails]
  - attempt-2/ [if attempt 1 fails]
    - script
    - stdout
    - output.file
```

### New Functionality

#### Disable call-caching for tasks

It is now possible to indicate in a workflow that a task should not be call-cached. See details 
[here](https://cromwell.readthedocs.io/en/stable/optimizations/VolatileTasks).

#### Delete Intermediate Outputs on PapiV2

* **Experimental:** When a new workflow option `delete_intermediate_output_files` is submitted with the workflow,
intermediate `File` objects will be deleted when the workflow completes. See the [Google Pipelines API Workflow Options
documentation](https://cromwell.readthedocs.io/en/stable/wf_options/Google#google-pipelines-api-workflow-options)
for more information.

#### Metadata Archival Support

Cromwell 49 now offers the option to archive metadata to GCS and remove the equivalent metadata from relational
database storage. Please see 
[the documentation](https://cromwell.readthedocs.io/en/stable/Configuring#hybrid-metadata-storage-classic-carbonite) for more details. 

#### Adding support for Google Cloud Life Sciences v2beta
Cromwell now supports running workflows using Google Cloud Life Sciences v2beta API in addition to Google Cloud Genomics v2alpha1. 
More information about migration to the new API from v2alpha1 
[here](https://cromwell.readthedocs.io/en/stable/backends/Google#migration-from-google-cloud-genomics-v2alpha1-to-google-cloud-life-sciences-v2beta). 
* **Note** Google Cloud Life Sciences is the new name for newer versions of Google Cloud Genomics.
* **Note** Support for Google Cloud Genomics v2alpha1 will be removed in a future version of Cromwell. Advance notice will be provided.

### New Docs

#### Installation methods

Links to the conda package and docker container are now available in 
[the install documentation](https://cromwell.readthedocs.io/en/stable/Getting/).


### Bug Fixes

+ Fix a bug where zip files with directories could not be imported. 
  For example a zip with `a.wdl` and `b.wdl` could be imported but one with `sub_workflows/a.wdl` 
  and `imports/b.wdl` could not.
+ Fix a bug which sometimes allowed execution scripts copied by a failed cache-copy to be run instead
  of the attempt-1 script for a live job execution. 
  
## 48 Release Notes

### Womtool Graph for WDL 1.0

The `womtool graph` command now supports WDL 1.0 workflows. 
* **Note:** Generated graphs - including in WDL draft 2 - may look slightly different than they did in version 47.

### Documentation

+ Documented the use of a HSQLDB file-based database so users can try call-caching without needing a database server.
  Please checkout [the database documentation](https://cromwell.readthedocs.io/en/stable/Configuring#database).

## 47 Release Notes

### Retry with more memory on Papiv2 [(#5180)](https://github.com/broadinstitute/cromwell/pull/5180)

Cromwell now allows user defined retries. With `memory-retry` config you can specify an array of strings which when encountered in the `stderr` 
file by Cromwell, allows the task to be retried with multiplier factor mentioned in the config. More information [here](https://cromwell.readthedocs.io/en/stable/backends/Google/).

### GCS Parallel Composite Upload Support

Cromwell 47 now supports GCS parallel composite uploads which can greatly improve delocalization performance.
This feature is turned off by default, it can be turned on by either a backend-level configuration setting or
on a per-workflow basis with workflow options. More details [here](https://cromwell.readthedocs.io/en/stable/backends/Google/).

### Papi V2 Localization Using GCR [(#5200)](https://github.com/broadinstitute/cromwell/pull/5200)

The Docker image for the Google Cloud SDK was previously only [published on Docker
Hub](https://hub.docker.com/r/google/cloud-sdk). Now that the image is [publicly hosted in
GCR](http://gcr.io/google.com/cloudsdktool/cloud-sdk), Papi V2 jobs will localize inputs and delocalize outputs using
the GCR image.

## 46 Release Notes

### Nvidia GPU Driver Update

The default driver for Nvidia GPU's on Google Cloud has been updated from `390` to `418.87.00`.  A user may override this option at anytime by providing the `nvidiaDriverVersion` runtime attribute.  See the [Runtime Attribute description for GPUs](https://cromwell.readthedocs.io/en/stable/RuntimeAttributes/#runtime-attribute-descriptions) for detailed information.

### Enhanced "error code 10" handling in PAPIv2

On Google Pipelines API v2, a worker VM that is preempted may emit a generic error message like
```
PAPI error code 10. The assigned worker has failed to complete the operation
```
instead of a preemption-specific message like
```
PAPI error code 14. Task was preempted for the 2nd time.
```
Cromwell 44 introduced special handling that detects both preemption indicators and re-runs the job consistent with the `preemptible` setting.

Cromwell 46 enhances this handling in response to user reports of possible continued issues.   

## 45 Release Notes

### Improved input and output transfer performance on PAPI v2

Cromwell now requires only a single PAPI "action" each for the entire localization or delocalization process, rather than two per file or directory.
This greatly increases execution speed for jobs with large numbers of input or output files.
In testing, total execution time for a call with 800 inputs improved from more than 70 minutes to less than 20 minutes.

### List dependencies flag in Womtool Command Line [(#5098)](https://github.com/broadinstitute/cromwell/pull/5098)

Womtool now outputs the list of files referenced in import statements using `-l` flag for `validate` command.
More info [here](https://cromwell.readthedocs.io/en/stable/WOMtool/)

### BCS backend new Features support

#### New docker registry
Alibaba Cloud Container Registry is now supported for the `docker` runtime attribute, and the previous `dockerTag` 
runtime attribute continues to be available for Alibaba Cloud OSS Registry.
#### Call caching
Cromwell now supports Call caching when using the BCS backend.
#### Workflow output glob
Globs can be used to define outputs for BCS backend.
#### NAS mount
Alibaba Cloud NAS is now supported for the `mounts` runtime attribute.

### Call Caching Failure Messages [(#5095)](https://github.com/broadinstitute/cromwell/pull/5095)

Call cache failures are no longer sent to the workflow metadata. Instead a limited number of call cache failure messages
will be sent to the workflow log. See [the Cromwell call caching
documentation](https://cromwell.readthedocs.io/en/stable/cromwell_features/CallCaching/) for more information on call
cache failure logging.

## 44 Release Notes

### Improved PAPI v2 Preemptible VM Support

In some cases PAPI v2 will report the preemption of a VM in a way that differs from PAPI v1. This novel means of reporting
preemption was not recognized by Cromwell's PAPI v2 backend and would result in preemptions being miscategorized as call failures.
Cromwell's PAPI v2 backend will now handle this type of preemption.

## 43 Release Notes

### Virtual Private Cloud with Subnetworks

Cromwell now allows PAPIV2 jobs to run on a specific subnetwork inside a private network by adding the subnetwork key 
`subnetwork-label-key` inside `virtual-private-cloud` in backend configuration. More info [here](https://cromwell.readthedocs.io/en/stable/backends/Google/).

### Call caching database refactoring

Cromwell's `CALL_CACHING_HASH_ENTRY` primary key has been refactored to use a `BIGINT` datatype in place of the previous
`INT` datatype. Cromwell will not be usable during the time the Liquibase migration for this refactor is running.
In the Google Cloud SQL with SSD environment this migration runs at a rate of approximately 100,000 `CALL_CACHING_HASH_ENTRY`
rows per second. In deployments with millions or billions of `CALL_CACHING_HASH_ENTRY` rows the migration may require  
a significant amount of downtime so please plan accordingly. The following SQL could be used to estimate the number of
rows in this table:

```
select max(CALL_CACHING_HASH_ENTRY_ID) from CALL_CACHING_HASH_ENTRY
```

### Stackdriver Instrumentation

Cromwell now supports sending metrics to [Google's Stackdriver API](https://cloud.google.com/monitoring/api/v3/). 
Learn more on how to configure [here](https://cromwell.readthedocs.io/en/stable/developers/Instrumentation/).

### BigQuery in PAPI

Cromwell now allows a user to specify BigQuery jobs when using the PAPIv2 backend

### Configuration Changes

#### StatsD Instrumentation

There is a small change in StatsD's configuration path. Originally, the path to the config was `services.Instrumentation.config.statsd`
which now has been updated to `services.Instrumentation.config`. More info on its configuration can be found
[here](https://cromwell.readthedocs.io/en/stable/developers/Instrumentation/).

#### cached-copy

A new experimental feature, the `cached-copy` localization strategy is available for the shared filesystem. 
More information can be found in the [documentation on localization](https://cromwell.readthedocs.io/en/stable/backends/HPC).

#### Yaml node limits

Yaml parsing now checks for cycles, and limits the maximum number of parsed nodes to a configurable value. It also
limits the nesting depth of sequences and mappings. See [the documentation on configuring
YAML](https://cromwell.readthedocs.io/en/stable/Configuring/#yaml) for more information.

### API Changes

#### Workflow Metadata

* It is now possible to use `includeKey` and `excludeKey` at the same time. If so, the metadata key must match the `includeKey` **and not** match the `excludeKey` to be included.
* It is now possible to use "`calls`" as one of your `excludeKey`s, to request that only workflow metadata gets returned.

### PostgreSQL support

Cromwell now supports PostgreSQL (version 9.6 or higher, with the Large Object
extension installed) as a database backend.
See [here](https://cromwell.readthedocs.io/en/stable/Configuring/#database) for
instructions for configuring the database connection.

## 42 Release Notes

### Womtool endpoint

The `/describe` endpoint now differentiates between an invalid workflow and a valid workflow with invalid inputs.

Specifically, the new `validWorkflow` key indicates whether the workflow file is valid by itself. If inputs are provided, they are not considered when calculating this field; if inputs are not provided, the value is identical to `valid`.

### Configuration Changes

 *  Virtual private networks can now be configured. See the section below for details.
 
#### Batch Request Timeouts

The timeout on Cromwell's requests to PAPIv2 can now be configured. See the sample PAPIv2.conf for more documentation:

```conf
backend {
  providers {
    PAPIv2 {
      config { 
        batch-requests {
          timeouts {
            read = 10 seconds
            connect = 10 seconds
          }
        }
      }
    }
  }
}
```

### Virtual Private Networks

Cromwell now allows PAPIV2 jobs to run on a private network by adding the network name inside `virtual-private-cloud` in backend configuration.
More info [here](https://cromwell.readthedocs.io/en/stable/backends/Google/).

### AWS Backend

Now includes background job status polling to hopefully reduce the incidence of 'HTTP 429' errors for large workflows.

## 41 Release Notes

### Workflow Options

* It is now possible to supply custom `google-labels` in [workflow options](https://cromwell.readthedocs.io/en/stable/wf_options/Google/).

### AWS backend

It is now possible to use WDL disk attributes with the following formats on AWS.
```
disks: "local-disk 20 SSD"
```
```
disks: "/some/mnt 20 SSD"
```
Because Cromwell's AWS backend auto-sizes disks, the size specification is simply discarded.

### Time Formatting

In previous versions of Cromwell, times were converted to strings using
[the default Java formatter](https://docs.oracle.com/javase/8/docs/api/java/time/OffsetDateTime.html#toString--) which
generates a variety of ISO-8601 formats. String conversions also retained whatever server time zone generated that
specific time instance.

Going forward, times stored in Cromwell metadata, and later returned via the HTTP endpoint, are now converted to UTC
then formatted with exactly three digits of milliseconds.

For example:
- `2017-01-19T12:34:56-04:00` will now be formatted as
- `2017-01-19T16:34:56.000Z`

This change only affects newly formatted dates. Older dates already formatted and stored by previous versions of
Cromwell will not be updated however they will still return a
[valid ISO-8601 format](https://en.wikipedia.org/wiki/ISO_8601). The older format may be in various non-UTC time zones,
and may or may not include microseconds or even nanoseconds, for example `2017-01-19T12:34:56.123456789-04:00`.

### Config Changes

#### Heartbeat failure shutdown

When a Cromwell instance is unable to write heartbeats for some period of time it will automatically shut down. For more
information see the docs on [configuring Workflow Hearbeats](https://cromwell.readthedocs.io/en/stable/Configuring/).

NOTE: In the remote chance that the `system.workflow-heartbeats.ttl` has been configured to be less than `5 minutes`
then the new configuration value `system.workflow-heartbeats.write-failure-shutdown-duration` must also be explicitly
set less than the `ttl`.

#### nVidia Driver Attribute Change

The runtime attribute `nvidia-driver-version` was previously allowed only as a default runtime attribute in configuration.
Because WDL does not allow attribute names to contain `-` characters, this has been changed to `nvidiaDriverVersion`.
This field is now accepted within WDL files as well as within the configuration file.

#### Logging long running jobs

All backends can now emit slow job warnings after a configurable time running. 
NB This example shows how to configure this setting for the PAPIv2 backend:
```conf
# Emit a warning if jobs last longer than this amount of time. This might indicate that something got stuck.
backend {
  providers {
    PAPIv2 {
      config { 
        slow-job-warning-time: 24 hours
      }
    }
  }
}
```

### Runtime Attributes

#### GPU Attributes

* The `gpuType` attribute is no longer validated against a whitelist at workflow submission time. Instead, validation now happens at runtime. This allows any valid accelerator to be used.
* The `nvidiaDriverVersion` attribute is now available in WDL `runtime` sections. The default continues to be `390.46` which applies if and only if GPUs are being used.
* A default `gpuType` ("nvidia-tesla-k80") will now be applied if `gpuCount` is specified but `gpuType` is not.
* Similarly, a default `gpuCount` (1) will be applied if `gpuType` is specified but `cpuCount` is not. 

### Bug fixes

#### Better validation of workflow heartbeats

An error will be thrown on startup when the `system.workflow-heartbeats.heartbeat-interval` is not less than the
`system.workflow-heartbeats.ttl`.


## 40 Release Notes

### Config Changes

#### Cromwell ID in instrumentation path

When set, the configuration value of `system.cromwell_id` will be prepended to StatsD metrics. More info [here](https://cromwell.readthedocs.io/en/stable/developers/Instrumentation/).

#### HealthMonitor Configuration

The HealthMonitor configuration has been refactored to provide a simpler interface:
* You no longer need to specify a monitor class in your `cromwell.conf` as this will now be inherited from the `reference.conf` value.
* You can now opt-in and opt-out of any combination of status monitors.
* The PAPI backends to monitor can now be listed in a single field.

##### Upgrading

You are no longer tied to the previous preset combinations of health checks. However if you just want to carry forward
the exact same set of health checks, you can use one of the following standard recipes:

###### From default, or `NoopHealthMonitorActor`:
If you're currently using the (default) NoopHealthMonitorActor, no action is required.

###### From `StandardHealthMonitorServiceActor`:
If you're currently using the `StandardHealthMonitorServiceActor`, replace this stanza:
```
services {
    HealthMonitor {
        class = "cromwell.services.healthmonitor.impl.standard.StandardHealthMonitorServiceActor"
    }
}
``` 
With this one:
```
services {
    HealthMonitor {
        config {
            check-dockerhub: true
            check-engine-database: true
        }
    }
}
``` 
###### From `WorkbenchHealthMonitorServiceActor`:
Replace this stanza:
```
services {
    HealthMonitor {
        class = "cromwell.services.healthmonitor.impl.workbench.WorkbenchHealthMonitorServiceActor"

        config {
            papi-backend-name = PAPIv1
            papi-v2-backend-name = PAPIv2

            google-auth-name = service-account
            gcs-bucket-to-check = "cromwell-ping-me-bucket"
        }
    }
}
``` 
With this one:
```
services {
    HealthMonitor {
        config {
            check-dockerhub: true
            check-engine-database: true
            check-gcs: true
            check-papi-backends: [PAPIv1, PAPIv2]

            google-auth-name = service-account
            gcs-bucket-to-check = "cromwell-ping-me-bucket"
    }
  }
}
``` 
### Workflow options changes

A new workflow option is added. If the `final_workflow_outputs_dir` is set 
`use_relative_output_paths` can be used. When set to `true` this will copy 
all the outputs relative to their execution directory. 
my_final_workflow_outputs_dir/~~MyWorkflow/af76876d8-6e8768fa/call-MyTask/execution/~~output_of_interest.
More information can be found in [the workflow options documentation](https://cromwell.readthedocs.io/en/stable/wf_options/Overview/#output-copying).

### Bug fixes

#### WDL 1.0 strings can contain escaped quotes

For example, the statement `String s = "\""` is now supported, whereas previously it produced a syntax error.

#### Empty call blocks in WDL 1.0

Cromwell's WDL 1.0 implementation now allows empty call blocks, e.g. `call task_with_no_inputs {}`. This brings 1.0 in line with draft-2, which has always supported this syntax.

#### Packed CWL bugfix

Fixed a bug that caused an error like `Custom type was referred to but not found` to be issued when using an imported type as a `SchemaDefRequirement` in packed CWL.

## 39 Release Notes

### Cromwell ID changes

When set, the configuration value of `system.cromwell_id` will now have a random suffix appended, unless the
configuration key `system.cromwell_id_random_suffix` is set to `false`.

The generated id also appears more places in the logs, including when picking up workflows from the database and during
shutdown.

### Bug fixes

#### Format fix for `write_map()` 

Fixed an issue that caused the `write_map()` function in Cromwell's WDL 1.0 implementation to produce output in the wrong format. Specifically, the output's rows and columns were swapped. WDL draft-2 was not affected.
  
Incorrect `write_map()` output in Cromwell 38 and earlier:
```
key1    key2    key3
value1  value2  value3
```
Corrected `write_map()` output in Cromwell 39 and later:
```
key1  value1
key2  value2
key3  value3
```

## 38 Release Notes

### HPC paths with Docker

The `ConfigBackendLifecycleActorFactory` path variables `script`, `out` and `err` are now consistent when running with
and without docker. Similarly, when killing a docker task the `kill-docker` configuration key is now used instead of
`kill`. For more information see the [online documentation](https://cromwell.readthedocs.io/en/stable/backends/SGE/).

### No-op Health Monitor is now the default health monitor

Previous versions of Cromwell defaulted to using a health monitor service that checked Docker Hub and engine database status.
Neither check was useful if the `status` endpoint was never consulted as is likely the case in most deployments. Cromwell 38
now defaults to a `NoopHealthMonitorServiceActor` which does nothing. The previous health service implementation is still
available as `StandardHealthMonitorServiceActor`.

### Bug fixes
- Fixed an issue that could cause Cromwell to consume disk space unnecessarily when using zipped dependencies

#### HTTP responses

- When returning errors as json the `Content-Type` header is set to `application/json`.

## 37 Release Notes

### Docker

- Adds support for retrieving docker digests of asia.gcr.io images
- Adds configuration settings for docker digest lookups. See the `docker` section of the `reference.conf` for more information 
- Attempt to automatically adjust the boot disk size on the Google Cloud Backend (version 2) if the size of the image is greater than the default disk size or the required disk size in the runtime attributes.
Only works for registries that support the version 2 of the manifest schema (https://docs.docker.com/registry/spec/manifest-v2-2/)
At this date (12/09/18) this includes GCR and Dockerhub.

### Added new call cache path+modtime hashing strategy.

Call caching hashes with this new strategy are based on the path and the last modified time of the file.

### Instance independent abort

For multi-instance Cromwell deployments sharing a single database, earlier versions of Cromwell required abort
requests to be sent specifically to the instance that was running the targeted workflow. Cromwell 37 now
allows abort commands to be sent to any Cromwell instance in the shared-database deployment. Configuration details
[here](https://cromwell.readthedocs.io/en/develop/Configuring/abort-configuration).


### Call cache blacklisting

The Google Pipelines API (PAPI) version 1 and 2 backends now offer the option of call cache blacklisting on a per-bucket basis.
More info [here](http://cromwell.readthedocs.io/en/develop/CallCaching/#call-cache-copy-authorization-failure-prefix-blacklisting).

### WDL

- All memory units in WDL are now treated as base-2.
For instance `1 KB == 1 KiB == 1024 Bytes`.

### Backend name for call caching purposes

Previous versions of Cromwell incorporated the name of the backend on which a call was run into the call cache hashes generated for that call.
Unfortunately this made it impossible to change the name of a backend without losing all previously run calls as potential cache hits.
Cromwell 37 introduces the `name-for-call-caching-purposes` backend configuration option as a means of decoupling the backend name from the
value used for the backend name for call caching purposes.

### CWL

Support `InputResourceRequirement` hint

### Changing configuration options

#### Logging Token Distribution

In cases where its not obvious why jobs are queued in Cromwell, you can enable logging for the Job Execution Token Dispenser, using
the `system.hog-safety.token-log-interval-seconds` configuration value.

The default, `0`, means that no logging will occur. 

#### HTTP Filesystem

- The HTTP filesystem is now enabled for engine use by default. To continue without an HTTP filesystem, you can add the 
following content into the appropriate stanza of your configuration file:
```
engine {
  filesystems {
    http { 
      enabled: false 
    }
  }
}
``` 
- When the value `exit-code-timeout-seconds` is set, `check-alive` command is now only called once every timeout interval instead of each poll.

### Beta preview of new Womtool `/describe` endpoint

This new endpoint brings the functionality of Womtool to the world of web services. Submit workflows for validation and receive a JSON description in response.

The endpoint is still undergoing heavy development and should not be used in production. The final version will ship in a future release of Cromwell; watch this space.   

### Bug fixes

- Fixed a regression in Cromwell 36 that could cause operations on empty arrays to fail with a spurious type error (closes [#4318](https://github.com/broadinstitute/cromwell/issues/4318))

#### Abort On Hold Workflows

On Hold workflows may now be aborted.

#### Command fixes for AWS and TES

The AWS and TES backends can now handle calls that generate longer command lines. Like the other
backends, commands scripts are first written to a file, the file is downloaded to the execution
host, and then the localized script is run.

Also fixed are AWS `command {}` blocks that use `|` at the start of a line. For example:

```
command {
  echo hello world \
  | cat
}
```

## 36 Release Notes

### Extra configuration options

The value `exit-code-timeout-seconds` can now set in a backend configuration.
Details [here](https://cromwell.readthedocs.io/en/develop/backends/HPC/#exit-code-timeout)

### [AWS S3 file transfers are now encrypted](https://github.com/broadinstitute/cromwell/pull/4264)

### Bug fixes

#### Metadata Request Coalescing

Coalesce metadata requests to eliminate expensive and redundant queries and metadata construction.

#### Eliminate redundant SFS logging and metadata 

Eliminate superfluous logging and metadata publishing in the shared filesystem backend on poll intervals where there was not a state change.

#### AWS region configuration respected throughout

Previously US-EAST-1 was hardcoded in places.

## 35 Release Notes

### Submit workflow using URL

Cromwell now allows for a user to submit the URL pointing to workflow file to run a workflow.
More details on how to use it in: 
- `Server` mode can be found [here](https://cromwell.readthedocs.io/en/develop/api/RESTAPI/).
- `Run` mode can be found [here](https://cromwell.readthedocs.io/en/develop/CommandLine/#run).

### Languages

- Added an opt-in namespace cache for the WDL Draft 2 language factory. Please see the Cromwell example configuration for details. NOTE: if upgrading from a hotfix version of Cromwell
that relied upon this cache, the cache is now opt-in and must be turned on explicitly in config.
- To maintain conformance with the OpenWDL spec, Cromwell drops support for the `version draft-3` identifier in this release. In the rare case where end users may have been using `version draft-3`, `version 1.0` is a drop-in replacement with no effect on functionality.

### HTTP Workflow Inputs for Shared File System and Google Pipelines API Version 2 Backends

`http` and `https` workflow inputs are now supported for shared filesystem and Google Pipelines API (PAPI) version 2
backends. Configuration details are described [here](http://cromwell.readthedocs.io/en/develop/filesystems/HTTP).

### Call cache hint support

More efficient cache hit copying in multi-user environments is now supported through the `call_cache_hit_path_prefixes` workflow option.
Details [here](http://cromwell.readthedocs.io/en/develop/CallCaching/#call-cache-hit-path-prefixes)

### Root workflow level file hash caching support

Cromwell now offers the ability to cache file hashes on a root workflow level basis, details [here](http://cromwell.readthedocs.io/en/develop/CallCaching/#file-hash-caching).

### Extra configuration options

The value `dockerRoot` can now be set in a backend configuration. 
This will set the execution folder in the container (default: `/cromwell-executions`).

### Bug Fixes

#### API
- The `releaseHold` endpoint will now return `404 Not Found` for an unrecognized workflow ID and `400 Bad Request` for a malformed or invalid workflow ID.

#### Languages

- Fixed a bug that allowed values to be "auto-boxed" into a single-element `Array` of that type, which is not allowed in the WDL spec (Closes [#3478](https://github.com/broadinstitute/cromwell/issues/3478)).

#### PAPI version 1

- Restored standard output and error streaming for jobs.

## 34 Release Notes

### Query API

* Fixes a bug which stopped `includeSubworkflow=false` from paging correctly and subworkflows from being discounted correctly from `totalResultsCount`.
* Query results will now be returned in reverse chronological order, with the most-recently submitted workflows returned first.

### Requester Pays on GCS

Access of Google Cloud Storage buckets with Requester Pays enabled is now supported.
Please read the [relevant documentation](http://cromwell.readthedocs.io/en/develop/filesystems/GoogleCloudStorage#requester-pays) for information on how to enable it and the consequences.

### Private Docker Support on Pipelines API v2

Support for private Docker Hub images is now included in the Google Pipelines API v2 backend. PAPI v2 private Docker support is
equivalent to that in PAPI v1 but the configuration differs, please see
[Docker configuration](http://cromwell.readthedocs.io/en/develop/filesystems/Google#Docker) for more details.

### Updated MySQL client with 8.0 support

Updated the MySQL connector client from `5.1.42` to `5.1.46` which adds support for connecting to MySQL 8.0. See the
documentation on [Changes in MySQL Connector/J](https://dev.mysql.com/doc/relnotes/connector-j/5.1/en/news-5-1.html) for
more information.

## 33 Release Notes

### Query endpoint

#### Exclude workflows based on Labels

This gives the ability to **filter out** workflows based on labels. Two new parameters called `excludeLabelAnd` and `excludeLabelOr` can be used for this purpose.
More details on how to use them can be found [here](http://cromwell.readthedocs.io/en/develop/api/RESTAPI/).

#### Include/Exclude subworkflows

Cromwell now supports excluding subworkflows from workflow query results using the `includeSubworkflows` parameter. By default they are included in the results.
More information can be found at [REST API](http://cromwell.readthedocs.io/en/develop/api/RESTAPI/).

#### Query workflows by Submission time

Cromwell now supports querying workflows by submission time. This will help find workflows that are submitted but not started yet (i.e. workflows which are
in On Hold state). More information can be found [here](http://cromwell.readthedocs.io/en/develop/api/RESTAPI/).

#### Submission time in Workflow Query Response

Submission time of a workflow is now included in WorkflowQueryResult, which is part of the response for workflow query.

### File Localization (NIO) Hint

Cromwell now allows tasks in WDL 1.0 can now specify an optimization in their `parameter_meta` that some `File` inputs do not need to be localized for the task to run successfully.
Full details are available in the [documentation page for this optimization](http://cromwell.readthedocs.io/en/develop/optimizations/FileLocalization).

### Bug Fixes

Workflows which are in 'On Hold' state can now be fetched using the query endpoint.

## 32 Release Notes

### Backends

#### Pipelines API V2
Initial support for Google [Pipelines API version 2](https://cloud.google.com/genomics/reference/rest/).
Expect feature parity except for private dockerhub images which are not supported at the moment, but will be in the near future.
Additionally, the "refresh token" authentication mode is **NOT** supported on PAPI V2.

In addition, the following changes are to be expected:
* Error messages for failed jobs might differ from V1
* The Pipelines API log file content might differ from V1

**Important (If you're running Cromwell with a Google backend, read this)**:
The `actor-factory` value for the google backend (`cromwell.backend.impl.jes.JesBackendLifecycleActorFactory`) is being deprecated.
Please update your configuration accordingly.

| PAPI Version  |                                 actor-factory                                |
|---------------|:----------------------------------------------------------------------------:|
|      V1       | cromwell.backend.google.pipelines.v1alpha2.PipelinesApiLifecycleActorFactory |
|      V2alpha1 | cromwell.backend.google.pipelines.v2alpha1.PipelinesApiLifecycleActorFactory |
|      V2beta   | cromwell.backend.google.pipelines.v2beta.PipelinesApiLifecycleActorFactory   |

If you don't update the `actor-factory` value, you'll get a deprecation warning in the logs, and Cromwell will default back to **PAPI V1**

### Task Retries
Cromwell now supports retrying failed tasks up to a specified count by declaring a value for the [maxRetries](RuntimeAttributes.md#maxRetries) key through the WDL runtime attributes.

### Labels
* Cromwell has removed most of the formatting restrictions from custom labels. Please check the [README](README.md#label-format) for more detailed documentation.
* Custom labels won't be submitted to Google backend as they are now decoupled from Google's default labels.
* Cromwell now publishes the labels as soon as the workflow is submitted (whether started or on hold). If the labels are invalid, the workflow will not be submitted and request will fail.

### Scala 2.11 Removed
From version 32 onwards we will no longer be publishing build artifacts compatible with Scala 2.11. 

* If you don't import the classes into your own scala project then this should have no impact on you.
* If you **are** importing the classes into your own scala project, make sure you are using Scala 2.12.

### Input Validation
Cromwell can now validate that your inputs files do not supply inputs with no impact on the workflow. Strict validation will be disabled by default in WDL draft 2 and CWL but enabled in WDL draft 3. See the 'Language Factory Config' below for details.

### Language Factory Config
All language factories can now be configured on a per-language-version basis. All languages and versions will support the following options:
* `enabled`: Defaults to `true`. Set to `false` to disallow workflows of this language and version.
* `strict-validation`: Defaults to `true` for WDL draft 3 and `false` for WDL draft 2 and CWL. Specifies whether workflows fail if the inputs JSON (or YAML) file contains values which the workflow did not ask for (and will therefore have no effect). Additional strict checks may be added in the future.

### API

* More accurately returns 503 instead of 500 when Cromwell can not respond in a timely manner
* Cromwell now allows a user to submit a workflow but in a state where it will not automatically be picked up for execution. This new state is called 'On Hold'. To do this you need to set the parameter workflowOnHold to true while submitting the workflow.
* API end point 'releaseHold' will allow the user to send a signal to Cromwell to allow a workflow to be startable, at which point it will be picked up by normal execution schemes.

### GPU

The PAPI backend now supports specifying GPU through WDL runtime attributes:

```wdl
runtime {
    gpuType: "nvidia-tesla-k80"
    gpuCount: 2
    zones: ["us-central1-c"]
}
```

The two types of GPU supported are `nvidia-tesla-k80` and `nvidia-tesla-p100`

**Important**: Before adding a GPU, make sure it is available in the zone the job is running in: https://cloud.google.com/compute/docs/gpus/

### Job Shell

Cromwell now allows for system-wide or per-backend job shell configuration for running user commands rather than always
using the default `/bin/bash`. To set the job shell on a system-wide basis use the configuration key `system.job-shell` or on a
per-backend basis with `<config-key-for-backend>.job-shell`. For example:

```
# system-wide setting, all backends get this
-Dsystem.job-shell=/bin/sh
```

```
# override for just the Local backend
-Dbackend.providers.Local.config.job-shell=/bin/sh
```

For the Config backend the value of the job shell will be available in the `${job_shell}` variable. See Cromwell's `reference.conf` for an example
of how this is used for the default configuration of the `Local` backend.

### Bug Fixes

The imports zip no longer unpacks a single (arbitrary) internal directory if it finds one (or more). Instead, import statements should now be made relative to the base of the import zip root.

#### Reverting Custom Labels

Reverting to a prior custom label value now works.

["Retrieves the current labels for a workflow"](http://cromwell.readthedocs.io/en/develop/api/RESTAPI/#retrieves-the-current-labels-for-a-workflow)
will return the most recently summarized custom label value.

The above endpoint may still return the prior value for a short period of time after using
["Updated labels for a workflow"](http://cromwell.readthedocs.io/en/develop/api/RESTAPI/#update-labels-for-a-workflow)
until the background metadata summary process completes.

#### Deleting Duplicate Custom Label Rows

If you never used the REST API to revert a custom label back to a prior value you will not be affected. This only applies to workflows previously updated using
["Updated labels for a workflow"](http://cromwell.readthedocs.io/en/develop/api/RESTAPI/#update-labels-for-a-workflow).

The database table storing custom labels will delete duplicate rows for any workflow label key. For efficiency purposes
the values are not regenerated automatically from the potentially large metadata table.

In rare cases where one tried to revert to a prior custom label value you may continue to see different results
depending on the REST API used. After the database update
["Retrieves the current labels for a workflow"](http://cromwell.readthedocs.io/en/develop/api/RESTAPI/#retrieves-the-current-labels-for-a-workflow)
will return the most-recent-unique value while
["Get workflow and call-level metadata for a specified workflow"](http://cromwell.readthedocs.io/en/develop/api/RESTAPI/#get-workflow-and-call-level-metadata-for-a-specified-workflow)
will return the up-to-date value. For example, if one previously updated a value from `"value-1"` > `"value-2"` >
`"value-3"` > `"value-2"` then the former REST API will return `value-3` while the latter will return `value-2`.

#### Workflow options `google_project` output in metadata

Workflow metadata for jobs run on a Google Pipelines API backend will report the `google_project` specified via a
[workflow options json](http://cromwell.readthedocs.io/en/develop/wf_options/Google/#google-pipelines-api-workflow-options).

## 31 Release Notes

* **Cromwell server**  
The Cromwell server source code is now located under `server/src`. `sbt assembly` will build the runnable Cromwell JAR in 
`server/target/scala-2.12/` with a name like `cromwell-<VERSION>.jar`.

* **Robustness**
    + The rate at which jobs are being started can now be controlled using the `system.job-rate-control` configuration stanza.  
    + A load controller service has been added to allow Cromwell to self-monitor and adjust its load accordingly.
The load controller is currently a simple on/off switch controlling the job start rate. It gathers metrics from different parts of the system
to inform its decision to stop the creation of jobs.
You can find relevant configuration in the `services.LoadController` section of the `cromwell.examples.conf` file,
as well as in the `load-control` section in `reference.conf`.
The load level of the monitored sub-systems are instrumented and can be found under the `cromwell.load` statsD path.
    + The statsD metrics have been re-shuffled a bit. If you had a dashboard you might find that you need to update it.
Changes include: 
        + Removed artificially inserted "count" and "timing" the path
        + Added a `load` section
        + Metrics were prefixed twice with `cromwell` (`cromwell.cromwell.my_metric`), now they're only prefixed once
        + Added `processed` and `queue` metrics under various metrics monitoring the throughput and amount of queued work respectively
        + Added a memory metric representing an estimation of the free memory Cromwell thinks it has left

* Added a configuration option under `docker.hash-lookup.enabled` to disable docker hash lookup.
 Disabling it will also disable call caching for jobs with floating docker tags.
 
* **API**    
    + Updated the `/query` response to include the total number of query results returned. See [here](http://cromwell.readthedocs.io/en/develop/api/RESTAPI/#workflowqueryresponse) for more information.

## 30.1 Release Notes

* A set of bug fixes following the migration of Cromwell to WOM (the Workflow Object Model) in version 30.

## 30 Release Notes

### Breaking changes

* The `customLabels` form field for workflow submission has been renamed to `labels`.

### Other changes

* **New Cromwell documentation**  
Our documentation has moved from our [README](https://github.com/broadinstitute/cromwell/blob/29_hotfix/README.md) to a new website: [Cromwell Documentation](http://cromwell.readthedocs.io/en/develop/). There are new [Tutorials](http://cromwell.readthedocs.io/en/develop/tutorials/FiveMinuteIntro/) and much of the documentation has been re-written. The source files are in the [/docs](https://github.com/broadinstitute/cromwell/tree/develop/docs) directory.

* **API**  
    + Cromwell now supports input files in the yaml format (JSON format is still supported).
    + Added a [GET version for the `labels` endpoint](http://cromwell.readthedocs.io/en/develop/api/RESTAPI/#retrieves-the-current-labels-for-a-workflow) which will return current labels for a workflow.

* **Database**  
You have the option of storing the metadata in a separate SQL database than the database containing the internal engine
data. When switching connection information for an existing database containing historical data, the tables
should be manually replicated from one database instance to another using the tools appropriate for your specific
database types. Cromwell will not move any existing data automatically. This feature should be considered experimental
and likely to change in the future. See the [Database Documentation](https://cromwell.readthedocs.io/en/develop/Configuring/#database) or the `database` section in
[cromwell.examples.conf](https://github.com/broadinstitute/cromwell/blob/develop/cromwell.examples.conf) for more
information.

* **StatsD**  
Added initial support for StatsD instrumentation. See the [Instrumentation Documentation](https://cromwell.readthedocs.io/en/develop/Instrumentation) for details on how to use it.

* **User Service Account auth mode for Google**  
Added a new authentication mode for [Google Cloud Platform](https://cromwell.readthedocs.io/en/develop/backends/Google) which will allow a user to supply the JSON key file in their workflow options to allow for per-workflow authentication via service account. This is analogous to the previously existing refresh token authentication scheme. As with the refresh token scheme it is encouraged that the **user_service_account_json** workflow option field is added to the **encrypted-fields** list in the configuration.

* **Bugfixes**  
Abort of Dockerized tasks on the Local backend should now work as expected. Cromwell uses `docker kill` to kill the Docker container.

## 29 Release Notes

### Breaking Changes

* **Command line**  
In preparation for supporting CWL scripts (yes, you read that right!), we have extensively revised the Command Line in Cromwell 29. For more details about the usage changes please see the [README](https://github.com/broadinstitute/cromwell#command-line-usage). And stay tuned to the [WDL/Cromwell blog](https://software.broadinstitute.org/wdl/blog) over the next couple of months for more news about CWL.

* **Request timeouts**   
Cromwell now returns more specific `503 Service Unavailable` error codes on request timeouts, rather than the more generic `500 Internal Server Error`. The response for a request timeout will now be plain text, rather than a JSON format.

* **Metadata endpoint**  
The response from the metadata endpoint can be quite large depending on your workflow. You can now opt-in to have Cromwell gzip your metadata file, in order to reduce file size, by sending the `Accept-Encoding: gzip` header. The default behavior now does not gzip encode responses.

* **Engine endpoints**  
Previously the engine endpoints were available under `/api/engine` but now the endpoints are under `/engine` so they don't require authentication. Workflow endpoints are still available under `/api/workflows`. We also deprecated the setting `api.routeUnwrapped` as a part of this internal consistency effort.

* **Call caching diff**  
We updated the response format of the [callcaching/diff](https://github.com/broadinstitute/cromwell#get-apiworkflowsversioncallcachingdiff) endpoint.

### Other changes

* **Cromwell server**  
When running in server mode, Cromwell now attempts to gracefully shutdown after receiving a `SIGINT` (`Ctrl-C`) or `SIGTERM` (`kill`) signal. This means that Cromwell waits for all pending database writes before exiting, as long as you include `application.conf` at the top of your config file. You can find detailed information about how to configure this feature in the [Cromwell Wiki](https://github.com/broadinstitute/cromwell/wiki/DevZone#graceful-server-shutdown).

* **Concurrent jobs**  
You can now limit the number of concurrent jobs for any backend. Previously this was only possible in some backend implementations. Please see the [README](https://github.com/broadinstitute/cromwell#backend-job-limits) for details.

### WDL

* **Optional WDL variables**  
Empty optional WDL values are now rendered as the `null` JSON value instead of the JSON string `"null"` in the metadata and output endpoints. You do not need to migrate previous workflows. Workflows run on Cromwell 28 and prior will still render empty values as `"null"`.

* **Empty WDL variables**  
Cromwell now accepts `null` JSON values in the input file and coerces them as an empty WDL value. WDL variables must be declared optional in order to be supplied with a `null` JSON value.

input.json
```json
{
    "null_input_values.maybeString": null,
    "null_input_values.arrayOfMaybeInts": [1, 2, null, 4]
}
```

workflow.wdl
```
workflow null_input_values {
    String? maybeString
    Array[Int?] arrayOfMaybeInts
}
```

## 28

### Bug Fixes

#### WDL write_* functions add a final newline

The following WDL functions now add a newline after the final line of output (the previous behavior of not adding this
newline was inadvertent):
- `write_lines`
- `write_map`
- `write_object`
- `write_objects`
- `write_tsv`

For example:

```
task writer {
  Array[String] a = ["foo", "bar"]
  command {
    # used to output: "foo\nbar"
    # now outputs: "foo\nbar\n"
    cat write_lines(a)
  }
}
```

#### `ContinueWhilePossible`

A workflow utilizing the WorkflowFailureMode Workflow Option `ContinueWhilePossible` will now successfully reach a terminal state once all runnable jobs have completed.
#### `FailOnStderr` 
When `FailOnStderr` is set to false, Cromwell no longer checks for the existence of a stderr file for that task. 

### WDL Functions

#### New functions: floor, ceil and round:

Enables the `floor`, `ceil` and `round` functions in WDL to convert floating point numbers to integers.

For example we can now use the size of an input file to influence the amount of memory the task is given. In the example below a 500MB input file will result in a request for a VM with 2GB of memory:

```
task foo {
    File in_file
    command { ... }
    runtime {
      docker: "..."
      memory: ceil(size(in_file)) * 4 
    }
}
```

### Call Caching

* Hash values calculated by Cromwell for a call when call caching is enabled are now published to the metadata.
It is published even if the call failed. However if the call is attempted multiple times (because it has been preempted for example),
since hash values are strictly identical for all attempts, they will only be published in the last attempt section of the metadata for this call.
If the hashes fail to be calculated, the reason is indicated in a `hashFailures` field in the `callCaching` section of the call metadata.
*Important*: Hashes are not retroactively published to the metadata. Which means only workflows run on Cromwell 28+ will have hashes in their metadata.

See the [README](https://github.com/broadinstitute/cromwell#get-apiworkflowsversionidmetadata) for an example metadata response.

* New endpoint returning the hash differential for 2 calls. 

`GET /api/workflows/:version/callcaching/diff`

See the [README](https://github.com/broadinstitute/cromwell#get-apiworkflowsversioncallcachingdiff) for more details.

### Workflow Submission

* The workflow submission parameters `wdlSource` and `wdlDependencies` have been deprecated in favor of `workflowSource` and
`workflowDependencies` respectively.  The older names are still supported in Cromwell 28 with deprecation warnings but will
be removed in a future version of Cromwell.

### Labels
* A new `/labels` endpoint has been added to update labels for an existing workflow. See the [README](README.md#patch-apiworkflowsversionidlabels) for more information.
* Label formatting requirements have been updated, please check the [README](README.md#label-format) for more detailed documentation.


### JES Backend

The JES backend now supports a `filesystems.gcs.caching.duplication-strategy` configuration entry.
It can be set to specify the desired behavior of Cromwell regarding call outputs when a call finds a hit in the cache.
The default value is `copy` which will copy all output files to the new call directory.
A second value is allowed, `reference`, that will instead point to the original output files, without copying them.


```hocon
filesystems {
  gcs {
    auth = "application-default"
    
    caching {
      duplication-strategy = "reference"
    }
  }
}
```

A placeholder file will be placed in the execution folder of the cached call to explain the absence of output files and point to the location of the original ones.


### Metadata Write Batching

Metadata write batching works the same as in previous versions of Cromwell, but the default batch size has been changed from 1 to 200.  It's possible that 200 is too high in some environments, but 200 is more likely to be an appropriate value
than the previous default.


## 27

### Migration

* Call Caching has been improved in this version of Cromwell, specifically the time needed to determine whether or not a job can be cached
 has drastically decreased. To achieve that the database schema has been modified and a migration is required in order to preserve the pre-existing cached jobs.
 This migration is relatively fast compared to previous migrations. To get an idea of the time needed, look at the size of your `CALL_CACHING_HASH_ENTRY` table.
 As a benchmark, it takes 1 minute for a table with 6 million rows.
 The migration will only be executed on MySQL. Other databases will lose their previous cached jobs.
 In order to run properly on MySQL, **the following flag needs to be adjusted**: https://dev.mysql.com/doc/refman/5.5/en/server-system-variables.html#sysvar_group_concat_max_len
 The following query will give you a minimum to set the group_concat_max_len value to:
 
 ```sql
SELECT MAX(aggregated) as group_concat_max_len FROM
      (
            SELECT cche.CALL_CACHING_ENTRY_ID, SUM(LENGTH(CONCAT(cche.HASH_KEY, cche.HASH_VALUE))) AS aggregated
            FROM CALL_CACHING_HASH_ENTRY cche
            GROUP BY cche.CALL_CACHING_ENTRY_ID
      ) aggregation
 ```

 Here is the SQL command to run to set the group_concat_max_len flag to the proper value:
 
 ```sql
SET GLOBAL group_concat_max_len = value
 ```
 
 Where `value` is replaced with the value you want to set it to.
 
 Note that the migration will fail if the flag is not set properly.
 
### Breaking Changes

* The update to Slick 3.2 requires a database stanza to
[switch](http://slick.lightbend.com/doc/3.2.0/upgrade.html#profiles-vs-drivers) from using `driver` to `profile`.

```hocon
database {
  #driver = "slick.driver.MySQLDriver$" #old
  profile = "slick.jdbc.MySQLProfile$"  #new
  db {
    driver = "com.mysql.cj.jdbc.Driver"
    url = "jdbc:mysql://host/cromwell?rewriteBatchedStatements=true"
    user = "user"
    password = "pass"
    connectionTimeout = 5000
  }
}
```

### Call Caching

Cromwell now supports call caching with floating Docker tags (e.g. `docker: "ubuntu:latest"`). Note it is still considered
a best practice to specify Docker images as hashes where possible, especially for production usages.

Within a single workflow Cromwell will attempt to resolve all floating tags to the same Docker hash, even if Cromwell is restarted
during the execution of a workflow. In call metadata the `docker` runtime attribute is now the same as the
value that actually appeared in the WDL:

```
   "runtimeAttributes": {
     "docker": "ubuntu:latest",
     "failOnStderr": "false",
     "continueOnReturnCode": "0"
   }
```

Previous versions of Cromwell rewrote the `docker` value to the hash of the Docker image.

There is a new call-level metadata value `dockerImageUsed` which captures the hash of the Docker image actually used to
run the call:

```
   "dockerImageUsed": "library/ubuntu@sha256:382452f82a8bbd34443b2c727650af46aced0f94a44463c62a9848133ecb1aa8"
```

### Docker

* The Docker section of the configuration has been slightly reworked 
An option to specify how a Docker hash should be looked up has been added. Two methods are available.
    "local" will try to look for the image on the machine where cromwell is running. If it can't be found, Cromwell will try to `pull` the image and use the hash from the retrieved image.
    "remote" will try to look up the image hash directly on the remote repository where the image is located (Docker Hub and GCR are supported)
Note that the "local" option will require docker to be installed on the machine running cromwell, in order for it to call the docker CLI.
* Adds hash lookup support for public [quay.io](https://quay.io/) images.

### WDL Feature Support
* Added support for the new WDL `basename` function. Allows WDL authors to get just the file name from a File (i.e. removing the directory path)
* Allows coercion of `Map` objects into `Array`s of `Pair`s. This also allows WDL authors to directly scatter over WDL `Map`s.

### Miscellaneous
* Adds support for JSON file format for google service account credentials. As of Cromwell 27, PEM credentials for PAPI are deprecated and support might be removed in a future version.

```
google {

  application-name = "cromwell"

  auths = [
    {
      name = "service-account"
      scheme = "service_account"
      json-file = "/path/to/file.json"
    }
  ]
}
```

### General Changes

* The `/query` endpoint now supports querying by `label`. See the [README](README.md#get-apiworkflowsversionquery) for more information.
* The `read_X` standard library functions limit accepted filesizes.  These differ by type, e.g. read_bool has a smaller limit than read_string.  See reference.conf for default settings.

## 26

### Breaking Changes

* Failure metadata for calls and workflows was being displayed inconsistently, with different formats depending on the originating Cromwell version. Failures will now always present as an array of JSON objects each representing a failure. Each failure will have a message and a causedBy field. The causedBy field will be an array of similar failure objects. An example is given below:

```
failures: [{
  message: "failure1",
  causedBy: [{
    message: "cause1",
    causedBy: []
   }, {
    message: "cause2",
    causedBy: []
  }]
 }, {
  message: "failure2",
  causedBy: []
}]
```

### Additional Upgrade Time

* Upgrading to Cromwell 26 will take additional time due to the migration of failure metadata. Cromwell will automatically run a database query during the upgrade which appears to be roughly linear to the number of rows in the METADATA_ENTRY table. You can estimate upgrade time using the following equation: `time to migrate (in seconds) ~= (rows in METADATA_ENTRY) / 65000` Note that due to differences in hardware and database speed, this is only a rough estimate.

### Config Changes

* Added a configuration option under `system.io` to throttle the number of I/O queries that Cromwell makes, as well as configure retry parameters.
 This is mostly useful for the JES backend and should be updated to match the GCS quota available for the project.
 
```
system.io {
  # Global Throttling - This is mostly useful for GCS and can be adjusted to match
  # the quota availble on the GCS API
  number-of-requests = 100000
  per = 100 seconds
  
  # Number of times an I/O operation should be attempted before giving up and failing it.
  number-of-attempts = 5
}
```

## 25

### External Contributors
* A special thank you to @adamstruck, @antonkulaga and @delocalizer for their contributions to Cromwell.
### Breaking Changes

* Metadata keys for call caching are changed. All call caching keys are now in a `callCaching` stanza. `Call cache read result` has moved here and is now `result`. The `allowResultReuse` and `effectiveCallCachingMode` have moved here. The `hit` boolean is a simple indication of whether or not it was a hit, with no additional information. An example using the new format is:
```
"callCaching": {
  "hit": false,
  "effectiveCallCachingMode": "ReadAndWriteCache",
  "result": "Cache Miss",
  "allowResultReuse": true
}
```

### Config Changes

* Added a field `insert-batch-size` to the `database` stanza which defines how many values from a batch insert will be processed at a time. This value defaults to 2000. 
* Moved the config value `services.MetadataService.metadata-summary-refresh-interval` to `services.MetadataService.config.metadata-summary-refresh-interval`
* Added ability to override the default zone(s) used by JES via the config structure by setting `genomics.default-zones` in the JES configuration
* The cromwell server TCP binding timeout is now configurable via the config key `webservice.binding-timeout`, defaulted
  to the previous value `5s` (five seconds) via the reference.conf.
* For MySQL users, a massive scalability improvement via batched DB writing of internal metadata events. Note that one must add `rewriteBatchedStatements=true` to their JDBC URL in their config in order to take advantage of this

### General Changes

* Cromwell's WDL parser now recognizes empty array literals correctly, e.g. `Array[String] emptyArray = []`.
* Cromwell now applies default labels automatically to JES pipeline runs.
* Added support for new WDL functions:
  * `length: (Array[X]) => Integer` - report the length of the specified array
  * `prefix: (String, Array[X]) => Array[String]` - generate an array consisting of each element of the input array prefixed
     by a specified `String`.  The input array can have elements of any primitive type, the return array will always have
     type `Array[String]`.
  * `defined: (Any) => Boolean` - Will return false if the provided value is an optional that is not defined. Returns true in all other cases.
* Cromwell's Config (Shared Filesystem) backend now supports invocation of commands which run in a Docker image as a non-root user.
  The non-root user could either be the default user for a given Docker image (e.g. specified in a Dockerfile via a `USER` directive),
  or the Config backend could pass an optional `"-u username"` as part of the `submit-docker` command.
* In some cases the SFS backend, used for Local, SGE, etc., coerced `WdlFile` to `WdlString` by using `.toUri`. This
resulted in strings prepended with `file:///path/to/file`. Now absolute file paths will not contain the uri scheme.
* Launch jobs on servers that support the GA4GH Task Execution Schema using the TES backend.
* **Call caching: Cromwell will no longer try to use the cache for WDL tasks that contain a floating docker tag.** 
  Call caching will still behave the same for tasks having a docker image with a specific hash.
  See https://github.com/broadinstitute/cromwell#call-caching-docker-tags for more details. 
* Added docker hash lookup. Cromwell will try to lookup the hash for a docker image with a floating tag, and use that hash when executing the job.
  This will be reflected in the metadata where the docker runtime attribute will contains the hash that was used.
  If Cromwell is unable to lookup the docker hash, the job will be run with the original user defined floating tag.
  Cromwell is currently able to lookup public and private docker hashes for images on Docker Hub and Google Container Engine for job running on the JES backend.
  For other backends, cromwell is able to lookup public docker hashes for Docker Hub and Google Container Engine.
  See https://github.com/broadinstitute/cromwell#call-caching-docker-tags for more details. 

### Database schema changes
* Added CUSTOM_LABELS as a field of WORKFLOW_STORE_ENTRY, to store workflow store entries.

## 24

* When emitting workflow outputs to the Cromwell log only the first 1000 characters per output will be printed
* Added support for conditional (`if`) statements.
* Globs for Shared File System (SFS) backends, such as local or SGE, now use bash globbing instead of Java globbing, consistent with the JES backend.

## 23

* The `meta` and `parameter_meta` blocks are now valid within `workflow` blocks, not just `task`
* The JES backend configuration now has an option `genomics-api-queries-per-100-seconds` to help tune the rate of batch polling against the JES servers. Users with quotas larger than default should make sure to set this value.
* Added an option `call-caching.invalidate-bad-cache-results` (default: `true`). If true, Cromwell will invalidate cached results which have failed to copy as part of a cache hit.
* Timing diagrams and metadata now receive more fine grained workflow states between submission and Running.
* Support for the Pair WDL type (e.g. `Pair[Int, File] floo = (3, "gs://blar/blaz/qlux.txt")`)
* Added support for new WDL functions:
  * `zip: (Array[X], Array[Y]) => Array[Pair[X, Y]]` - align items in the two arrays by index and return them as WDL pairs 
  * `cross: (Array[X], Array[Y]) => Array[Pair[X, Y]]` - create every possible pair from the two input arrays and return them all as WDL pairs
  * `transpose: (Array[Array[X]]) => Array[Array[X]]` compute the matrix transpose for a 2D array. Assumes each inner array has the same length.
* By default, `system.abort-jobs-on-terminate` is false when running `java -jar cromwell.jar server`, and true when running `java -jar cromwell.jar run <wdl> <inputs>`.
* Enable WDL imports when running in Single Workflow Runner Mode.
* Both batch and non-batch REST workflow submissions now require a multipart/form-data encoded body.
* Support for sub workflows (see [Annex A](#annex-a---workflow-outputs))
* Enable WDL imports when running in Single Workflow Runner Mode as well as Server Mode
* Support for WDL imports through an additional imports.zip parameter
* Support for sub workflows
* Corrected file globbing in JES to correctly report all generated files. Additionally, file globbing in JES now uses bash-style glob syntax instead of python style glob syntax
* Support declarations as graph nodes
* Added the ability to override the default service account that the compute VM is started with via the configuration option `JES.config.genomics.compute-service-account` or through the workflow options parameter `google_compute_service_account`. More details can be found in the README.md
* Fix bugs related to the behavior of Cromwell in Single Workflow Runner Mode. Cromwell will now exit once a workflow completes in Single Workflow Runner Mode. Additionally, when restarting Cromwell in Single Workflow Runner Mode, Cromwell will no longer restart incomplete workflows from a previous session.

### Annex A - Workflow outputs
    
The WDL specification has changed regarding [workflow outputs](https://github.com/openwdl/wdl/blob/master/versions/draft-2/SPEC.md#outputs) to accommodate sub workflows.
This change is backward compatible in terms of runnable WDLs (WDL files using the deprecated workflow outputs syntax will still run the same). 
The only visible change lies in the metadata (as well as the console output in single workflow mode, when workflow outputs are printed out at the end of a successful workflow).

TL;DR Unless you are parsing or manipulating the "key" by which workflow outputs are referenced in the metadata (and/or the console output for single workflow mode), you can skip the following explanation.

*Metadata Response*
```
{
  ...
  outputs {
    "task_output_1": "hello",
    "task_output_2": "world"
            ^
       If you don't manipulate this part of the metadata, then skip this section
  }
}
```

In order to maintain backward compatibility, workflow outputs expressed with the deprecated syntax are "expanded" to the new syntax. Here is an example:

```
task t {
    command {
        #do something
    }
    output {
        String out1 = "hello"
        String out2 = "world"
    }
}
```

```
    workflow old_syntax {
        call t
        output {
            t.*
        }
    }
```

```
    workflow new_syntax {
        call t
        output {
            String wf_out1 = t.out1
            String wf_out2 = t.out2
        }
    }
```

The new syntax allows for type checking of the outputs as well as expressions. It also allows for explicitly naming to the outputs.
The old syntax doesn't give the ability to name workflow outputs. For consistency reasons, Cromwell will generate a "new syntax" workflow output for each task output, and name them.
Their name will be generated using their FQN, which would give 

```
output {
   String w.t.out1 = t.out1
   String w.t.out2 = t.out2
}
```
        
However as the FQN separator is `.`, the name itself cannot contain any `.`. 
For that reason, `.` are replaced with `_` :

*Old syntax expanded to new syntax*
```
output {
   String w_t_out1 = t.out1
   String w_t_out2 = t.out2
}
```

The consequence is that the workflow outputs section of the metadata for `old_syntax` would previously look like 
 
 ```
    outputs {
        "w.t.out1": "hello",
        "w.t.out2": "hello"
    }
 ```
 
but it will now look like 

```
    outputs {
        "w_t_out1": "hello",
        "w_t_out2": "hello"
    }
```

The same applies for the console output of a workflow run in single workflow mode.


## 0.22

* Improved retries for Call Caching and general bug fixes.
* Users will experience better scalability of status polling for Google JES.
* Now there are configurable caching strategies for a SharedFileSystem backend (i.e. Local, SFS) in the backend's stanza:
  See below for detailed descriptions of each configurable key.

```
backend {
  ...
  providers {
    SFS_BackendName {
      actor-factory = ...
      config {
        ...
        filesystems {
          local {
            localization: [
               ...
            ]
            caching {
              duplication-strategy: [
                "hard-link", "soft-link", "copy"
              ]
              # Possible values: file, path
              # "file" will compute an md5 hash of the file content.
              # "path" will compute an md5 hash of the file path. This strategy will only be effective if the duplication-strategy (above) is set to "soft-link",
              # in order to allow for the original file path to be hashed.
              hashing-strategy: "file"

              # When true, will check if a sibling file with the same name and the .md5 extension exists, and if it does, use the content of this file as a hash.
              # If false or the md5 does not exist, will proceed with the above-defined hashing strategy.
              check-sibling-md5: false
            }
```
* Multiple Input JSON files can now be submitted in server mode through the existing submission endpoint: /api/workflows/:version.
    This endpoint accepts a POST request with a multipart/form-data encoded body. You can now include multiple keys for workflow inputs.

        Each key below can contain an optional JSON file of the workflow inputs. A skeleton file can be generated from wdltool using the "inputs" subcommand.
        NOTE: In case of key conflicts between multiple JSON files, higher values of x in workflowInputs_x override lower values. For example, an input
        specified in workflowInputs_3 will override an input with the same name that was given in workflowInputs or workflowInputs_2. Similarly, an input
        specified in workflowInputs_5 will override an input with the same name in any other input file.

        workflowInputs
        workflowInputs_2
        workflowInputs_3
        workflowInputs_4
        workflowInputs_5

* You can now limit the number of concurrent jobs for a backend by specifying the following option in the backend's config stanza:
```
backend {
  ...
  providers {
    BackendName {
      actor-factory = ...
      config {
        concurrent-job-limit = 5
```


## 0.21

* Warning: Significant database updates when you switch from version 0.19 to 0.21 of Cromwell.
  There may be a long wait period for the migration to finish for large databases.
  Please refer to MIGRATION.md for more details.

* There are significant architectural changes related to increases in performance and scaling.

* The biggest user-facing changes from 0.19 to 0.21 are related to the application.conf file, which has been restructured significantly.
The configuration for backends now is all contained within a `backend` stanza, which specifies 1 stanza per name per backend and a default backend, as follows:

```
backend {
    default=Local
    providers {
        Local {
            actor-factory = "cromwell.backend.impl.sfs.config.ConfigBackendLifecycleActorFactory"
            config {
                ... backend specific config ...
            }
        }
        JES {
            actor-factory = "cromwell.backend.impl.jes.JesBackendLifecycleActorFactory"
            config {
                ... backend specific config ...
            }
        }
        SGE {
            actor-factory = "cromwell.backend.impl.sfs.config.ConfigBackendLifecycleActorFactory"
            config {
                ... backend specific config ...
            }r
        }
    }
}
```
* A new `/stats` endpoint has been added to get workflow and job count for a Cromwell running in server mode.

* Renamed Workflow Options:
   “workflow_log_dir” -> “final_workflow_log_dir”
    “call_logs_dir” -> “final_call_logs_dir”
    “outputs_path” -> “final_workflow_outputs_dir”
    “defaultRuntimeOptions” -> “default_runtime_attributes”

* Timing diagrams endpoint has been updated to include additional state information about jobs.

* Add support for Google Private IPs through `noAddress` runtime attribute. If set to true, the VM will NOT be provided with a public IP address.
*Important*: Your project must be whitelisted in "Google Access for Private IPs Early Access Program". If it's not whitelisted and you set this attribute to true, the task will hang.
  Defaults to `false`.
  e.g:
```
task {
    command {
        echo "I'm private !"
    }

    runtime {
        docker: "ubuntu:latest"
        noAddress: true
    }
}
```

* The Local and the SGE backend have been merged into a generic
Shared File System (SFS) backend. This updated backend can be configured
to work with various other command line dispatchers such as LSF. See the
[README](README.md#sun-gridengine-backend) for more info.

* On the JES and SFS backends, task `command` blocks are now always
passed absolute paths for input `File`s.

* On the SFS backends, the call directory now contains two sub-directories:
    * `inputs` contains all the input files that have been localized for this task (see next below for more details)
    * `execution` contains all other files (script, logs, rc, potential outputs etc...)

* Override the default database configuration by setting the keys
`database.driver`, `database.db.driver`, `database.db.url`, etc.
* Override the default database configuration by setting the keys
`database.driver`, `database.db.driver`, `database.db.url`, etc.

For example:
```
# use a mysql database
database {
  driver = "slick.driver.MySQLDriver$"
  db {
    driver = "com.mysql.cj.jdbc.Driver"
    url = "jdbc:mysql://host/cromwell"
    user = "user"
    password = "pass"
    connectionTimeout = 5000
  }
}
```

## 0.20

* The default per-upload bytes size for GCS is now the minimum 256K
instead of 64M. There is also an undocumented config key
`google.upload-buffer-bytes` that allows adjusting this internal value.

* Updated Docker Hub hash retriever to parse json with [custom media
types](https://github.com/docker/distribution/blob/05b0ab0/docs/spec/manifest-v2-1.md).

* Added a `/batch` submit endpoint that accepts a single wdl with
multiple input files.

* The `/query` endpoint now supports querying by `id`, and submitting
parameters as a HTTP POST.<|MERGE_RESOLUTION|>--- conflicted
+++ resolved
@@ -2,7 +2,6 @@
 
 ## 51 Release Notes
 
-<<<<<<< HEAD
 ### New functionality
 
 #### new xxh64 and fingerprint strategies for call caching
@@ -13,11 +12,10 @@
 `fingerprint`. `xxh64` is a lightweight hashing algorithm, `fingerprint` is a strategy designed to be very 
 lightweight. Read more about it in the [call caching documentation](
 https://cromwell.readthedocs.io/en/stable/Configuring/#call-caching).
-=======
+
 ### Bugfixes
 
 + Fixed a bug where the `use_relative_output_paths` option would not preserve intermediate folders.
->>>>>>> dd43bbf7
 
 ## 50 Release Notes
 
