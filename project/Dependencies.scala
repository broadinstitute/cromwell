import sbt._

object Dependencies {
  private val akkaHttpCirceIntegrationV = "1.33.0"
  private val akkaHttpV = "10.1.12"
  private val akkaV = "2.5.31"
  private val aliyunBcsV = "6.2.4"
  private val aliyunCoreV = "4.5.6"
  private val aliyunCrV = "4.1.1"
  private val aliyunOssV = "3.10.2"
  private val ammoniteOpsV = "1.6.9"
  private val apacheCommonNetV = "3.7"
  private val apacheHttpClientV = "4.5.12"
  private val awsSdkV = "2.10.91"
  private val betterFilesV = "3.9.1"
<<<<<<< HEAD
  private val catsEffectV = "2.0.0"
  private val catsV = "2.0.0"
  private val circeGenericExtrasV = "0.13.0"
=======
  private val catsEffectV = "2.1.4"
  private val catsV = "2.1.1"
  private val circeGenericExtrasV = "0.12.2"
>>>>>>> 3ab8375e
  private val circeOpticsV = "0.13.0"
  private val circeV = "0.12.3"
  private val circeYamlV = "0.13.1"
  private val commonsCodecV = "1.14"
  private val commonsIoV = "2.7"
  private val commonsLang3V = "3.11"
  private val commonsMathV = "3.6.1"
  private val commonsTextV = "1.9"
  private val configsV = "0.4.4"
  private val delightRhinoSandboxV = "0.0.11"
  private val ficusV = "1.4.7"
  private val flexmarkV = "0.36.8"
  private val fs2V = "2.0.1"
  private val fs2VStatsDProxy = "1.0.5"
  private val googleApiClientV = "1.30.10"
  private val googleCloudBigQueryV = "1.116.8"
  private val googleCloudKmsV = "v1-rev20200609-1.30.10"
  private val googleCloudMonitoringV = "1.100.1"
  private val googleCloudNioV = "0.61.0-alpha" // scala-steward:off
  private val googleCloudStorageV = "1.111.2"
  private val googleGaxGrpcV = "1.58.0"
  private val googleGenomicsServicesV1ApiV = "v1alpha2-rev495-1.23.0"
  private val googleGenomicsServicesV2Alpha1ApiV = "v2alpha1-rev20200330-1.30.9"
  private val googleHttpClientApacheV = "2.1.2"
  private val googleHttpClientV = "1.36.0"
  private val googleLifeSciencesServicesV2BetaApiV = "v2beta-rev20200603-1.30.10"
  private val googleOauth2V = "0.21.1"
  private val googleOauthClientV = "1.31.0"
  private val googleCloudResourceManagerV = "0.87.0-alpha"
  private val grpcV = "1.30.2"
  private val guavaV = "27.1-jre"
  private val heterodonV = "1.0.0-beta3"
  private val hsqldbV = "2.5.1"
  private val http4sVersion = "0.20.23"
  private val jacksonV = "2.11.2"
  private val jacksonJqV = "1.0.0-preview.20191208"
  private val janinoV = "3.0.16"
  private val javaxActivationV = "1.2.0"
  // jaxb-impl 2.3.3 depends on com.sun.activation:jakarta.activation and jakarta.xml.bind:jakarta.xml.bind-api,
  // which jaxb-impl 2.3.2 did not. jakarta.activation corresponds to the "updated" Maven coordinates for the Java
  // Activation Framework (https://wiki.eclipse.org/Jakarta_EE_Maven_Coordinates), but Cromwell has many transitive
  // dependencies on the "old" javax.activation coordinates as well. At assembly time the classes from these two
  // different jars collide and produce merge conflicts.
  // It's possible that after updating all other dependencies in Cromwell we might purge the transitive dependencies on
  // javax.activation and then be able to upgrade to jaxb-impl 2.3.3 or beyond, but some of those other dependencies
  // such as googleCloudNioV have already been pinned for Scala Steward so this might not be a trivial undertaking.
  private val jaxbV = "2.3.2" // scala-steward:off
  private val kindProjectorV = "0.9.9"
  private val kittensV = "2.1.0"
  private val liquibaseSlf4jV = "3.0.0"
  // Scala Steward wanted to upgrade liquibase-core to 3.10.2 but that version does not find some uniqueness
  // constraints and models datatypes in ways that are incompatible with our test expectations.
  // liquibase-core 4.0.0 did not have either of those problems but produced tons of strange warnings at runtime
  // similar in form to this: https://github.com/liquibase/liquibase/issues/1294
  // Pinning Liquibase version for the time being.
  private val liquibaseV = "3.6.3" // scala-steward:off
  private val logbackV = "1.2.3"
  private val lz4JavaV = "1.7.1"
  private val mariadbV = "2.4.4"
  private val metrics3ScalaV = "4.0.0" // https://github.com/erikvanoosten/metrics-scala/tree/f733e26#download-4x
  private val metrics3StatsdV = "4.2.0"
  private val mockFtpServerV = "2.7.1"
  private val mockserverNettyV = "5.5.4"
  private val mouseV = "0.25"
  private val mysqlV = "8.0.21"
  private val nettyV = "4.1.46.Final"
  private val owlApiV = "5.1.16"
  private val paradiseV = "2.1.1"
  private val pegdownV = "1.6.0"
  // For org.postgresql:postgresql 42.2.6 - 42.2.14:
  // java.lang.NoSuchFieldException: m_mesgParts in KeyValueSpec "fail if one of the inserts fails"
  private val postgresV = "42.2.5" // scala-steward:off
  private val rdf4jV = "2.4.2"
  private val refinedV = "0.9.15"
  private val rhinoV = "1.7.12"
  private val scalaGraphV = "1.13.1"
  private val scalaLoggingV = "3.9.2"
  private val scalaPoolV = "0.4.3"
  private val scalacheckV = "1.14.3"
  private val scalacticV = "3.2.1"
  private val scalameterV = "0.19"
  private val scalamockV = "4.4.0"
  private val scalatestV = "3.2.1"
  private val scalatestPlusMockitoV = "1.0.0-M2"
  private val scalazV = "7.2.30"
  private val scoptV = "3.7.1"
  private val sentryLogbackV = "1.7.30"
  private val shapelessV = "2.3.3"
  private val simulacrumV = "1.0.0"
  private val slf4jV = "1.7.30"
  private val slickCatsV = "0.9.1"
  private val testContainersScalaV = "0.38.1"

  /* If you're about to update our Slick version:
    * Consider checking whether the new Slick version passes tests with upserts enabled (eg KeyValueDatabaseSpec)
    *
    * Current version 3.3.2-2076hotfix was built locally from https://github.com/grsterin/slick/tree/v3.3.2-2076hotfix
    * and manually uploaded to the Broad Institute artifactory at https://broadinstitute.jfrog.io/broadinstitute/.
    * Consider updating to the official newer Slick version once they fix issue #2076
    * Related Slick PR: https://github.com/slick/slick/pull/2101
  */
  private val slickV = "3.3.2-2076hotfix"
  private val snakeyamlV = "1.26"
  private val specs2MockV = "4.10.2"
  private val sprayJsonV = "1.3.5"
  private val sttpV = "1.5.19"
  private val swaggerParserV = "1.0.51"
  private val swaggerUiV = "3.23.11" // scala-steward:off
  private val tikaV = "1.24.1"
  private val typesafeConfigV = "1.3.4"
  private val workbenchGoogleV = "0.15-2fc79a3"
  private val workbenchModelV = "0.14-27810079-SNAP"
  private val workbenchUtilV = "0.6-27810079-SNAP"

  private val slf4jFacadeDependencies = List(
    "org.slf4j" % "slf4j-api" % slf4jV,
    "com.typesafe.scala-logging" %% "scala-logging" % scalaLoggingV,
  )

  private val circeYamlDependency = "io.circe" %% "circe-yaml" % circeYamlV

  private val circeDependencies = List(
    "core",
    "parser",
    "generic",
    "shapes",
    "refined",
    "literal"
  ).map(m => "io.circe" %% s"circe-$m" % circeV) :+ circeYamlDependency :+
  "io.circe" %% "circe-generic-extras" % circeGenericExtrasV

  private val catsDependencies = List(
    "org.typelevel" %% "cats-core" % catsV,
    "org.typelevel" %% "alleycats-core" % catsV,
    "org.typelevel" %% "mouse" % mouseV,
    "org.typelevel" %% "kittens" % kittensV
  )

  private val http4sDependencies = List(
    "org.http4s" %% "http4s-dsl" % http4sVersion,
    "org.http4s" %% "http4s-blaze-client" % http4sVersion,
    "org.http4s" %% "http4s-circe" % http4sVersion
  )

  private val googleApiClientDependencies = List(
    // Used by swagger, but only in tests.  This overrides an older 2.1.3 version of jackson-core brought in by
    // these Google dependencies, but which isn't properly evicted by IntelliJ's sbt integration.
    "com.fasterxml.jackson.core" % "jackson-core" % jacksonV,
    // The exclusions prevent guava from colliding at assembly time.
    "com.google.guava" % "guava" % guavaV,
    "com.google.api-client" % "google-api-client-java6" % googleApiClientV
      exclude("com.google.guava", "guava-jdk5"),
    "com.google.api-client" % "google-api-client-jackson2" % googleApiClientV
      exclude("com.google.guava", "guava-jdk5"),
    "com.google.cloud" % "google-cloud-resourcemanager" % googleCloudResourceManagerV,
  )

  val spiDependencies = List(
    "com.iheart" %% "ficus" % ficusV,
  ) ++ googleApiClientDependencies ++ slf4jFacadeDependencies

  val spiUtilDependencies = List(
    "com.iheart" %% "ficus" % ficusV,
    "org.typelevel" %% "cats-effect" % catsEffectV,
  )

  val implFtpDependencies = List(
    "commons-net" % "commons-net" % apacheCommonNetV,
    "io.github.andrebeat" %% "scala-pool" % scalaPoolV,
    "com.google.guava" % "guava" % guavaV,
    "org.scalamock" %% "scalamock" % scalamockV % Test,
    "org.mockftpserver" % "MockFtpServer" % mockFtpServerV % Test
  )

  val implDrsDependencies = List(
    "org.apache.commons" % "commons-lang3" % commonsLang3V,
    "com.google.cloud" % "google-cloud-storage" % googleCloudStorageV,
    "com.google.oauth-client" % "google-oauth-client" % googleOauthClientV
  ) ++ circeDependencies ++ catsDependencies

  // Internal collections of dependencies

  private val betterFilesDependencies = List(
    "com.github.pathikrit" %% "better-files" % betterFilesV
  )

  private val configDependencies = List(
    "com.typesafe" % "config" % typesafeConfigV,
    "com.iheart" %% "ficus" % ficusV
  )

  /*
  Adds a variety of logging libraries required for actual logging. However, some of these aren't always required.

  Ex: If one isn't using akka & slf4j, then 'akka-slf4j' isn't required. However, for now, all executables are using
  akka & slf4j... so leaving it.

  Similarly, not _all_ executables/logback.xml configs will need logback-access, raven-logback, janino, etc.
  Still, leaving them as dependencies for simplicity's sake.
   */
  private val slf4jBindingDependencies = List(
    // http://logback.qos.ch/dependencies.html
    "ch.qos.logback" % "logback-access" % logbackV,
    "ch.qos.logback" % "logback-classic" % logbackV,
    "ch.qos.logback" % "logback-core" % logbackV,
    "com.typesafe.akka" %% "akka-slf4j" % akkaV,
    "io.sentry" % "sentry-logback" % sentryLogbackV,
    "org.codehaus.janino" % "janino" % janinoV,
    // Replace all log4j usage with slf4j
    // https://www.slf4j.org/legacy.html#log4j-over-slf4j
    "org.slf4j" % "log4j-over-slf4j" % slf4jV
  ) ++ slf4jFacadeDependencies

  private val slickDependencies = List(
    "com.typesafe.slick" %% "slick" % slickV,
    "com.typesafe.slick" %% "slick-hikaricp" % slickV,
    "com.rms.miu" %% "slick-cats" % slickCatsV
  )

  private val liquibaseDependencies = List(
    "org.liquibase" % "liquibase-core" % liquibaseV,
      // The exclusion below will be needed if / when liquibase-core is upgraded to 3.10+
      // Avert collision with jakarta.xml.bind-api
      // exclude("javax.xml.bind", "jaxb-api"),
    // This is to stop liquibase from being so noisy by default
    // See: http://stackoverflow.com/questions/20880783/how-to-get-liquibase-to-log-using-slf4j
    "com.mattbertolini" % "liquibase-slf4j" % liquibaseSlf4jV
  )

  private val akkaDependencies = List(
    "com.typesafe.akka" %% "akka-actor" % akkaV,
    "com.typesafe.akka" %% "akka-testkit" % akkaV % Test,
  )

  private val akkaStreamDependencies = List(
    "com.typesafe.akka" %% "akka-stream" % akkaV,
    "com.typesafe.akka" %% "akka-stream-testkit" % akkaV % Test,
  ) ++ akkaDependencies

  private val akkaHttpDependencies = List(
    "com.typesafe.akka" %% "akka-http" % akkaHttpV,
    "com.typesafe.akka" %% "akka-http-testkit" % akkaHttpV % Test,
    // WOM internally embeds spray-json. Leave this import here until WOM externalizes the json library choice like
    // other libraries do. See akka-http, elastic4s, etc.
    "com.typesafe.akka" %% "akka-http-spray-json" % akkaHttpV,
  ) ++ akkaStreamDependencies

  private val akkaHttpCirceIntegrationDependency = List(
    "de.heikoseeberger" %% "akka-http-circe" % akkaHttpCirceIntegrationV
  )

  private val swaggerUiDependencies = List(
    "org.webjars" % "swagger-ui" % swaggerUiV,
    "io.swagger" % "swagger-parser" % swaggerParserV % Test,
    "org.yaml" % "snakeyaml" % snakeyamlV % Test
  )

  // The v1 dependency has been cloned in the broad artifactory so that we can have the 2 versions co-exist in the same jar
  private val googleGenomicsV1Dependency = List(
    "org.broadinstitute" % "cromwell-google-api-services-genomics" % googleGenomicsServicesV1ApiV
      exclude("com.google.guava", "guava-jdk5")
  )

  private val googleGenomicsV2Alpha1Dependency = List(
    "com.google.apis" % "google-api-services-genomics" % googleGenomicsServicesV2Alpha1ApiV
      exclude("com.google.guava", "guava-jdk5")
  )

  private val googleLifeSciencesV2BetaDependency = List(
    "com.google.apis" % "google-api-services-lifesciences" % googleLifeSciencesServicesV2BetaApiV
      exclude("com.google.guava", "guava-jdk5")
  )

  /*
  Used instead of `"org.lerch" % "s3fs" % s3fsV exclude("org.slf4j", "jcl-over-slf4j")`
  org.lerch:s3fs:1.0.1 depends on a preview release of software.amazon.awssdk:s3.

  Instead the code has been re-forked into this repo, just like many of the other FileSystemProvider extensions.
   */
  private val s3fsDependencies = List(
    "com.google.code.findbugs" % "jsr305" % "3.0.2",
    "com.google.guava" % "guava" % guavaV,
    "org.apache.tika" % "tika-core" % tikaV,
    "software.amazon.awssdk" % "s3" % awsSdkV,
  ) ++ slf4jBindingDependencies

  private val awsCloudDependencies = List(
    "com.fasterxml.jackson.core" % "jackson-annotations" % jacksonV,
  ) ++ s3fsDependencies ++ List(
    "batch",
    "core",
    "cloudwatchlogs",
    "s3",
    "sts",
    "ecs"
  ).map(artifactName => "software.amazon.awssdk" % artifactName % awsSdkV)

  private val googleCloudDependencies = List(
    "io.grpc" % "grpc-core" % grpcV,
    "com.google.guava" % "guava" % guavaV,
    "com.google.cloud" % "google-cloud-nio" % googleCloudNioV
      exclude("com.google.api.grpc", "grpc-google-common-protos")
      exclude("com.google.cloud.datastore", "datastore-v1-protos")
      exclude("org.apache.httpcomponents", "httpclient"),
    "org.broadinstitute.dsde.workbench" %% "workbench-google" % workbenchGoogleV
      exclude("com.google.apis", "google-api-services-genomics"),
    "org.apache.httpcomponents" % "httpclient" % apacheHttpClientV,
    "com.google.apis" % "google-api-services-cloudkms" % googleCloudKmsV
      exclude("com.google.guava", "guava-jdk5")
  ) ++ googleGenomicsV1Dependency ++ googleGenomicsV2Alpha1Dependency ++ googleLifeSciencesV2BetaDependency

  private val aliyunOssDependencies = List(
    "com.aliyun.oss" % "aliyun-sdk-oss" % aliyunOssV
      // stax is included twice by oss 3.1.0 and cause assembly merge conflicts via stax vs. javax.xml.stream
      exclude("stax", "stax-api")
      // Exclude jersey-json until aliyun-sdk-oss >3.4.0 is published
      // https://github.com/aliyun/aliyun-oss-java-sdk/pull/149
      exclude("com.sun.jersey", "jersey-json")
      // jaxb-api and jaxb-core and included in jaxb-impl as of 2.3.1
      // https://github.com/eclipse-ee4j/jaxb-ri/issues/1168
      exclude("javax.xml.bind", "jaxb-api")
      exclude("com.sun.xml.bind", "jaxb-core")
      // javax.activation:activation has been replaced. https://stackoverflow.com/a/46493809
      // The old version was causing an assembly merge conflict.
      exclude("javax.activation", "activation"),
    "com.sun.activation" % "javax.activation" % javaxActivationV,
    "com.sun.xml.bind" % "jaxb-impl" % jaxbV,
    "org.glassfish.jaxb" % "jaxb-runtime" % jaxbV
      // already included in com.sun.activation
      exclude("jakarta.activation", "jakarta.activation-api"),
  )

  private val aliyunBatchComputeDependencies = List(
    "com.aliyun" % "aliyun-java-sdk-batchcompute" % aliyunBcsV,
    "com.aliyun" % "aliyun-java-sdk-core" % aliyunCoreV
      // jaxb-api and jaxb-core and included in jaxb-impl as of 2.3.1
      // https://github.com/eclipse-ee4j/jaxb-ri/issues/1168
      exclude("javax.xml.bind", "jaxb-api")
      exclude("com.sun.xml.bind", "jaxb-core")
      // javax.activation:activation has been replaced. https://stackoverflow.com/a/46493809
      // The old version was causing an assembly merge conflict.
      exclude("javax.activation", "activation"),
    "com.sun.activation" % "javax.activation" % javaxActivationV,
    "com.sun.xml.bind" % "jaxb-impl" % jaxbV,
    "org.glassfish.jaxb" % "jaxb-runtime" % jaxbV
      // already included in com.sun.activation
      exclude("jakarta.activation", "jakarta.activation-api"),
  )

  private val aliyunCrDependencies = List(
    "com.aliyun" % "aliyun-java-sdk-cr" % aliyunCrV,
    "com.aliyun" % "aliyun-java-sdk-core" % aliyunCoreV
      exclude("javax.xml.bind", "jaxb-api")
      exclude("com.sun.xml.bind", "jaxb-core")
      exclude("javax.activation", "activation"),
    "com.typesafe.akka" %% "akka-http-spray-json" % akkaHttpV
  )

  private val dbmsDependencies = List(
    "org.hsqldb" % "hsqldb" % hsqldbV,
    "org.mariadb.jdbc" % "mariadb-java-client" % mariadbV,
    "mysql" % "mysql-connector-java" % mysqlV,
    "org.postgresql" % "postgresql" % postgresV
  )

  private val refinedTypeDependenciesList = List(
    "eu.timepit" %% "refined" % refinedV
  )

  // Sub-project dependencies, added in addition to any dependencies inherited from .dependsOn().

  val commonDependencies = List(
    "org.typelevel" %% "cats-effect" % catsEffectV,
    "org.apache.commons" % "commons-lang3" % commonsLang3V,
    "org.apache.commons" % "commons-text" % commonsTextV,
    "com.lihaoyi" %% "pprint" % "0.5.9",
  ) ++ catsDependencies ++ configDependencies ++ slf4jFacadeDependencies ++ refinedTypeDependenciesList

  val cloudSupportDependencies = googleApiClientDependencies ++ googleCloudDependencies ++ betterFilesDependencies ++ awsCloudDependencies

  val databaseSqlDependencies = List(
    "commons-io" % "commons-io" % commonsIoV,
  ) ++ configDependencies ++ catsDependencies ++ slickDependencies ++ dbmsDependencies ++ refinedTypeDependenciesList

  val statsDDependencies = List(
    "nl.grons" %% "metrics-scala" % metrics3ScalaV,
    "com.readytalk" % "metrics3-statsd" % metrics3StatsdV
  )

  val stackdriverDependencies = List(
    "com.google.cloud" % "google-cloud-monitoring" % googleCloudMonitoringV
  )

  val gcsFileSystemDependencies = akkaHttpDependencies

  val httpFileSystemDependencies = akkaHttpDependencies

  val ossFileSystemDependencies = googleCloudDependencies ++ aliyunOssDependencies ++ List(
    "com.github.pathikrit" %% "better-files" % betterFilesV
  )

  val statsDProxyDependencies = List(
    "co.fs2" %% "fs2-io" % fs2VStatsDProxy,
    "com.iheart" %% "ficus" % ficusV,
    "com.google.cloud" % "google-cloud-nio" % googleCloudNioV
  ) ++ commonDependencies

  val womDependencies = List(
    "com.typesafe.scala-logging" %% "scala-logging" % scalaLoggingV,
    "io.spray" %% "spray-json" % sprayJsonV,
    "org.scalacheck" %% "scalacheck" % scalacheckV % Test,
    "org.typelevel" %% "simulacrum" % simulacrumV,
    "commons-codec" % "commons-codec" % commonsCodecV,
  ) ++ circeDependencies ++ refinedTypeDependenciesList

  val wdlDependencies = List(
    "commons-io" % "commons-io" % commonsIoV,
    "org.scala-graph" %% "graph-core" % scalaGraphV,
    "com.chuusai" %% "shapeless" % shapelessV
  ) ++ betterFilesDependencies

  val languageFactoryDependencies = List(
    "com.softwaremill.sttp" %% "core" % sttpV,
    "com.softwaremill.sttp" %% "async-http-client-backend-cats" % sttpV
  )

  val draft2LanguageFactoryDependencies = List(
    "org.mock-server" % "mockserver-netty" % mockserverNettyV % Test
  )

  /*
  The distro artifact contains the actual impl, but transitively includes OSGI bundles that conflict with assembly:
  - https://github.com/owlcs/owlapi/wiki/Documentation/45d8f63d055f820c6ac2ca6c4679a2a7b705449b#howto
  - https://github.com/owlcs/owlapi/issues/455
  - https://github.com/owlcs/owlapi/issues/603

  jcl-over-slf4j.jar is a replacement for commons-logging 1.1.1. Meanwhile our extensive transitive use of apache's
  httpclient has been including commons-logging 1.2 for a while. Now the owl api dependency jcl-over-slf4j is
  conflicting during assembly. As there have been no reported errors AFAIK with commons-logging leaving it in for now.
  However as we use slf4j for cromwell log configuration the correct thing might actually be to exclude commons-logging
  whenever importing httpclient and include jcl-over-slf4j. That way we can control all of our logging in one place.

  - https://www.slf4j.org/legacy.html#jclOverSLF4J
   */
  val owlApiDependencies = List(
    "net.sourceforge.owlapi" % "owlapi-distribution" % owlApiV
      exclude("org.apache.httpcomponents", "httpclient-osgi")
      exclude("org.apache.httpcomponents", "httpcore-osgi")
      exclude("org.slf4j", "jcl-over-slf4j"),
    "org.apache.httpcomponents" % "httpclient-cache" % apacheHttpClientV,
    "org.apache.httpcomponents" % "httpclient" % apacheHttpClientV
  )

  val cwlDependencies = List(
    "com.lihaoyi" %% "ammonite-ops" % ammoniteOpsV,
    "org.broadinstitute" % "heterodon" % heterodonV classifier "single",
    "org.scalactic" %% "scalactic" % scalacticV,
    "org.scalacheck" %% "scalacheck" % scalacheckV % Test,
    "io.circe" %% "circe-optics" % circeOpticsV,
    "org.mozilla" % "rhino" % rhinoV,
    "org.javadelight" % "delight-rhino-sandbox" % delightRhinoSandboxV,
    "org.scalamock" %% "scalamock" % scalamockV % Test,
    "commons-io" % "commons-io" % commonsIoV % Test
  ) ++ betterFilesDependencies ++ owlApiDependencies

  val womtoolDependencies = catsDependencies ++ slf4jBindingDependencies

  val centaurCwlRunnerDependencies = List(
    "com.github.scopt" %% "scopt" % scoptV,
    "io.circe" %% "circe-optics" % circeOpticsV
  ) ++ slf4jBindingDependencies

  val coreDependencies = List(
    "com.google.auth" % "google-auth-library-oauth2-http" % googleOauth2V,
    "com.chuusai" %% "shapeless" % shapelessV,
    "com.storm-enroute" %% "scalameter" % scalameterV % Test,
    "com.github.scopt" %% "scopt" % scoptV,
    "org.scalamock" %% "scalamock" % scalamockV % Test,
  ) ++ akkaStreamDependencies ++ configDependencies ++ catsDependencies ++ circeDependencies ++
    googleApiClientDependencies ++ statsDDependencies ++ betterFilesDependencies ++
    // TODO: We're not using the "F" in slf4j. Core only supports logback, specifically the WorkflowLogger.
    slf4jBindingDependencies ++ stackdriverDependencies

  val databaseMigrationDependencies = liquibaseDependencies ++ dbmsDependencies

  val dockerHashingDependencies = http4sDependencies ++ circeDependencies ++ aliyunCrDependencies

  val cromwellApiClientDependencies = List(
    "org.scalaz" %% "scalaz-core" % scalazV,
    "org.typelevel" %% "cats-effect" % catsEffectV,
    "co.fs2" %% "fs2-io" % fs2V % Test,
  ) ++ akkaHttpDependencies ++ betterFilesDependencies ++ catsDependencies

  val centaurDependencies = List(
    "org.apache.commons" % "commons-math3" % commonsMathV,
    "com.github.kxbmap" %% "configs" % configsV,
    "com.google.cloud" % "google-cloud-bigquery" % googleCloudBigQueryV % IntegrationTest,
    "org.gnieh" %% "diffson-spray-json" % "4.0.3"
  ) ++ circeDependencies ++ slf4jBindingDependencies ++ cloudSupportDependencies ++ http4sDependencies

  val engineDependencies = List(
    "commons-codec" % "commons-codec" % commonsCodecV,
    "commons-io" % "commons-io" % commonsIoV,
    "com.storm-enroute" %% "scalameter" % scalameterV
      exclude("com.fasterxml.jackson.core", "jackson-databind")
      exclude("com.fasterxml.jackson.module", "jackson-module-scala")
      exclude("org.scala-tools.testing", "test-interface"),
    "com.fasterxml.jackson.core" % "jackson-databind" % jacksonV,
    "io.github.andrebeat" %% "scala-pool" % scalaPoolV
  ) ++ swaggerUiDependencies ++ akkaHttpDependencies ++ akkaHttpCirceIntegrationDependency ++ circeDependencies

  val hybridCarboniteMetadataServiceDependencies = List(
    "net.thisptr" % "jackson-jq" % jacksonJqV % Test
  )

  val servicesDependencies = List(
    "com.google.api" % "gax-grpc" % googleGaxGrpcV
  )

  val serverDependencies = slf4jBindingDependencies

  val cromiamDependencies = List(
    "com.softwaremill.sttp" %% "core" % sttpV,
    "com.softwaremill.sttp" %% "async-http-client-backend-future" % sttpV,
    "com.typesafe.scala-logging" %% "scala-logging" % scalaLoggingV,
    "org.broadinstitute.dsde.workbench" %% "workbench-model" % workbenchModelV,
    "org.broadinstitute.dsde.workbench" %% "workbench-util" % workbenchUtilV
  ) ++ akkaHttpDependencies ++ swaggerUiDependencies ++ slf4jBindingDependencies

  val wes2cromwellDependencies = coreDependencies ++ akkaHttpDependencies

  val backendDependencies = List(
    "org.scalacheck" %% "scalacheck" % scalacheckV % Test,
    "co.fs2" %% "fs2-io" % fs2V
  )

  val bcsBackendDependencies = commonDependencies ++ refinedTypeDependenciesList ++ aliyunBatchComputeDependencies
  val tesBackendDependencies = akkaHttpDependencies
  val sparkBackendDependencies = akkaHttpDependencies
  val sfsBackendDependencies = List (
    "org.lz4" % "lz4-java" % lz4JavaV
  )

  val testDependencies = List(
    "org.scalatest" %% "scalatest" % scalatestV,
    "org.scalatestplus" %% "scalatestplus-mockito" % scalatestPlusMockitoV,
    "com.vladsch.flexmark" % "flexmark-profile-pegdown" % flexmarkV,
    "org.pegdown" % "pegdown" % pegdownV,
    "org.specs2" %% "specs2-mock" % specs2MockV,
    "com.dimafeng" %% "testcontainers-scala-scalatest" % testContainersScalaV,
    "com.dimafeng" %% "testcontainers-scala-mysql" % testContainersScalaV,
    "com.dimafeng" %% "testcontainers-scala-mariadb" % testContainersScalaV,
    "com.dimafeng" %% "testcontainers-scala-postgresql" % testContainersScalaV
  ) ++ slf4jBindingDependencies // During testing, add an slf4j binding for _all_ libraries.

  val kindProjectorPlugin = "org.spire-math" %% "kind-projector" % kindProjectorV
  val paradisePlugin = "org.scalamacros" % "paradise" % paradiseV cross CrossVersion.full

  // Version of the swagger UI to write into config files
  val swaggerUiVersion = swaggerUiV

  val perfDependencies = circeDependencies ++ betterFilesDependencies ++ commonDependencies ++
    googleApiClientDependencies ++ googleCloudDependencies

  val drsLocalizerDependencies = List(
    "com.google.auth" % "google-auth-library-oauth2-http" % googleOauth2V,
    "com.google.cloud" % "google-cloud-storage" % googleCloudStorageV,
    "org.typelevel" %% "cats-effect" % catsEffectV,
    "com.iheart" %% "ficus" % ficusV,
    "com.softwaremill.sttp" %% "circe" % sttpV
  ) ++ circeDependencies ++ catsDependencies ++ slf4jBindingDependencies ++ languageFactoryDependencies

  val allProjectDependencies =
    backendDependencies ++
      bcsBackendDependencies ++
      centaurCwlRunnerDependencies ++
      centaurDependencies ++
      cloudSupportDependencies ++
      commonDependencies ++
      coreDependencies ++
      cromiamDependencies ++
      cromwellApiClientDependencies ++
      cwlDependencies ++
      databaseMigrationDependencies ++
      databaseSqlDependencies ++
      dockerHashingDependencies ++
      draft2LanguageFactoryDependencies ++
      drsLocalizerDependencies ++
      engineDependencies ++
      gcsFileSystemDependencies ++
      httpFileSystemDependencies ++
      implDrsDependencies ++
      implFtpDependencies ++
      languageFactoryDependencies ++
      ossFileSystemDependencies ++
      perfDependencies ++
      serverDependencies ++
      sfsBackendDependencies ++
      sparkBackendDependencies ++
      spiDependencies ++
      spiUtilDependencies ++
      statsDProxyDependencies ++
      tesBackendDependencies ++
      wdlDependencies ++
      wes2cromwellDependencies ++
      womDependencies ++
      womtoolDependencies

  /*
  If you see warnings from SBT about evictions, insert a specific dependency version into this list.

  Do not know a good way to check when these are out of date as `sbt dependencyUpdates` does not
  report on dependency overrides.

  Any dependencies that are removed may be also removed from this list.
  However, be careful about downgrading any of these dependencies.
  Older versions have known vulnerabilities, ex: CVE-2017-7525
   */

  val googleHttpClientDependencies = List(
    /*
    Move the google-http-client versions past https://github.com/googleapis/google-http-java-client/issues/606
    This created a situation where com/google/api/client/http/apache/ApacheHttpTransport.class was in *both*
    transitive dependencies causing an assembly merge conflict.

    At the time of this comment older versions are being pulled in via
    https://mvnrepository.com/artifact/com.google.api-client/google-api-client/1.28.0
     */
    "com.google.http-client" % "google-http-client-apache" % googleHttpClientApacheV,
    "com.google.http-client" % "google-http-client" % googleHttpClientV,
  )

  val nettyDependencyOverrides = List(
    "buffer",
    "codec",
    "codec-dns",
    "codec-http",
    "codec-http2",
    "codec-socks",
    "common",
    "handler-proxy",
    "resolver",
    "resolver-dns",
    "transport",
    "transport-native-epoll",
    "transport-native-unix-common",
  ).map(m => "io.netty" % s"netty-$m" % nettyV)

  val rdf4jDependencyOverrides = List(
    /*
    Yes. All of these are required to lock in the rdf4j version.

    Feel free to update versions but do not remove these overrides unless and until an updated
    owl-api is no longer pulling in vulnerable rdf4j dependencies.

    https://cve.mitre.org/cgi-bin/cvename.cgi?name=CVE-2018-1000644

    See comment mentioning "OSGI" further above for more info on the bundling of dependencies.
     */
    "model",
    "rio-api",
    "rio-binary",
    "rio-datatypes",
    "rio-jsonld",
    "rio-languages",
    "rio-n3",
    "rio-nquads",
    "rio-ntriples",
    "rio-rdfjson",
    "rio-rdfxml",
    "rio-trig",
    "rio-trix",
    "rio-turtle",
    "util",
  ).map(m => "org.eclipse.rdf4j" % s"rdf4j-$m" % rdf4jV)

  // Some libraries are importing older version of these dependencies, causing conflicts. Hence the need to override them.
  val grpcDependencyOverrides = List(
    "alts",
    "auth",
    "context",
    "core",
    "grpclb",
    "netty-shaded",
    "protobuf-lite",
    "protobuf",
    "stub",
  ).map(m => "io.grpc" % s"grpc-$m" % grpcV)

  /*
  If we use a version in one of our projects, that's the one we want all the libraries to use
  ...plus other groups of transitive dependencies shared across multiple projects
   */
  val cromwellDependencyOverrides =
    allProjectDependencies ++
      googleHttpClientDependencies ++
      nettyDependencyOverrides ++
      rdf4jDependencyOverrides ++
      grpcDependencyOverrides
}<|MERGE_RESOLUTION|>--- conflicted
+++ resolved
@@ -13,15 +13,9 @@
   private val apacheHttpClientV = "4.5.12"
   private val awsSdkV = "2.10.91"
   private val betterFilesV = "3.9.1"
-<<<<<<< HEAD
-  private val catsEffectV = "2.0.0"
-  private val catsV = "2.0.0"
-  private val circeGenericExtrasV = "0.13.0"
-=======
   private val catsEffectV = "2.1.4"
   private val catsV = "2.1.1"
   private val circeGenericExtrasV = "0.12.2"
->>>>>>> 3ab8375e
   private val circeOpticsV = "0.13.0"
   private val circeV = "0.12.3"
   private val circeYamlV = "0.13.1"
