--- conflicted
+++ resolved
@@ -102,13 +102,8 @@
   override def executeAsync(): Future[ExecutionHandle] = {
 
     //val cpuPlatformTest = runtimeAttributes.cpuPlatform
-<<<<<<< HEAD
-    val batchTest = BatchRequest(workflowId, projectId = "batch-testing-350715", region = "us-central1", jobName = jobTemp, runtimeAttributes, gcpBatchCommand)
-=======
-
-    //val batchTest = BatchRequest(workflowId, projectId = "batch-testing-350715", region = "us-central1", jobName = jobTemp, runtimeAttributes)
-
->>>>>>> 34340fa6
+
+    //val batchTest = BatchRequest(workflowId, projectId = "batch-testing-350715", region = "us-central1", jobName = jobTemp, runtimeAttributes, gcpBatchCommand)
 
     val runBatchResponse = for {
       _ <- uploadScriptFile()
