import sbt._

object Dependencies {
<<<<<<< HEAD
  private val akkaHttpCirceIntegrationV = "1.39.2"
  private val akkaHttpV = "10.1.14" // scala-steward:off (CROM-6619)
=======
  private val akkaHttpCirceIntegrationV = "1.38.2"
  private val akkaHttpV = "10.1.15" // (CROM-6619)
>>>>>>> 857b0b27
  private val akkaV = "2.5.32" // scala-steward:off (CROM-6637)
  private val aliyunBcsV = "6.2.4"
  private val aliyunCoreV = "4.5.25"
  private val aliyunCrV = "4.1.2"
  private val aliyunOssV = "3.13.1"
  private val ammoniteOpsV = "2.4.0"
  private val apacheHttpClientV = "4.5.13"
  private val awsSdkV = "2.17.50"
  // We would like to use the BOM to manage Azure SDK versions, but SBT doesn't support it.
  // https://github.com/Azure/azure-sdk-for-java/tree/main/sdk/boms/azure-sdk-bom
  // https://github.com/sbt/sbt/issues/4531
  private val azureIdentitySdkV = "1.4.2"
  private val azureKeyVaultSdkV = "4.3.4"
  private val betterFilesV = "3.9.1"
  /*
  cats-effect, fs2, http4s, and sttp (also to v3) should all be upgraded at the same time to use cats-effect 3.x.
   */
  private val catsEffectV = "2.5.3" // scala-steward:off (CROM-6564)
  private val catsV = "2.6.1"
  private val circeConfigV = "0.8.0"
  private val circeGenericExtrasV = "0.14.1"
  private val circeOpticsV = "0.14.1"
  private val circeV = "0.14.1"
  private val circeYamlV = "0.14.1"
  private val commonsCodecV = "1.15" // via: https://commons.apache.org/proper/commons-codec/
  private val commonsCsvV = "1.9.0"
  private val commonsIoV = "2.11.0" // via: https://commons.apache.org/proper/commons-io/
  private val commonsLang3V = "3.12.0"
  private val commonsMathV = "3.6.1"
  private val commonNetV = "3.8.0" // via: https://commons.apache.org/proper/commons-net/
  private val commonsTextV = "1.9"
  private val configsV = "0.6.1"
  private val delightRhinoSandboxV = "0.0.15"
  private val diffsonSprayJsonV = "4.1.1"
  private val ficusV = "1.5.1"
  // The "com.vladsch.flexmark" % "flexmark-profile-pegdown" % flexmarkV dependency is an implicit, version-specific
  // runtime dependency of ScalaTest. They must be upgraded together, based on the ScalaTest version.
  private val flexmarkV = "0.62.2" // scala-steward:off
  private val fs2V = "2.5.9" // scala-steward:off (CROM-6564)
  private val googleApiClientV = "1.32.1"
  private val googleCloudBigQueryV = "2.1.13"
  // latest date via: https://mvnrepository.com/artifact/com.google.apis/google-api-services-cloudkms
  private val googleCloudKmsV = "v1-rev20210820-1.32.1"
  private val googleCloudMonitoringV = "3.0.6"
  // BW-808 Pinning googleCloudNioV to this tried-and-true old version and quieting Scala Steward.
  // 0.121.2 is the most recent version currently known to work.
  private val googleCloudNioV = "0.61.0-alpha" // scala-steward:off
  private val googleCloudStorageV = "2.1.6"
  private val googleGaxGrpcV = "2.4.1"
  // latest date via: https://mvnrepository.com/artifact/com.google.apis/google-api-services-genomics
  private val googleGenomicsServicesV2Alpha1ApiV = "v2alpha1-rev20210811-1.32.1"
  private val googleHttpClientApacheV = "2.1.2"
  private val googleHttpClientV = "1.38.0"
  // latest date via: https://mvnrepository.com/artifact/com.google.apis/google-api-services-lifesciences
  private val googleLifeSciencesServicesV2BetaApiV = "v2beta-rev20210813-1.32.1"
  private val googleOauth2V = "1.1.0"
  private val googleOauthClientV = "1.32.1"
  private val googleCloudResourceManagerV = "1.1.2"
  private val grpcV = "1.41.0"
  private val guavaV = "31.0.1-jre"
  private val heterodonV = "1.0.0-beta3"
  private val hsqldbV = "2.6.0"
  private val http4sV = "0.21.31" // this release is EOL. We need to upgrade further for cats3. https://http4s.org/versions/
  private val jacksonV = "2.13.0"
  private val janinoV = "3.1.6"
  private val jsr305V = "3.0.2"
  private val kindProjectorV = "0.10.0"
  private val kittensV = "2.3.2"
  private val liquibaseSlf4jV = "4.0.0"
  private val liquibaseV = "4.6.1"
  private val logbackV = "1.2.10"
  private val lz4JavaV = "1.8.0"
  private val mariadbV = "2.7.4"
  /*
  The StatsD reporter for DropWizard's (Code Hale's) Metrics 3.x still works with Metrics 4.x.
  Still would be great to move to Prometheus / OpenCensus
   */
  private val metrics4ScalaV = "4.1.19"
  private val metrics3StatsdV = "4.2.0"
  private val mockFtpServerV = "3.0.0"
  private val mockserverNettyV = "5.11.2"
  private val mouseV = "1.0.5"
  private val mysqlV = "8.0.26"
  private val nettyV = "4.1.72.Final"
  private val owlApiV = "5.1.19"
  private val paradiseV = "2.1.1"
  private val pegdownV = "1.6.0"
  private val postgresV = "42.2.24"
  private val pprintV = "0.6.6"
  private val rdf4jV = "3.7.1"
  private val refinedV = "0.9.27"
  private val rhinoV = "1.7.13"
  private val scalaCollectionCompatV = "2.5.0"
  private val scalaGraphV = "1.13.1"
  private val scalaLoggingV = "3.9.4"
  private val scalaPoolV = "0.4.3"
  private val scalacheckV = "1.15.4"
  private val scalacticV = "3.2.10"
  private val scalameterV = "0.19"
  private val scalamockV = "5.1.0"
  // scalatestV and flexmarkV must be upgraded together. Check the ScalaTest release notes to
  // find the version of FlexMark that corresponds to the new version of ScalaTest.
  private val scalatestV = "3.2.10"
  private val scalatestPlusMockitoV = "1.0.0-M2"
  private val scoptV = "4.0.1"
  private val sentryLogbackV = "5.2.4"
  private val shapelessV = "2.3.7"
  private val simulacrumV = "1.0.1"
  private val slf4jV = "1.7.32"
  private val slickCatsV = "0.10.4"
  /* If you're about to update our Slick version:
    * Consider checking whether the new Slick version passes tests with upserts enabled (eg KeyValueDatabaseSpec)
    *
    * Current version 3.3.2-2076hotfix was built locally from https://github.com/grsterin/slick/tree/v3.3.2-2076hotfix
    * and manually uploaded to the Broad Institute artifactory at https://broadinstitute.jfrog.io/broadinstitute/.
    * Consider updating to the official newer Slick version once they fix issue #2076
    * Related Slick PR: https://github.com/slick/slick/pull/2101
  */
  private val slickV = "3.3.2-2076hotfix" // scala-steward:off (CROM-6620)
  private val snakeyamlV = "1.29"
  private val specs2MockV = "4.12.12"
  private val sprayJsonV = "1.3.6"
  private val sttpV = "1.5.19" // scala-steward:off (CROM-6564)
  private val swaggerParserV = "1.0.56"
  private val swaggerUiV = "3.23.11" // scala-steward:off (CROM-6621)
  private val testContainersScalaV = "0.39.8"
  private val tikaV = "2.1.0"
  private val typesafeConfigV = "1.4.1"
  private val workbenchGoogleV = "0.21-5c9c4f6" // via: https://github.com/broadinstitute/workbench-libs/blob/develop/google/CHANGELOG.md
  private val workbenchModelV = "0.14-89d0d9e" // via: https://github.com/broadinstitute/workbench-libs/blob/develop/model/CHANGELOG.md
  private val workbenchUtilV = "0.6-65bba14" // via: https://github.com/broadinstitute/workbench-libs/blob/develop/util/CHANGELOG.md

  private val slf4jFacadeDependencies = List(
    "org.slf4j" % "slf4j-api" % slf4jV,
    "com.typesafe.scala-logging" %% "scala-logging" % scalaLoggingV,
  )

  private val circeYamlDependency = "io.circe" %% "circe-yaml" % circeYamlV

  private val circeDependencies = List(
    "core",
    "parser",
    "generic",
    "shapes",
    "refined",
    "literal"
  ).map(m => "io.circe" %% s"circe-$m" % circeV) :+ circeYamlDependency :+
  "io.circe" %% "circe-generic-extras" % circeGenericExtrasV :+
  "io.circe" %% "circe-config" % circeConfigV

  private val catsDependencies = List(
    "org.typelevel" %% "cats-core" % catsV,
    "org.typelevel" %% "alleycats-core" % catsV,
    "org.typelevel" %% "mouse" % mouseV,
    "org.typelevel" %% "kittens" % kittensV
  )

  private val http4sDependencies = List(
    "org.http4s" %% "http4s-dsl" % http4sV,
    "org.http4s" %% "http4s-blaze-client" % http4sV,
    "org.http4s" %% "http4s-circe" % http4sV,
  )

  private val googleApiClientDependencies = List(
    // Used by swagger, but only in tests.  This overrides an older 2.1.3 version of jackson-core brought in by
    // these Google dependencies, but which isn't properly evicted by IntelliJ's sbt integration.
    "com.fasterxml.jackson.core" % "jackson-core" % jacksonV,
    // The exclusions prevent guava from colliding at assembly time.
    "com.google.guava" % "guava" % guavaV,
    "com.google.api-client" % "google-api-client-java6" % googleApiClientV
      exclude("com.google.guava", "guava-jdk5"),
    "com.google.api-client" % "google-api-client-jackson2" % googleApiClientV
      exclude("com.google.guava", "guava-jdk5"),
    "com.google.cloud" % "google-cloud-resourcemanager" % googleCloudResourceManagerV,
  )

  val spiDependencies: List[ModuleID] = List(
    "com.iheart" %% "ficus" % ficusV,
  ) ++ googleApiClientDependencies ++ slf4jFacadeDependencies

  val spiUtilDependencies = List(
    "com.iheart" %% "ficus" % ficusV,
    "org.typelevel" %% "cats-effect" % catsEffectV,
  )

  val azureDependencies: List[ModuleID] = List(
    "com.azure" % "azure-identity" % azureIdentitySdkV
      exclude("jakarta.xml.bind", "jakarta.xml.bind-api")
      exclude("jakarta.activation", "jakarta.activation-api"),
    "com.azure" % "azure-security-keyvault-secrets" % azureKeyVaultSdkV
      exclude("jakarta.xml.bind", "jakarta.xml.bind-api")
      exclude("jakarta.activation", "jakarta.activation-api")
  )

  val implFtpDependencies = List(
    "commons-net" % "commons-net" % commonNetV,
    "io.github.andrebeat" %% "scala-pool" % scalaPoolV,
    "com.google.guava" % "guava" % guavaV,
    "org.scalamock" %% "scalamock" % scalamockV % Test,
    "org.mockftpserver" % "MockFtpServer" % mockFtpServerV % Test
  )

  val implDrsDependencies: List[ModuleID] = List(
    "org.apache.commons" % "commons-lang3" % commonsLang3V,
    "com.google.cloud" % "google-cloud-storage" % googleCloudStorageV,
    "com.google.oauth-client" % "google-oauth-client" % googleOauthClientV
  ) ++ circeDependencies ++ catsDependencies ++ azureDependencies

  // Internal collections of dependencies

  private val betterFilesDependencies = List(
    "com.github.pathikrit" %% "better-files" % betterFilesV
  )

  private val configDependencies = List(
    "com.typesafe" % "config" % typesafeConfigV,
    "com.iheart" %% "ficus" % ficusV
  )

  /*
  Adds a variety of logging libraries required for actual logging. However, some of these aren't always required.

  Ex: If one isn't using akka & slf4j, then 'akka-slf4j' isn't required. However, for now, all executables are using
  akka & slf4j... so leaving it.

  Similarly, not _all_ executables/logback.xml configs will need logback-access, raven-logback, janino, etc.
  Still, leaving them as dependencies for simplicity's sake.
   */
  private val slf4jBindingDependencies = List(
    // http://logback.qos.ch/dependencies.html
    "ch.qos.logback" % "logback-access" % logbackV,
    "ch.qos.logback" % "logback-classic" % logbackV,
    "ch.qos.logback" % "logback-core" % logbackV,
    "com.typesafe.akka" %% "akka-slf4j" % akkaV,
    "io.sentry" % "sentry-logback" % sentryLogbackV,
    "org.codehaus.janino" % "janino" % janinoV,
    // Replace all log4j usage with slf4j
    // https://www.slf4j.org/legacy.html#log4j-over-slf4j
    "org.slf4j" % "log4j-over-slf4j" % slf4jV
  ) ++ slf4jFacadeDependencies

  private val slickDependencies = List(
    "com.typesafe.slick" %% "slick" % slickV,
    "com.typesafe.slick" %% "slick-hikaricp" % slickV,
    "com.rms.miu" %% "slick-cats" % slickCatsV
  )

  private val liquibaseDependencies = List(
    "org.liquibase" % "liquibase-core" % liquibaseV
  )

  private val akkaDependencies = List(
    "com.typesafe.akka" %% "akka-actor" % akkaV,
    "com.typesafe.akka" %% "akka-testkit" % akkaV % Test,
  )

  private val akkaStreamDependencies = List(
    "com.typesafe.akka" %% "akka-stream" % akkaV,
    "com.typesafe.akka" %% "akka-stream-testkit" % akkaV % Test,
  ) ++ akkaDependencies

  private val akkaHttpDependencies = List(
    "com.typesafe.akka" %% "akka-http" % akkaHttpV,
    "com.typesafe.akka" %% "akka-http-testkit" % akkaHttpV % Test,
    // WOM internally embeds spray-json. Leave this import here until WOM externalizes the json library choice like
    // other libraries do. See akka-http, elastic4s, etc.
    "com.typesafe.akka" %% "akka-http-spray-json" % akkaHttpV,
  ) ++ akkaStreamDependencies

  private val akkaHttpCirceIntegrationDependency = List(
    "de.heikoseeberger" %% "akka-http-circe" % akkaHttpCirceIntegrationV
  )

  private val swaggerUiDependencies = List(
    "org.webjars" % "swagger-ui" % swaggerUiV,
    "io.swagger" % "swagger-parser" % swaggerParserV % Test,
    "org.yaml" % "snakeyaml" % snakeyamlV % Test
  )

  private val googleGenomicsV2Alpha1Dependency = List(
    "com.google.apis" % "google-api-services-genomics" % googleGenomicsServicesV2Alpha1ApiV
      exclude("com.google.guava", "guava-jdk5")
  )

  private val googleLifeSciencesV2BetaDependency = List(
    "com.google.apis" % "google-api-services-lifesciences" % googleLifeSciencesServicesV2BetaApiV
      exclude("com.google.guava", "guava-jdk5")
  )

  /*
  Used instead of `"org.lerch" % "s3fs" % s3fsV exclude("org.slf4j", "jcl-over-slf4j")`
  org.lerch:s3fs:1.0.1 depends on a preview release of software.amazon.awssdk:s3.

  Instead the code has been re-forked into this repo, just like many of the other FileSystemProvider extensions.
   */
  private val s3fsDependencies = List(
    "com.google.code.findbugs" % "jsr305" % jsr305V,
    "com.google.guava" % "guava" % guavaV,
    "org.apache.tika" % "tika-core" % tikaV,
    "software.amazon.awssdk" % "s3" % awsSdkV,
  ) ++ slf4jBindingDependencies

  private val awsCloudDependencies = List(
    "com.fasterxml.jackson.core" % "jackson-annotations" % jacksonV,
  ) ++ s3fsDependencies ++ List(
    "batch",
    "core",
    "cloudwatchlogs",
    "s3",
    "sts",
  ).map(artifactName => "software.amazon.awssdk" % artifactName % awsSdkV)

  private val googleCloudDependencies = List(
    "io.grpc" % "grpc-core" % grpcV,
    "com.google.guava" % "guava" % guavaV,
    "com.google.cloud" % "google-cloud-nio" % googleCloudNioV
      exclude("com.google.api.grpc", "grpc-google-common-protos")
      exclude("com.google.cloud.datastore", "datastore-v1-protos")
      exclude("org.apache.httpcomponents", "httpclient"),
    "org.broadinstitute.dsde.workbench" %% "workbench-google" % workbenchGoogleV
      exclude("com.google.apis", "google-api-services-genomics"),
    "org.apache.httpcomponents" % "httpclient" % apacheHttpClientV,
    "com.google.apis" % "google-api-services-cloudkms" % googleCloudKmsV
      exclude("com.google.guava", "guava-jdk5")
  ) ++ googleGenomicsV2Alpha1Dependency ++ googleLifeSciencesV2BetaDependency

  private val aliyunOssDependencies = List(
    "com.aliyun.oss" % "aliyun-sdk-oss" % aliyunOssV
  )

  private val aliyunBatchComputeDependencies = List(
    "com.aliyun" % "aliyun-java-sdk-batchcompute" % aliyunBcsV,
    "com.aliyun" % "aliyun-java-sdk-core" % aliyunCoreV
  )

  private val aliyunCrDependencies = List(
    "com.aliyun" % "aliyun-java-sdk-cr" % aliyunCrV,
    "com.aliyun" % "aliyun-java-sdk-core" % aliyunCoreV,
    "com.typesafe.akka" %% "akka-http-spray-json" % akkaHttpV
  )

  private val dbmsDependencies = List(
    "org.hsqldb" % "hsqldb" % hsqldbV,
    "org.mariadb.jdbc" % "mariadb-java-client" % mariadbV,
    "mysql" % "mysql-connector-java" % mysqlV,
    "org.postgresql" % "postgresql" % postgresV
  )

  private val refinedTypeDependenciesList = List(
    "eu.timepit" %% "refined" % refinedV
  )

  // Sub-project dependencies, added in addition to any dependencies inherited from .dependsOn().

  val commonDependencies: List[ModuleID] = List(
    "org.typelevel" %% "cats-effect" % catsEffectV,
    "org.apache.commons" % "commons-lang3" % commonsLang3V,
    "org.apache.commons" % "commons-text" % commonsTextV,
    "com.lihaoyi" %% "pprint" % pprintV,
  ) ++ catsDependencies ++ configDependencies ++ slf4jFacadeDependencies ++ refinedTypeDependenciesList

  val cloudSupportDependencies: List[ModuleID] = googleApiClientDependencies ++ googleCloudDependencies ++ betterFilesDependencies ++ awsCloudDependencies

  val databaseSqlDependencies: List[ModuleID] = List(
    "commons-io" % "commons-io" % commonsIoV,
  ) ++ configDependencies ++ catsDependencies ++ slickDependencies ++ dbmsDependencies ++ refinedTypeDependenciesList

  val statsDDependencies = List(
    "nl.grons" %% "metrics4-scala" % metrics4ScalaV,
    "com.readytalk" % "metrics3-statsd" % metrics3StatsdV
  )

  val stackdriverDependencies = List(
    "com.google.cloud" % "google-cloud-monitoring" % googleCloudMonitoringV
  )

  val gcsFileSystemDependencies: List[ModuleID] = akkaHttpDependencies

  val httpFileSystemDependencies: List[ModuleID] = akkaHttpDependencies

  val ossFileSystemDependencies: List[ModuleID] = googleCloudDependencies ++ aliyunOssDependencies ++ List(
    "com.github.pathikrit" %% "better-files" % betterFilesV
  )

  val womDependencies: List[ModuleID] = List(
    "com.typesafe.scala-logging" %% "scala-logging" % scalaLoggingV,
    "io.spray" %% "spray-json" % sprayJsonV,
    "org.scalacheck" %% "scalacheck" % scalacheckV % Test,
    "org.typelevel" %% "simulacrum" % simulacrumV,
    "commons-codec" % "commons-codec" % commonsCodecV
  ) ++ circeDependencies ++ refinedTypeDependenciesList

  val wdlDependencies: List[ModuleID] = List(
    "commons-io" % "commons-io" % commonsIoV,
    "org.scala-graph" %% "graph-core" % scalaGraphV,
    "com.chuusai" %% "shapeless" % shapelessV
  ) ++ betterFilesDependencies

  val languageFactoryDependencies = List(
    "com.softwaremill.sttp" %% "core" % sttpV,
    "com.softwaremill.sttp" %% "async-http-client-backend-cats" % sttpV
  )

  val draft2LanguageFactoryDependencies = List(
    "org.mock-server" % "mockserver-netty" % mockserverNettyV % Test
  )

  /*
  The distro artifact contains the actual impl, but transitively includes OSGI bundles that conflict with assembly:
  - https://github.com/owlcs/owlapi/wiki/Documentation/45d8f63d055f820c6ac2ca6c4679a2a7b705449b#howto
  - https://github.com/owlcs/owlapi/issues/455
  - https://github.com/owlcs/owlapi/issues/603

  jcl-over-slf4j.jar is a replacement for commons-logging 1.1.1. Meanwhile our extensive transitive use of apache's
  httpclient has been including commons-logging 1.2 for a while. Now the owl api dependency jcl-over-slf4j is
  conflicting during assembly. As there have been no reported errors AFAIK with commons-logging leaving it in for now.
  However as we use slf4j for cromwell log configuration the correct thing might actually be to exclude commons-logging
  whenever importing httpclient and include jcl-over-slf4j. That way we can control all of our logging in one place.

  - https://www.slf4j.org/legacy.html#jclOverSLF4J
   */
  val owlApiDependencies = List(
    "net.sourceforge.owlapi" % "owlapi-distribution" % owlApiV
      exclude("org.apache.httpcomponents", "httpclient-osgi")
      exclude("org.apache.httpcomponents", "httpcore-osgi")
      exclude("org.slf4j", "jcl-over-slf4j"),
    "org.apache.httpcomponents" % "httpclient-cache" % apacheHttpClientV,
    "org.apache.httpcomponents" % "httpclient" % apacheHttpClientV
  )

  val cwlDependencies: List[ModuleID] = List(
    "com.lihaoyi" %% "ammonite-ops" % ammoniteOpsV,
    "org.broadinstitute" % "heterodon" % heterodonV classifier "single",
    "org.scalactic" %% "scalactic" % scalacticV,
    "org.scalacheck" %% "scalacheck" % scalacheckV % Test,
    "io.circe" %% "circe-optics" % circeOpticsV,
    "org.mozilla" % "rhino" % rhinoV,
    "org.javadelight" % "delight-rhino-sandbox" % delightRhinoSandboxV,
    "org.scalamock" %% "scalamock" % scalamockV % Test,
    "commons-io" % "commons-io" % commonsIoV % Test
  ) ++ betterFilesDependencies ++ owlApiDependencies

  val womtoolDependencies: List[ModuleID] = catsDependencies ++ slf4jBindingDependencies

  val centaurCwlRunnerDependencies: List[ModuleID] = List(
    "com.github.scopt" %% "scopt" % scoptV,
    "io.circe" %% "circe-optics" % circeOpticsV
  ) ++ slf4jBindingDependencies

  val coreDependencies: List[ModuleID] = List(
    "com.google.auth" % "google-auth-library-oauth2-http" % googleOauth2V,
    "com.chuusai" %% "shapeless" % shapelessV,
    "com.storm-enroute" %% "scalameter" % scalameterV % Test,
    "com.github.scopt" %% "scopt" % scoptV,
    "org.scalamock" %% "scalamock" % scalamockV % Test
  ) ++ akkaStreamDependencies ++ configDependencies ++ catsDependencies ++ circeDependencies ++
    googleApiClientDependencies ++ statsDDependencies ++ betterFilesDependencies ++
    // TODO: We're not using the "F" in slf4j. Core only supports logback, specifically the WorkflowLogger.
    slf4jBindingDependencies ++ stackdriverDependencies

  val databaseMigrationDependencies: List[ModuleID] = liquibaseDependencies ++ dbmsDependencies

  val dockerHashingDependencies: List[ModuleID] = http4sDependencies ++ circeDependencies ++ aliyunCrDependencies

  val cromwellApiClientDependencies: List[ModuleID] = List(
    "org.typelevel" %% "cats-effect" % catsEffectV,
    "co.fs2" %% "fs2-io" % fs2V % Test,
  ) ++ akkaHttpDependencies ++ betterFilesDependencies ++ catsDependencies

  val centaurDependencies: List[ModuleID] = List(
    "org.apache.commons" % "commons-math3" % commonsMathV,
    "com.github.kxbmap" %% "configs" % configsV,
    "com.google.cloud" % "google-cloud-bigquery" % googleCloudBigQueryV % IntegrationTest,
    "org.gnieh" %% "diffson-spray-json" % diffsonSprayJsonV
  ) ++ circeDependencies ++ slf4jBindingDependencies ++ cloudSupportDependencies ++ http4sDependencies

  val engineDependencies: List[ModuleID] = List(
    "commons-codec" % "commons-codec" % commonsCodecV,
    "commons-io" % "commons-io" % commonsIoV,
    "com.storm-enroute" %% "scalameter" % scalameterV
      exclude("com.fasterxml.jackson.core", "jackson-databind")
      exclude("com.fasterxml.jackson.module", "jackson-module-scala")
      exclude("org.scala-tools.testing", "test-interface"),
    "com.fasterxml.jackson.core" % "jackson-databind" % jacksonV,
    "io.github.andrebeat" %% "scala-pool" % scalaPoolV
  ) ++ swaggerUiDependencies ++ akkaHttpDependencies ++ akkaHttpCirceIntegrationDependency ++ circeDependencies

  val servicesDependencies = List(
    "com.google.api" % "gax-grpc" % googleGaxGrpcV,
    "org.apache.commons" % "commons-csv" % commonsCsvV,
  )

  val serverDependencies: List[ModuleID] = slf4jBindingDependencies

  val cromiamDependencies: List[ModuleID] = List(
    "com.softwaremill.sttp" %% "core" % sttpV,
    "com.softwaremill.sttp" %% "async-http-client-backend-future" % sttpV,
    "com.typesafe.scala-logging" %% "scala-logging" % scalaLoggingV,
    "org.broadinstitute.dsde.workbench" %% "workbench-model" % workbenchModelV,
    "org.broadinstitute.dsde.workbench" %% "workbench-util" % workbenchUtilV
  ) ++ akkaHttpDependencies ++ swaggerUiDependencies ++ slf4jBindingDependencies

  val wes2cromwellDependencies: List[ModuleID] = coreDependencies ++ akkaHttpDependencies

  val backendDependencies = List(
    "org.scalacheck" %% "scalacheck" % scalacheckV % Test,
    "co.fs2" %% "fs2-io" % fs2V
  )

  val bcsBackendDependencies: List[ModuleID] = commonDependencies ++ refinedTypeDependenciesList ++ aliyunBatchComputeDependencies

  val tesBackendDependencies: List[ModuleID] = akkaHttpDependencies

  val sfsBackendDependencies = List (
    "org.lz4" % "lz4-java" % lz4JavaV
  )

  val testDependencies: List[ModuleID] = List(
    "org.scalatest" %% "scalatest" % scalatestV,
    "org.scalatestplus" %% "scalatestplus-mockito" % scalatestPlusMockitoV,
    "com.vladsch.flexmark" % "flexmark-profile-pegdown" % flexmarkV,
    "org.pegdown" % "pegdown" % pegdownV,
    "org.specs2" %% "specs2-mock" % specs2MockV,
    "com.dimafeng" %% "testcontainers-scala-scalatest" % testContainersScalaV,
    "com.dimafeng" %% "testcontainers-scala-mysql" % testContainersScalaV,
    "com.dimafeng" %% "testcontainers-scala-mariadb" % testContainersScalaV,
    "com.dimafeng" %% "testcontainers-scala-postgresql" % testContainersScalaV
  ) ++ slf4jBindingDependencies // During testing, add an slf4j binding for _all_ libraries.

  val kindProjectorPlugin = "org.typelevel" %% "kind-projector" % kindProjectorV
  val paradisePlugin = "org.scalamacros" % "paradise" % paradiseV cross CrossVersion.full

  // Version of the swagger UI to write into config files
  val swaggerUiVersion: String = swaggerUiV

  val perfDependencies: List[ModuleID] = circeDependencies ++ betterFilesDependencies ++ commonDependencies ++
    googleApiClientDependencies ++ googleCloudDependencies

  val drsLocalizerDependencies: List[ModuleID] = List(
    "com.google.auth" % "google-auth-library-oauth2-http" % googleOauth2V,
    "com.google.cloud" % "google-cloud-storage" % googleCloudStorageV,
    "org.typelevel" %% "cats-effect" % catsEffectV,
    "com.iheart" %% "ficus" % ficusV,
    "com.softwaremill.sttp" %% "circe" % sttpV,
    "com.github.scopt" %% "scopt" % scoptV,
  ) ++ circeDependencies ++ catsDependencies ++ slf4jBindingDependencies ++ languageFactoryDependencies ++ azureDependencies

  val allProjectDependencies: List[ModuleID] =
    backendDependencies ++
      bcsBackendDependencies ++
      centaurCwlRunnerDependencies ++
      centaurDependencies ++
      cloudSupportDependencies ++
      commonDependencies ++
      coreDependencies ++
      cromiamDependencies ++
      cromwellApiClientDependencies ++
      cwlDependencies ++
      databaseMigrationDependencies ++
      databaseSqlDependencies ++
      dockerHashingDependencies ++
      draft2LanguageFactoryDependencies ++
      drsLocalizerDependencies ++
      engineDependencies ++
      gcsFileSystemDependencies ++
      httpFileSystemDependencies ++
      implDrsDependencies ++
      implFtpDependencies ++
      languageFactoryDependencies ++
      ossFileSystemDependencies ++
      perfDependencies ++
      serverDependencies ++
      sfsBackendDependencies ++
      spiDependencies ++
      spiUtilDependencies ++
      tesBackendDependencies ++
      wdlDependencies ++
      wes2cromwellDependencies ++
      womDependencies ++
      womtoolDependencies

  /*
  If you see warnings from SBT about evictions, insert a specific dependency version into this list.

  Do not know a good way to check when these are out of date as `sbt dependencyUpdates` does not
  report on dependency overrides.

  Any dependencies that are removed may be also removed from this list.
  However, be careful about downgrading any of these dependencies.
  Older versions have known vulnerabilities, ex: CVE-2017-7525
   */

  val googleHttpClientDependencies = List(
    /*
    Move the google-http-client versions past https://github.com/googleapis/google-http-java-client/issues/606
    This created a situation where com/google/api/client/http/apache/ApacheHttpTransport.class was in *both*
    transitive dependencies causing an assembly merge conflict.

    At the time of this comment older versions are being pulled in via
    https://mvnrepository.com/artifact/com.google.api-client/google-api-client/1.28.0
     */
    "com.google.http-client" % "google-http-client-apache" % googleHttpClientApacheV,
    "com.google.http-client" % "google-http-client" % googleHttpClientV,
  )

  val nettyDependencyOverrides: List[ModuleID] = List(
    "buffer",
    "codec",
    "codec-dns",
    "codec-http",
    "codec-http2",
    "codec-socks",
    "common",
    "handler-proxy",
    "resolver",
    "resolver-dns",
    "transport",
    "transport-native-epoll",
    "transport-native-unix-common",
  ).map(m => "io.netty" % s"netty-$m" % nettyV)

  val rdf4jDependencyOverrides: List[ModuleID] = List(
    /*
    Yes. All of these are required to lock in the rdf4j version.

    Feel free to update versions but do not remove these overrides unless and until an updated
    owl-api is no longer pulling in vulnerable rdf4j dependencies.

    https://cve.mitre.org/cgi-bin/cvename.cgi?name=CVE-2018-1000644

    See comment mentioning "OSGI" further above for more info on the bundling of dependencies.
     */
    "model",
    "rio-api",
    "rio-binary",
    "rio-datatypes",
    "rio-jsonld",
    "rio-languages",
    "rio-n3",
    "rio-nquads",
    "rio-ntriples",
    "rio-rdfjson",
    "rio-rdfxml",
    "rio-trig",
    "rio-trix",
    "rio-turtle",
    "util",
  ).map(m => "org.eclipse.rdf4j" % s"rdf4j-$m" % rdf4jV)

  // Some libraries are importing older version of these dependencies, causing conflicts. Hence the need to override them.
  val grpcDependencyOverrides: List[ModuleID] = List(
    "alts",
    "auth",
    "context",
    "core",
    "grpclb",
    "netty-shaded",
    "protobuf-lite",
    "protobuf",
    "stub",
  ).map(m => "io.grpc" % s"grpc-$m" % grpcV)

  /*
  Ensure we're using the latest to avoid a shading bug in earlier versions of scala-collection-compat.
  https://github.com/scala/scala-collection-compat/issues/426
   */
  private val scalaCollectionCompatOverrides = List(
    "org.scala-lang.modules" %% "scala-collection-compat" % scalaCollectionCompatV,
  )

  /*
  If we use a version in one of our projects, that's the one we want all the libraries to use
  ...plus other groups of transitive dependencies shared across multiple projects
   */
  val cromwellDependencyOverrides: List[ModuleID] =
    allProjectDependencies ++
      googleHttpClientDependencies ++
      nettyDependencyOverrides ++
      rdf4jDependencyOverrides ++
      grpcDependencyOverrides ++
      scalaCollectionCompatOverrides
}<|MERGE_RESOLUTION|>--- conflicted
+++ resolved
@@ -1,13 +1,8 @@
 import sbt._
 
 object Dependencies {
-<<<<<<< HEAD
-  private val akkaHttpCirceIntegrationV = "1.39.2"
-  private val akkaHttpV = "10.1.14" // scala-steward:off (CROM-6619)
-=======
   private val akkaHttpCirceIntegrationV = "1.38.2"
   private val akkaHttpV = "10.1.15" // (CROM-6619)
->>>>>>> 857b0b27
   private val akkaV = "2.5.32" // scala-steward:off (CROM-6637)
   private val aliyunBcsV = "6.2.4"
   private val aliyunCoreV = "4.5.25"
