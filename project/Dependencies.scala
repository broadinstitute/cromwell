import sbt._

object Dependencies {
  private val akkaHttpCirceIntegrationV = "1.33.0"
  private val akkaHttpV = "10.1.12"
  private val akkaV = "2.5.31"
  private val aliyunBcsV = "6.2.4"
  private val aliyunCoreV = "4.3.9"
  private val aliyunCrV = "3.0.1"
  private val aliyunOssV = "3.4.2"
  private val ammoniteOpsV = "1.6.9"
  private val apacheCommonNetV = "3.6"
  private val apacheHttpClientV = "4.5.12"
  private val awsSdkV = "2.10.71"
  private val betterFilesV = "3.9.1"
  private val catsEffectV = "2.0.0"
  private val catsV = "2.0.0"
  private val circeGenericExtrasV = "0.12.2"
  private val circeOpticsV = "0.13.0"
  private val circeV = "0.12.3"
  private val circeYamlV = "0.13.1"
  private val commonsCodecV = "1.14"
  private val commonsIoV = "2.7"
  private val commonsLang3V = "3.11"
  private val commonsMathV = "3.6.1"
  private val commonsTextV = "1.9"
  private val configsV = "0.4.4"
  private val delightRhinoSandboxV = "0.0.10"
  private val ficusV = "1.4.7"
  private val fs2V = "2.0.1"
  private val fs2VStatsDProxy = "1.0.5"
  private val googleApiClientV = "1.30.10"
  private val googleCloudBigQueryV = "1.116.7"
  private val googleCloudKmsV = "v1-rev20200609-1.30.10"
  private val googleCloudMonitoringV = "1.100.1"
  private val googleCloudNioV = "0.61.0-alpha" // scala-steward:off
  private val googleCloudStorageV = "1.111.2"
  private val googleGaxGrpcV = "1.57.1"
  private val googleGenomicsServicesV1ApiV = "v1alpha2-rev495-1.23.0"
  private val googleGenomicsServicesV2Alpha1ApiV = "v2alpha1-rev20200330-1.30.9"
  private val googleHttpClientApacheV = "2.1.2"
  private val googleHttpClientV = "1.36.0"
  private val googleLifeSciencesServicesV2BetaApiV = "v2beta-rev20200603-1.30.10"
  private val googleOauth2V = "0.21.1"
  private val googleOauthClientV = "1.31.0"
  private val googleCloudResourceManagerV = "0.87.0-alpha"
  private val grpcV = "1.30.2"
  private val guavaV = "27.1-jre"
  private val heterodonV = "1.0.0-beta3"
  private val hsqldbV = "2.4.1"
  private val http4sVersion = "0.20.0-M5"
  private val jacksonV = "2.10.5"
  private val jacksonJqV = "1.0.0-preview.20191208"
  private val janinoV = "3.0.12"
  private val javaxActivationV = "1.2.0"
  private val jaxbV = "2.3.2"
  private val kindProjectorV = "0.9.9"
  private val kittensV = "2.0.0"
  private val liquibaseSlf4jV = "3.0.0"
  private val liquibaseV = "3.6.3"
  private val logbackV = "1.2.3"
  private val lz4JavaV = "1.7.1"
  private val mariadbV = "2.4.2"
  private val metrics3ScalaV = "4.0.0" // https://github.com/erikvanoosten/metrics-scala/tree/f733e26#download-4x
  private val metrics3StatsdV = "4.2.0"
  private val mockFtpServerV = "2.7.1"
  private val mockserverNettyV = "5.5.1"
  private val mouseV = "0.23"
  private val mysqlV = "8.0.21"
  private val nettyV = "4.1.46.Final"
  private val owlApiV = "5.1.16"
  private val paradiseV = "2.1.1"
  private val pegdownV = "1.6.0"
  private val postgresV = "42.2.5"
  private val rdf4jV = "2.4.2"
  private val refinedV = "0.9.15"
  private val rhinoV = "1.7.10"
  private val scalaGraphV = "1.12.5"
  private val scalaLoggingV = "3.9.2"
  private val scalaPoolV = "0.4.3"
  private val scalacheckV = "1.14.0"
<<<<<<< HEAD
  private val scalacticV = "3.0.8"
  private val scalameterV = "0.10.1"
=======
  private val scalacticV = "3.0.5"
  private val scalameterV = "0.19"
>>>>>>> 3c093a92
  private val scalamockV = "4.1.0"
  private val scalatestV = "3.0.5"
  private val scalazV = "7.2.27"
  private val scoptV = "3.7.1"
  private val sentryLogbackV = "1.7.30"
  private val shapelessV = "2.3.3"
  private val simulacrumV = "0.19.0"
  private val slf4jV = "1.7.25"
  private val slickCatsV = "0.9.1"
  private val testContainersScalaV = "0.38.1"

  /* If you're about to update our Slick version:
    * Consider checking whether the new Slick version passes tests with upserts enabled (eg KeyValueDatabaseSpec)
    *
    * Current version 3.3.2-2076hotfix was built locally from https://github.com/grsterin/slick/tree/v3.3.2-2076hotfix
    * and manually uploaded to the Broad Institute artifactory at https://broadinstitute.jfrog.io/broadinstitute/.
    * Consider updating to the official newer Slick version once they fix issue #2076
    * Related Slick PR: https://github.com/slick/slick/pull/2101
  */
  private val slickV = "3.3.2-2076hotfix"
  private val snakeyamlV = "1.23"
  private val specs2MockV = "4.4.1"
  private val sprayJsonV = "1.3.5"
  private val sttpV = "1.5.19"
  private val swaggerParserV = "1.0.51"
  private val swaggerUiV = "3.23.11" // scala-steward:off
  private val tikaV = "1.24.1"
  private val typesafeConfigV = "1.3.4"
  private val workbenchGoogleV = "0.15-2fc79a3"
  private val workbenchModelV = "0.10-6800f3a"
  private val workbenchUtilV = "0.3-f3ce961"

  private val slf4jFacadeDependencies = List(
    "org.slf4j" % "slf4j-api" % slf4jV,
    "com.typesafe.scala-logging" %% "scala-logging" % scalaLoggingV,
  )

  private val circeYamlDependency = "io.circe" %% "circe-yaml" % circeYamlV

  private val circeDependencies = List(
    "core",
    "parser",
    "generic",
    "shapes",
    "refined",
    "literal"
  ).map(m => "io.circe" %% s"circe-$m" % circeV) :+ circeYamlDependency :+
  "io.circe" %% "circe-generic-extras" % circeGenericExtrasV

  private val catsDependencies = List(
    "org.typelevel" %% "cats-core" % catsV,
    "org.typelevel" %% "alleycats-core" % catsV,
    "org.typelevel" %% "mouse" % mouseV,
    "org.typelevel" %% "kittens" % kittensV
  )

  private val http4sDependencies = List(
    "org.http4s" %% "http4s-dsl" % http4sVersion,
    "org.http4s" %% "http4s-blaze-client" % http4sVersion,
    "org.http4s" %% "http4s-circe" % http4sVersion
  )

  private val googleApiClientDependencies = List(
    // Used by swagger, but only in tests.  This overrides an older 2.1.3 version of jackson-core brought in by
    // these Google dependencies, but which isn't properly evicted by IntelliJ's sbt integration.
    "com.fasterxml.jackson.core" % "jackson-core" % jacksonV,
    // The exclusions prevent guava from colliding at assembly time.
    "com.google.guava" % "guava" % guavaV,
    "com.google.api-client" % "google-api-client-java6" % googleApiClientV
      exclude("com.google.guava", "guava-jdk5"),
    "com.google.api-client" % "google-api-client-jackson2" % googleApiClientV
      exclude("com.google.guava", "guava-jdk5"),
    "com.google.cloud" % "google-cloud-resourcemanager" % googleCloudResourceManagerV,
  )

  val spiDependencies = List(
    "com.iheart" %% "ficus" % ficusV,
  ) ++ googleApiClientDependencies ++ slf4jFacadeDependencies

  val spiUtilDependencies = List(
    "com.iheart" %% "ficus" % ficusV,
    "org.typelevel" %% "cats-effect" % catsEffectV,
  )

  val implFtpDependencies = List(
    "commons-net" % "commons-net" % apacheCommonNetV,
    "io.github.andrebeat" %% "scala-pool" % scalaPoolV,
    "com.google.guava" % "guava" % guavaV,
    "org.scalamock" %% "scalamock" % scalamockV % Test,
    "org.mockftpserver" % "MockFtpServer" % mockFtpServerV % Test
  )

  val implDrsDependencies = List(
    "org.apache.commons" % "commons-lang3" % commonsLang3V,
    "com.google.cloud" % "google-cloud-storage" % googleCloudStorageV,
    "com.google.oauth-client" % "google-oauth-client" % googleOauthClientV
  ) ++ circeDependencies ++ catsDependencies

  // Internal collections of dependencies

  private val betterFilesDependencies = List(
    "com.github.pathikrit" %% "better-files" % betterFilesV
  )

  private val configDependencies = List(
    "com.typesafe" % "config" % typesafeConfigV,
    "com.iheart" %% "ficus" % ficusV
  )

  /*
  Adds a variety of logging libraries required for actual logging. However, some of these aren't always required.

  Ex: If one isn't using akka & slf4j, then 'akka-slf4j' isn't required. However, for now, all executables are using
  akka & slf4j... so leaving it.

  Similarly, not _all_ executables/logback.xml configs will need logback-access, raven-logback, janino, etc.
  Still, leaving them as dependencies for simplicity's sake.
   */
  private val slf4jBindingDependencies = List(
    // http://logback.qos.ch/dependencies.html
    "ch.qos.logback" % "logback-access" % logbackV,
    "ch.qos.logback" % "logback-classic" % logbackV,
    "ch.qos.logback" % "logback-core" % logbackV,
    "com.typesafe.akka" %% "akka-slf4j" % akkaV,
    "io.sentry" % "sentry-logback" % sentryLogbackV,
    "org.codehaus.janino" % "janino" % janinoV,
    // Replace all log4j usage with slf4j
    // https://www.slf4j.org/legacy.html#log4j-over-slf4j
    "org.slf4j" % "log4j-over-slf4j" % slf4jV
  ) ++ slf4jFacadeDependencies

  private val slickDependencies = List(
    "com.typesafe.slick" %% "slick" % slickV,
    "com.typesafe.slick" %% "slick-hikaricp" % slickV,
    "com.rms.miu" %% "slick-cats" % slickCatsV
  )

  private val liquibaseDependencies = List(
    "org.liquibase" % "liquibase-core" % liquibaseV,
    // This is to stop liquibase from being so noisy by default
    // See: http://stackoverflow.com/questions/20880783/how-to-get-liquibase-to-log-using-slf4j
    "com.mattbertolini" % "liquibase-slf4j" % liquibaseSlf4jV
  )

  private val akkaDependencies = List(
    "com.typesafe.akka" %% "akka-actor" % akkaV,
    "com.typesafe.akka" %% "akka-testkit" % akkaV % Test,
  )

  private val akkaStreamDependencies = List(
    "com.typesafe.akka" %% "akka-stream" % akkaV,
    "com.typesafe.akka" %% "akka-stream-testkit" % akkaV % Test,
  ) ++ akkaDependencies

  private val akkaHttpDependencies = List(
    "com.typesafe.akka" %% "akka-http" % akkaHttpV,
    "com.typesafe.akka" %% "akka-http-testkit" % akkaHttpV % Test,
    // WOM internally embeds spray-json. Leave this import here until WOM externalizes the json library choice like
    // other libraries do. See akka-http, elastic4s, etc.
    "com.typesafe.akka" %% "akka-http-spray-json" % akkaHttpV,
  ) ++ akkaStreamDependencies

  private val akkaHttpCirceIntegrationDependency = List(
    "de.heikoseeberger" %% "akka-http-circe" % akkaHttpCirceIntegrationV
  )

  private val swaggerUiDependencies = List(
    "org.webjars" % "swagger-ui" % swaggerUiV,
    "io.swagger" % "swagger-parser" % swaggerParserV % Test,
    "org.yaml" % "snakeyaml" % snakeyamlV % Test
  )

  // The v1 dependency has been cloned in the broad artifactory so that we can have the 2 versions co-exist in the same jar
  private val googleGenomicsV1Dependency = List(
    "org.broadinstitute" % "cromwell-google-api-services-genomics" % googleGenomicsServicesV1ApiV
      exclude("com.google.guava", "guava-jdk5")
  )

  private val googleGenomicsV2Alpha1Dependency = List(
    "com.google.apis" % "google-api-services-genomics" % googleGenomicsServicesV2Alpha1ApiV
      exclude("com.google.guava", "guava-jdk5")
  )

  private val googleLifeSciencesV2BetaDependency = List(
    "com.google.apis" % "google-api-services-lifesciences" % googleLifeSciencesServicesV2BetaApiV
      exclude("com.google.guava", "guava-jdk5")
  )

  /*
  Used instead of `"org.lerch" % "s3fs" % s3fsV exclude("org.slf4j", "jcl-over-slf4j")`
  org.lerch:s3fs:1.0.1 depends on a preview release of software.amazon.awssdk:s3.

  Instead the code has been re-forked into this repo, just like many of the other FileSystemProvider extensions.
   */
  private val s3fsDependencies = List(
    "com.google.code.findbugs" % "jsr305" % "3.0.2",
    "com.google.guava" % "guava" % guavaV,
    "org.apache.tika" % "tika-core" % tikaV,
    "software.amazon.awssdk" % "s3" % awsSdkV,
  ) ++ slf4jBindingDependencies

  private val awsCloudDependencies = List(
    "com.fasterxml.jackson.core" % "jackson-annotations" % jacksonV,
  ) ++ s3fsDependencies ++ List(
    "batch",
    "core",
    "cloudwatchlogs",
    "s3",
    "sts",
    "ecs"
  ).map(artifactName => "software.amazon.awssdk" % artifactName % awsSdkV)

  private val googleCloudDependencies = List(
    "io.grpc" % "grpc-core" % grpcV,
    "com.google.guava" % "guava" % guavaV,
    "com.google.cloud" % "google-cloud-nio" % googleCloudNioV
      exclude("com.google.api.grpc", "grpc-google-common-protos")
      exclude("com.google.cloud.datastore", "datastore-v1-protos")
      exclude("org.apache.httpcomponents", "httpclient"),
    "org.broadinstitute.dsde.workbench" %% "workbench-google" % workbenchGoogleV
      exclude("com.google.apis", "google-api-services-genomics"),
    "org.apache.httpcomponents" % "httpclient" % apacheHttpClientV,
    "com.google.apis" % "google-api-services-cloudkms" % googleCloudKmsV
      exclude("com.google.guava", "guava-jdk5")
  ) ++ googleGenomicsV1Dependency ++ googleGenomicsV2Alpha1Dependency ++ googleLifeSciencesV2BetaDependency

  private val aliyunOssDependencies = List(
    "com.aliyun.oss" % "aliyun-sdk-oss" % aliyunOssV
      // stax is included twice by oss 3.1.0 and cause assembly merge conflicts via stax vs. javax.xml.stream
      exclude("stax", "stax-api")
      // Exclude jersey-json until aliyun-sdk-oss >3.4.0 is published
      // https://github.com/aliyun/aliyun-oss-java-sdk/pull/149
      exclude("com.sun.jersey", "jersey-json")
      // jaxb-api and jaxb-core and included in jaxb-impl as of 2.3.1
      // https://github.com/eclipse-ee4j/jaxb-ri/issues/1168
      exclude("javax.xml.bind", "jaxb-api")
      exclude("com.sun.xml.bind", "jaxb-core")
      // javax.activation:activation has been replaced. https://stackoverflow.com/a/46493809
      // The old version was causing an assembly merge conflict.
      exclude("javax.activation", "activation"),
    "com.sun.activation" % "javax.activation" % javaxActivationV,
    "com.sun.xml.bind" % "jaxb-impl" % jaxbV,
    "org.glassfish.jaxb" % "jaxb-runtime" % jaxbV
      // already included in com.sun.activation
      exclude("jakarta.activation", "jakarta.activation-api"),
  )

  private val aliyunBatchComputeDependencies = List(
    "com.aliyun" % "aliyun-java-sdk-batchcompute" % aliyunBcsV,
    "com.aliyun" % "aliyun-java-sdk-core" % aliyunCoreV
      // jaxb-api and jaxb-core and included in jaxb-impl as of 2.3.1
      // https://github.com/eclipse-ee4j/jaxb-ri/issues/1168
      exclude("javax.xml.bind", "jaxb-api")
      exclude("com.sun.xml.bind", "jaxb-core")
      // javax.activation:activation has been replaced. https://stackoverflow.com/a/46493809
      // The old version was causing an assembly merge conflict.
      exclude("javax.activation", "activation"),
    "com.sun.activation" % "javax.activation" % javaxActivationV,
    "com.sun.xml.bind" % "jaxb-impl" % jaxbV,
    "org.glassfish.jaxb" % "jaxb-runtime" % jaxbV
      // already included in com.sun.activation
      exclude("jakarta.activation", "jakarta.activation-api"),
  )

  private val aliyunCrDependencies = List(
    "com.aliyun" % "aliyun-java-sdk-cr" % aliyunCrV,
    "com.aliyun" % "aliyun-java-sdk-core" % aliyunCoreV
      exclude("javax.xml.bind", "jaxb-api")
      exclude("com.sun.xml.bind", "jaxb-core")
      exclude("javax.activation", "activation"),
    "com.typesafe.akka" %% "akka-http-spray-json" % akkaHttpV
  )

  private val dbmsDependencies = List(
    "org.hsqldb" % "hsqldb" % hsqldbV,
    "org.mariadb.jdbc" % "mariadb-java-client" % mariadbV,
    "mysql" % "mysql-connector-java" % mysqlV,
    "org.postgresql" % "postgresql" % postgresV
  )

  private val refinedTypeDependenciesList = List(
    "eu.timepit" %% "refined" % refinedV
  )

  // Sub-project dependencies, added in addition to any dependencies inherited from .dependsOn().

  val commonDependencies = List(
    "org.typelevel" %% "cats-effect" % catsEffectV,
    "org.apache.commons" % "commons-lang3" % commonsLang3V,
    "org.apache.commons" % "commons-text" % commonsTextV,
    "com.lihaoyi" %% "pprint" % "0.5.9",
  ) ++ catsDependencies ++ configDependencies ++ slf4jFacadeDependencies ++ refinedTypeDependenciesList

  val cloudSupportDependencies = googleApiClientDependencies ++ googleCloudDependencies ++ betterFilesDependencies ++ awsCloudDependencies

  val databaseSqlDependencies = List(
    "commons-io" % "commons-io" % commonsIoV,
  ) ++ configDependencies ++ catsDependencies ++ slickDependencies ++ dbmsDependencies ++ refinedTypeDependenciesList

  val statsDDependencies = List(
    "nl.grons" %% "metrics-scala" % metrics3ScalaV,
    "com.readytalk" % "metrics3-statsd" % metrics3StatsdV
  )

  val stackdriverDependencies = List(
    "com.google.cloud" % "google-cloud-monitoring" % googleCloudMonitoringV
  )

  val gcsFileSystemDependencies = akkaHttpDependencies

  val httpFileSystemDependencies = akkaHttpDependencies

  val ossFileSystemDependencies = googleCloudDependencies ++ aliyunOssDependencies ++ List(
    "com.github.pathikrit" %% "better-files" % betterFilesV
  )

  val statsDProxyDependencies = List(
    "co.fs2" %% "fs2-io" % fs2VStatsDProxy,
    "com.iheart" %% "ficus" % ficusV,
    "com.google.cloud" % "google-cloud-nio" % googleCloudNioV
  ) ++ commonDependencies

  val womDependencies = List(
    "com.typesafe.scala-logging" %% "scala-logging" % scalaLoggingV,
    "io.spray" %% "spray-json" % sprayJsonV,
    "org.scalacheck" %% "scalacheck" % scalacheckV % Test,
    "com.github.mpilquist" %% "simulacrum" % simulacrumV,
    "commons-codec" % "commons-codec" % commonsCodecV,
  ) ++ circeDependencies ++ refinedTypeDependenciesList

  val wdlDependencies = List(
    "commons-io" % "commons-io" % commonsIoV,
    "org.scala-graph" %% "graph-core" % scalaGraphV,
    "com.chuusai" %% "shapeless" % shapelessV
  ) ++ betterFilesDependencies

  val languageFactoryDependencies = List(
    "com.softwaremill.sttp" %% "core" % sttpV,
    "com.softwaremill.sttp" %% "async-http-client-backend-cats" % sttpV
  )

  val draft2LanguageFactoryDependencies = List(
    "org.mock-server" % "mockserver-netty" % mockserverNettyV % Test
  )

  /*
  The distro artifact contains the actual impl, but transitively includes OSGI bundles that conflict with assembly:
  - https://github.com/owlcs/owlapi/wiki/Documentation/45d8f63d055f820c6ac2ca6c4679a2a7b705449b#howto
  - https://github.com/owlcs/owlapi/issues/455
  - https://github.com/owlcs/owlapi/issues/603

  jcl-over-slf4j.jar is a replacement for commons-logging 1.1.1. Meanwhile our extensive transitive use of apache's
  httpclient has been including commons-logging 1.2 for a while. Now the owl api dependency jcl-over-slf4j is
  conflicting during assembly. As there have been no reported errors AFAIK with commons-logging leaving it in for now.
  However as we use slf4j for cromwell log configuration the correct thing might actually be to exclude commons-logging
  whenever importing httpclient and include jcl-over-slf4j. That way we can control all of our logging in one place.

  - https://www.slf4j.org/legacy.html#jclOverSLF4J
   */
  val owlApiDependencies = List(
    "net.sourceforge.owlapi" % "owlapi-distribution" % owlApiV
      exclude("org.apache.httpcomponents", "httpclient-osgi")
      exclude("org.apache.httpcomponents", "httpcore-osgi")
      exclude("org.slf4j", "jcl-over-slf4j"),
    "org.apache.httpcomponents" % "httpclient-cache" % apacheHttpClientV,
    "org.apache.httpcomponents" % "httpclient" % apacheHttpClientV
  )

  val cwlDependencies = List(
    "com.lihaoyi" %% "ammonite-ops" % ammoniteOpsV,
    "org.broadinstitute" % "heterodon" % heterodonV classifier "single",
    "org.scalactic" %% "scalactic" % scalacticV,
    "org.scalacheck" %% "scalacheck" % scalacheckV % Test,
    "io.circe" %% "circe-optics" % circeOpticsV,
    "org.mozilla" % "rhino" % rhinoV,
    "org.javadelight" % "delight-rhino-sandbox" % delightRhinoSandboxV,
    "org.scalamock" %% "scalamock" % scalamockV % Test,
    "commons-io" % "commons-io" % commonsIoV % Test
  ) ++ betterFilesDependencies ++ owlApiDependencies

  val womtoolDependencies = catsDependencies ++ slf4jBindingDependencies

  val centaurCwlRunnerDependencies = List(
    "com.github.scopt" %% "scopt" % scoptV,
    "io.circe" %% "circe-optics" % circeOpticsV
  ) ++ slf4jBindingDependencies

  val coreDependencies = List(
    "com.google.auth" % "google-auth-library-oauth2-http" % googleOauth2V,
    "com.chuusai" %% "shapeless" % shapelessV,
    "com.storm-enroute" %% "scalameter" % scalameterV % Test,
    "com.github.scopt" %% "scopt" % scoptV,
    "org.scalamock" %% "scalamock" % scalamockV % Test,
  ) ++ akkaStreamDependencies ++ configDependencies ++ catsDependencies ++ circeDependencies ++
    googleApiClientDependencies ++ statsDDependencies ++ betterFilesDependencies ++
    // TODO: We're not using the "F" in slf4j. Core only supports logback, specifically the WorkflowLogger.
    slf4jBindingDependencies ++ stackdriverDependencies

  val databaseMigrationDependencies = liquibaseDependencies ++ dbmsDependencies

  val dockerHashingDependencies = http4sDependencies ++ circeDependencies ++ aliyunCrDependencies

  val cromwellApiClientDependencies = List(
    "org.scalaz" %% "scalaz-core" % scalazV,
    "org.typelevel" %% "cats-effect" % catsEffectV,
    "co.fs2" %% "fs2-io" % fs2V % Test,
  ) ++ akkaHttpDependencies ++ betterFilesDependencies ++ catsDependencies

  val centaurDependencies = List(
    "org.apache.commons" % "commons-math3" % commonsMathV,
    "com.github.kxbmap" %% "configs" % configsV,
    "com.google.cloud" % "google-cloud-bigquery" % googleCloudBigQueryV % IntegrationTest,
    "org.gnieh" %% "diffson-spray-json" % "4.0.1"
  ) ++ circeDependencies ++ slf4jBindingDependencies ++ cloudSupportDependencies ++ http4sDependencies

  val engineDependencies = List(
    "commons-codec" % "commons-codec" % commonsCodecV,
    "commons-io" % "commons-io" % commonsIoV,
    "com.storm-enroute" %% "scalameter" % scalameterV
      exclude("com.fasterxml.jackson.core", "jackson-databind")
      exclude("com.fasterxml.jackson.module", "jackson-module-scala")
      exclude("org.scala-tools.testing", "test-interface"),
    "com.fasterxml.jackson.core" % "jackson-databind" % jacksonV,
    "io.github.andrebeat" %% "scala-pool" % scalaPoolV
  ) ++ swaggerUiDependencies ++ akkaHttpDependencies ++ akkaHttpCirceIntegrationDependency ++ circeDependencies

  val hybridCarboniteMetadataServiceDependencies = List(
    "net.thisptr" % "jackson-jq" % jacksonJqV % Test
  )

  val servicesDependencies = List(
    "com.google.api" % "gax-grpc" % googleGaxGrpcV
  )

  val serverDependencies = slf4jBindingDependencies

  val cromiamDependencies = List(
    "com.softwaremill.sttp" %% "core" % sttpV,
    "com.softwaremill.sttp" %% "async-http-client-backend-future" % sttpV,
    "com.typesafe.scala-logging" %% "scala-logging" % scalaLoggingV,
    "org.broadinstitute.dsde.workbench" %% "workbench-model" % workbenchModelV,
    "org.broadinstitute.dsde.workbench" %% "workbench-util" % workbenchUtilV
  ) ++ akkaHttpDependencies ++ swaggerUiDependencies ++ slf4jBindingDependencies

  val wes2cromwellDependencies = coreDependencies ++ akkaHttpDependencies

  val backendDependencies = List(
    "org.scalacheck" %% "scalacheck" % scalacheckV % Test,
    "co.fs2" %% "fs2-io" % fs2V
  )

  val bcsBackendDependencies = commonDependencies ++ refinedTypeDependenciesList ++ aliyunBatchComputeDependencies
  val tesBackendDependencies = akkaHttpDependencies
  val sparkBackendDependencies = akkaHttpDependencies
  val sfsBackendDependencies = List (
    "org.lz4" % "lz4-java" % lz4JavaV
  )

  val testDependencies = List(
    "org.scalatest" %% "scalatest" % scalatestV,
    "org.pegdown" % "pegdown" % pegdownV,
    "org.specs2" %% "specs2-mock" % specs2MockV,
    "com.dimafeng" %% "testcontainers-scala-scalatest" % testContainersScalaV,
    "com.dimafeng" %% "testcontainers-scala-mysql" % testContainersScalaV,
    "com.dimafeng" %% "testcontainers-scala-mariadb" % testContainersScalaV,
    "com.dimafeng" %% "testcontainers-scala-postgresql" % testContainersScalaV
  ) ++ slf4jBindingDependencies // During testing, add an slf4j binding for _all_ libraries.

  val kindProjectorPlugin = "org.spire-math" %% "kind-projector" % kindProjectorV
  val paradisePlugin = "org.scalamacros" % "paradise" % paradiseV cross CrossVersion.full

  // Version of the swagger UI to write into config files
  val swaggerUiVersion = swaggerUiV

  val perfDependencies = circeDependencies ++ betterFilesDependencies ++ commonDependencies ++
    googleApiClientDependencies ++ googleCloudDependencies

  val drsLocalizerDependencies = List(
    "com.google.auth" % "google-auth-library-oauth2-http" % googleOauth2V,
    "com.google.cloud" % "google-cloud-storage" % googleCloudStorageV,
    "org.typelevel" %% "cats-effect" % catsEffectV,
    "com.iheart" %% "ficus" % ficusV,
    "com.softwaremill.sttp" %% "circe" % sttpV
  ) ++ circeDependencies ++ catsDependencies ++ slf4jBindingDependencies ++ languageFactoryDependencies

  val allProjectDependencies =
    backendDependencies ++
      bcsBackendDependencies ++
      centaurCwlRunnerDependencies ++
      centaurDependencies ++
      cloudSupportDependencies ++
      commonDependencies ++
      coreDependencies ++
      cromiamDependencies ++
      cromwellApiClientDependencies ++
      cwlDependencies ++
      databaseMigrationDependencies ++
      databaseSqlDependencies ++
      dockerHashingDependencies ++
      draft2LanguageFactoryDependencies ++
      drsLocalizerDependencies ++
      engineDependencies ++
      gcsFileSystemDependencies ++
      httpFileSystemDependencies ++
      implDrsDependencies ++
      implFtpDependencies ++
      languageFactoryDependencies ++
      ossFileSystemDependencies ++
      perfDependencies ++
      serverDependencies ++
      sfsBackendDependencies ++
      sparkBackendDependencies ++
      spiDependencies ++
      spiUtilDependencies ++
      statsDProxyDependencies ++
      tesBackendDependencies ++
      wdlDependencies ++
      wes2cromwellDependencies ++
      womDependencies ++
      womtoolDependencies

  /*
  If you see warnings from SBT about evictions, insert a specific dependency version into this list.

  Do not know a good way to check when these are out of date as `sbt dependencyUpdates` does not
  report on dependency overrides.

  Any dependencies that are removed may be also removed from this list.
  However, be careful about downgrading any of these dependencies.
  Older versions have known vulnerabilities, ex: CVE-2017-7525
   */

  val googleHttpClientDependencies = List(
    /*
    Move the google-http-client versions past https://github.com/googleapis/google-http-java-client/issues/606
    This created a situation where com/google/api/client/http/apache/ApacheHttpTransport.class was in *both*
    transitive dependencies causing an assembly merge conflict.

    At the time of this comment older versions are being pulled in via
    https://mvnrepository.com/artifact/com.google.api-client/google-api-client/1.28.0
     */
    "com.google.http-client" % "google-http-client-apache" % googleHttpClientApacheV,
    "com.google.http-client" % "google-http-client" % googleHttpClientV,
  )

  val nettyDependencyOverrides = List(
    "buffer",
    "codec",
    "codec-dns",
    "codec-http",
    "codec-http2",
    "codec-socks",
    "common",
    "handler-proxy",
    "resolver",
    "resolver-dns",
    "transport",
    "transport-native-epoll",
    "transport-native-unix-common",
  ).map(m => "io.netty" % s"netty-$m" % nettyV)

  val rdf4jDependencyOverrides = List(
    /*
    Yes. All of these are required to lock in the rdf4j version.

    Feel free to update versions but do not remove these overrides unless and until an updated
    owl-api is no longer pulling in vulnerable rdf4j dependencies.

    https://cve.mitre.org/cgi-bin/cvename.cgi?name=CVE-2018-1000644

    See comment mentioning "OSGI" further above for more info on the bundling of dependencies.
     */
    "model",
    "rio-api",
    "rio-binary",
    "rio-datatypes",
    "rio-jsonld",
    "rio-languages",
    "rio-n3",
    "rio-nquads",
    "rio-ntriples",
    "rio-rdfjson",
    "rio-rdfxml",
    "rio-trig",
    "rio-trix",
    "rio-turtle",
    "util",
  ).map(m => "org.eclipse.rdf4j" % s"rdf4j-$m" % rdf4jV)

  // Some libraries are importing older version of these dependencies, causing conflicts. Hence the need to override them.
  val grpcDependencyOverrides = List(
    "alts",
    "auth",
    "context",
    "core",
    "grpclb",
    "netty-shaded",
    "protobuf-lite",
    "protobuf",
    "stub",
  ).map(m => "io.grpc" % s"grpc-$m" % grpcV)

  /*
  If we use a version in one of our projects, that's the one we want all the libraries to use
  ...plus other groups of transitive dependencies shared across multiple projects
   */
  val cromwellDependencyOverrides =
    allProjectDependencies ++
      googleHttpClientDependencies ++
      nettyDependencyOverrides ++
      rdf4jDependencyOverrides ++
      grpcDependencyOverrides
}<|MERGE_RESOLUTION|>--- conflicted
+++ resolved
@@ -79,13 +79,8 @@
   private val scalaLoggingV = "3.9.2"
   private val scalaPoolV = "0.4.3"
   private val scalacheckV = "1.14.0"
-<<<<<<< HEAD
-  private val scalacticV = "3.0.8"
-  private val scalameterV = "0.10.1"
-=======
   private val scalacticV = "3.0.5"
   private val scalameterV = "0.19"
->>>>>>> 3c093a92
   private val scalamockV = "4.1.0"
   private val scalatestV = "3.0.5"
   private val scalazV = "7.2.27"
