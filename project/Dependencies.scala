--- conflicted
+++ resolved
@@ -87,13 +87,8 @@
   private val sentryLogbackV = "1.7.17"
   private val shapelessV = "2.3.3"
   private val simulacrumV = "0.19.0"
-<<<<<<< HEAD
-  private val slf4jV = "1.7.30"
-  private val slickCatsV = "0.9.0"
-=======
   private val slf4jV = "1.7.25"
   private val slickCatsV = "0.9.1"
->>>>>>> 0afccd07
   private val testContainersScalaV = "0.38.1"
 
   /* If you're about to update our Slick version:
