--- conflicted
+++ resolved
@@ -54,13 +54,8 @@
   private val javaxActivationV = "1.2.0"
   private val jaxbV = "2.3.2"
   private val kindProjectorV = "0.9.9"
-<<<<<<< HEAD
-  private val kittensV = "2.1.0"
-  private val liquibaseSlf4jV = "2.0.0"
-=======
   private val kittensV = "2.0.0"
   private val liquibaseSlf4jV = "3.0.0"
->>>>>>> 0afccd07
   private val liquibaseV = "3.6.3"
   private val logbackV = "1.2.3"
   private val lz4JavaV = "1.7.1"
