--- conflicted
+++ resolved
@@ -5,11 +5,7 @@
   private val akkaHttpV = "10.1.12" // scala-steward:off (BA-6619)
   private val akkaV = "2.5.31" // scala-steward:off (BA-6637)
   private val aliyunBcsV = "6.2.4"
-<<<<<<< HEAD
-  private val aliyunCoreV = "4.5.13"
-=======
   private val aliyunCoreV = "4.5.12"
->>>>>>> 19797d9f
   private val aliyunCrV = "4.1.1"
   private val aliyunOssV = "3.11.1"
   private val ammoniteOpsV = "2.2.0"
