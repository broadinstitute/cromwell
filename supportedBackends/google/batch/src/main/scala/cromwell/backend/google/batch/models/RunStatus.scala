package cromwell.backend.google.batch.models

import cromwell.core.ExecutionEvent
import io.grpc.Status

sealed trait RunStatus {
  def eventList: Seq[ExecutionEvent]
  def toString: String
}

object RunStatus {

  case class Initializing(eventList: Seq[ExecutionEvent]) extends RunStatus { override def toString = "Initializing" }
  case class AwaitingCloudQuota(eventList: Seq[ExecutionEvent]) extends RunStatus {
    override def toString = "AwaitingCloudQuota"
  }

  case class Running(eventList: Seq[ExecutionEvent]) extends RunStatus { override def toString = "Running" }

  sealed trait TerminalRunStatus extends RunStatus

  case class Success(eventList: Seq[ExecutionEvent]) extends TerminalRunStatus {
    override def toString = "Success"
  }

  sealed trait UnsuccessfulRunStatus extends TerminalRunStatus {
    val errorCode: Status
  }

  final case class Failed(
    errorCode: Status,
    eventList: Seq[ExecutionEvent]
  ) extends UnsuccessfulRunStatus {
    override def toString = "Failed"
  }

<<<<<<< HEAD
  final case class Aborted(errorCode: Status) extends UnsuccessfulRunStatus {
    override def toString = "Aborted"

    override def eventList: Seq[ExecutionEvent] = List.empty
  }

  // TODO: Use this when detecting a preemption or remove it
  final case class Preempted(
    errorCode: Status,
    eventList: Seq[ExecutionEvent]
  ) extends UnsuccessfulRunStatus {
    override def toString = "Preempted"
=======
  final case class Aborted(eventList: Seq[ExecutionEvent]) extends UnsuccessfulRunStatus {
    override def toString = "Aborted"

    override val exitCode: Option[GcpBatchExitCode] = None

    override val prettyPrintedError: String = "The job was aborted"
>>>>>>> 80fbf59c
  }
}<|MERGE_RESOLUTION|>--- conflicted
+++ resolved
@@ -34,7 +34,6 @@
     override def toString = "Failed"
   }
 
-<<<<<<< HEAD
   final case class Aborted(errorCode: Status) extends UnsuccessfulRunStatus {
     override def toString = "Aborted"
 
@@ -47,13 +46,5 @@
     eventList: Seq[ExecutionEvent]
   ) extends UnsuccessfulRunStatus {
     override def toString = "Preempted"
-=======
-  final case class Aborted(eventList: Seq[ExecutionEvent]) extends UnsuccessfulRunStatus {
-    override def toString = "Aborted"
-
-    override val exitCode: Option[GcpBatchExitCode] = None
-
-    override val prettyPrintedError: String = "The job was aborted"
->>>>>>> 80fbf59c
   }
 }