--- conflicted
+++ resolved
@@ -27,12 +27,8 @@
   implicit val ec = context.dispatcher
 
   def receive = {
-<<<<<<< HEAD
-    case GetMetadataAction(query: MetadataQuery, _, _) => evaluateRespondAndStop(sender(), getMetadata(query))
-=======
-    case GetMetadataAction(query: MetadataQuery, _, checkTotalMetadataRowNumberBeforeQuerying: Boolean) =>
-      evaluateRespondAndStop(sender(), getMetadata(query, checkTotalMetadataRowNumberBeforeQuerying))
->>>>>>> 41d3cef7
+    case GetMetadataAction(query: MetadataQuery, _, checkTotalMetadataRowNumberBeforeQuerying: Boolean, _) =>
+      evaluateRespondAndStop(sender(), getMetadata(query))
     case GetStatus(workflowId) => evaluateRespondAndStop(sender(), getStatus(workflowId))
     case GetLabels(workflowId) => evaluateRespondAndStop(sender(), queryLabelsAndRespond(workflowId))
     case GetRootAndSubworkflowLabels(rootWorkflowId: WorkflowId) => evaluateRespondAndStop(sender(), queryRootAndSubworkflowLabelsAndRespond(rootWorkflowId))
