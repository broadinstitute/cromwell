package cromwell.services.keyvalue

<<<<<<< HEAD
import cromwell.core.{WorkflowId, JobKey}
=======
import cromwell.core.{JobKey, WorkflowId}
>>>>>>> e5238b19
import cromwell.services.ServiceRegistryActor.ServiceRegistryMessage

object KeyValueService {
  trait KvMessage
  trait KvAction extends KvMessage with ServiceRegistryMessage {
    def serviceName = "KeyValue"
  }
  trait KvResponse extends KvMessage

  case class ScopedKey(workflowId: WorkflowId, jobKey: JobKey, key: String)
  case class KvPut(pair: KvPair) extends KvAction
  case class KvGet(key: ScopedKey) extends KvAction

  case class KvPair(key: ScopedKey, value: Option[String]) extends KvResponse
  case class KvFailure(action: KvAction, failure: Throwable) extends KvResponse
  case class KvKeyLookupFailed(action: KvGet) extends KvResponse
  case class KvPutSuccess(action: KvPut) extends KvResponse
}
<|MERGE_RESOLUTION|>--- conflicted
+++ resolved
@@ -1,10 +1,6 @@
 package cromwell.services.keyvalue
 
-<<<<<<< HEAD
-import cromwell.core.{WorkflowId, JobKey}
-=======
 import cromwell.core.{JobKey, WorkflowId}
->>>>>>> e5238b19
 import cromwell.services.ServiceRegistryActor.ServiceRegistryMessage
 
 object KeyValueService {
@@ -22,4 +18,4 @@
   case class KvFailure(action: KvAction, failure: Throwable) extends KvResponse
   case class KvKeyLookupFailed(action: KvGet) extends KvResponse
   case class KvPutSuccess(action: KvPut) extends KvResponse
-}
+}