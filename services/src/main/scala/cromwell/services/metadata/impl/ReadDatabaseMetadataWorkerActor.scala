package cromwell.services.metadata.impl

import java.sql.SQLTimeoutException

import akka.actor.{Actor, ActorLogging, ActorRef, PoisonPill, Props}
import cromwell.core.Dispatcher.ServiceDispatcher
import cromwell.core.{WorkflowId, WorkflowSubmitted}
import cromwell.services.MetadataServicesStore
import cromwell.services.metadata.MetadataService._
import cromwell.services.metadata.{MetadataQuery, WorkflowQueryParameters}

import scala.concurrent.Future
import scala.concurrent.duration.Duration
import scala.util.Try

object ReadDatabaseMetadataWorkerActor {
  def props(metadataReadTimeout: Duration, metadataReadRowNumberSafetyThreshold: Int) =
    Props(new ReadDatabaseMetadataWorkerActor(metadataReadTimeout, metadataReadRowNumberSafetyThreshold)).withDispatcher(ServiceDispatcher)
}

class ReadDatabaseMetadataWorkerActor(metadataReadTimeout: Duration, metadataReadRowNumberSafetyThreshold: Int)
  extends Actor
    with ActorLogging
    with MetadataDatabaseAccess
    with MetadataServicesStore {

  implicit val ec = context.dispatcher

  def receive = {
    case GetMetadataAction(query: MetadataQuery, _, checkTotalMetadataRowNumberBeforeQuerying: Boolean) =>
      evaluateRespondAndStop(sender(), getMetadata(query, checkTotalMetadataRowNumberBeforeQuerying))
<<<<<<< HEAD
    case GetMetadataStreamAction(query, fetchSize) =>
      evaluateRespondAndStop(sender(), Future.fromTry(getMetadataStream(query, fetchSize)))
=======
    case GetMetadataStreamAction(workflowId, fetchSize) =>
      evaluateRespondAndStop(sender(), Future.fromTry(getMetadataStream(workflowId, fetchSize)))
>>>>>>> e4ddf4a6
    case GetStatus(workflowId) => evaluateRespondAndStop(sender(), getStatus(workflowId))
    case GetLabels(workflowId) => evaluateRespondAndStop(sender(), queryLabelsAndRespond(workflowId))
    case GetRootAndSubworkflowLabels(rootWorkflowId: WorkflowId) => evaluateRespondAndStop(sender(), queryRootAndSubworkflowLabelsAndRespond(rootWorkflowId))
    case GetLogs(workflowId, _) => evaluateRespondAndStop(sender(), queryLogsAndRespond(workflowId))
    case QueryForWorkflowsMatchingParameters(parameters) => evaluateRespondAndStop(sender(), queryWorkflowsAndRespond(parameters))
    case WorkflowOutputs(id, _) => evaluateRespondAndStop(sender(), queryWorkflowOutputsAndRespond(id))
    case unexpected => log.warning(s"Programmer Error! Unexpected message received by ${getClass.getSimpleName}: $unexpected")
  }

  private def evaluateRespondAndStop(sndr: ActorRef, f: Future[Any]) = {
    f map { result =>
      sndr ! result
    } andThen {
      case _ => self ! PoisonPill
    } recover {
      case t => log.error(t, s"Programmer Error! Unexpected error fall-through to 'evaluateRespondAndStop in ${getClass.getSimpleName}'")
    }
    ()
  }

  private def getMetadata(query: MetadataQuery, checkResultSizeBeforeQuerying: Boolean): Future[MetadataServiceResponse] = {
    if (checkResultSizeBeforeQuerying) {
      getMetadataReadRowCount(query, metadataReadTimeout) flatMap { count =>
        if (count > metadataReadRowNumberSafetyThreshold) {
          Future.successful(MetadataLookupFailedTooLargeResponse(query, count))
        } else {
          queryMetadata(query)
        }
      } recoverWith {
        case _: SQLTimeoutException => Future.successful(MetadataLookupFailedTimeoutResponse(query))
        case t => Future.successful(MetadataServiceKeyLookupFailed(query, t))
      }
    } else {
      queryMetadata(query)
    }
  }

<<<<<<< HEAD
  private def getMetadataStream(query: MetadataQuery, fetchSize: Int): Try[MetadataServiceResponse] = {
    metadataEventsStream(query, fetchSize, metadataReadTimeout) map {
      s => MetadataLookupStreamResponse(query, s)
    } recover {
      case _: SQLTimeoutException => MetadataLookupFailedTimeoutResponse(query)
      case t => MetadataServiceKeyLookupFailed(query, t)
=======
  private def getMetadataStream(workflowId: WorkflowId, fetchSize: Int): Try[MetadataServiceResponse] = {
    metadataEventsStream(workflowId, fetchSize) map {
      s => MetadataLookupStreamSuccess(workflowId, s)
    } recover {
      case t => MetadataLookupStreamFailed(workflowId, t)
>>>>>>> e4ddf4a6
    }
  }

  private def queryMetadata(query: MetadataQuery): Future[MetadataServiceResponse] =
    queryMetadataEvents(query, metadataReadTimeout) map {
      m => MetadataLookupResponse(query, m)
    } recover {
      case _: SQLTimeoutException => MetadataLookupFailedTimeoutResponse(query)
      case t => MetadataServiceKeyLookupFailed(query, t)
    }

  private def getStatus(id: WorkflowId): Future[MetadataServiceResponse] = {

    getWorkflowStatus(id) map {
      case Some(s) => StatusLookupResponse(id, s)
      // There's a workflow existence check at the API layer.  If the request has made it this far in the system
      // then the workflow exists but it must not have generated a status yet.
      case None => StatusLookupResponse(id, WorkflowSubmitted)
    } recover {
      case t => StatusLookupFailed(id, t)
    }
  }

  private def queryLabelsAndRespond(id: WorkflowId): Future[MetadataServiceResponse] = {

    getWorkflowLabels(id) map {
      ls => LabelLookupResponse(id, ls)
    } recover {
      case t => LabelLookupFailed(id, t)
    }
  }

  private def queryRootAndSubworkflowLabelsAndRespond(rootWorkflowId: WorkflowId): Future[MetadataServiceResponse] = {

    getRootAndSubworkflowLabels(rootWorkflowId) map { labels =>
      RootAndSubworkflowLabelsLookupResponse(rootWorkflowId, labels)
    } recover {
      case t => RootAndSubworkflowLabelsLookupFailed(rootWorkflowId, t)
    }
  }

  private def queryWorkflowsAndRespond(rawParameters: Seq[(String, String)]): Future[MetadataServiceResponse] = {
    def queryWorkflows: Future[(WorkflowQueryResponse, Option[QueryMetadata])] = {
      for {
      // Future/Try to wrap the exception that might be thrown from WorkflowQueryParameters.apply.
        parameters <- Future.fromTry(Try(WorkflowQueryParameters(rawParameters)))
        response <- queryWorkflowSummaries(parameters)
      } yield response
    }

    queryWorkflows map {
      case (response, metadata) => WorkflowQuerySuccess(response, metadata)
    } recover {
      case t => WorkflowQueryFailure(t)
    }
  }

  private def queryWorkflowOutputsAndRespond(id: WorkflowId): Future[MetadataServiceResponse] = {
    queryWorkflowOutputs(id, metadataReadTimeout) map {
      o => WorkflowOutputsResponse(id, o)
    } recover {
      case t => WorkflowOutputsFailure(id, t)
    }
  }

  private def queryLogsAndRespond(id: WorkflowId): Future[MetadataServiceResponse] = {
    queryLogs(id, metadataReadTimeout) map {
      s => LogsResponse(id, s)
    } recover {
      case t => LogsFailure(id, t)
    }
  }

}<|MERGE_RESOLUTION|>--- conflicted
+++ resolved
@@ -29,13 +29,8 @@
   def receive = {
     case GetMetadataAction(query: MetadataQuery, _, checkTotalMetadataRowNumberBeforeQuerying: Boolean) =>
       evaluateRespondAndStop(sender(), getMetadata(query, checkTotalMetadataRowNumberBeforeQuerying))
-<<<<<<< HEAD
-    case GetMetadataStreamAction(query, fetchSize) =>
-      evaluateRespondAndStop(sender(), Future.fromTry(getMetadataStream(query, fetchSize)))
-=======
     case GetMetadataStreamAction(workflowId, fetchSize) =>
       evaluateRespondAndStop(sender(), Future.fromTry(getMetadataStream(workflowId, fetchSize)))
->>>>>>> e4ddf4a6
     case GetStatus(workflowId) => evaluateRespondAndStop(sender(), getStatus(workflowId))
     case GetLabels(workflowId) => evaluateRespondAndStop(sender(), queryLabelsAndRespond(workflowId))
     case GetRootAndSubworkflowLabels(rootWorkflowId: WorkflowId) => evaluateRespondAndStop(sender(), queryRootAndSubworkflowLabelsAndRespond(rootWorkflowId))
@@ -73,20 +68,11 @@
     }
   }
 
-<<<<<<< HEAD
-  private def getMetadataStream(query: MetadataQuery, fetchSize: Int): Try[MetadataServiceResponse] = {
-    metadataEventsStream(query, fetchSize, metadataReadTimeout) map {
-      s => MetadataLookupStreamResponse(query, s)
-    } recover {
-      case _: SQLTimeoutException => MetadataLookupFailedTimeoutResponse(query)
-      case t => MetadataServiceKeyLookupFailed(query, t)
-=======
   private def getMetadataStream(workflowId: WorkflowId, fetchSize: Int): Try[MetadataServiceResponse] = {
     metadataEventsStream(workflowId, fetchSize) map {
       s => MetadataLookupStreamSuccess(workflowId, s)
     } recover {
       case t => MetadataLookupStreamFailed(workflowId, t)
->>>>>>> e4ddf4a6
     }
   }
 
