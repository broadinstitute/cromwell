package cromwell.backend.impl.tes
import common.collections.EnhancedCollections._
import common.util.StringUtil._
import cromwell.backend.impl.tes.OutputMode.OutputMode
import cromwell.backend.{BackendConfigurationDescriptor, BackendJobDescriptor, BackendWorkflowDescriptor}
import cromwell.core.logging.JobLogger
import cromwell.core.path.{DefaultPathBuilder, Path}
import net.ceedubs.ficus.Ficus._

import scala.language.postfixOps
import scala.util.Try
import wdl.draft2.model.FullyQualifiedName
import wdl4s.parser.MemoryUnit
import wom.InstantiatedCommand
import wom.callable.Callable.OutputDefinition
import wom.expression.NoIoFunctionSet
import wom.values._

import scala.collection.immutable.Map

final case class WorkflowExecutionIdentityConfig(value: String) {override def toString: String = value.toString}
final case class WorkflowExecutionIdentityOption(value: String) {override def toString: String = value}
final case class TesTask(jobDescriptor: BackendJobDescriptor,
                         configurationDescriptor: BackendConfigurationDescriptor,
                         jobLogger: JobLogger,
                         tesPaths: TesJobPaths,
                         runtimeAttributes: TesRuntimeAttributes,
                         containerWorkDir: Path,
                         commandScriptContents: String,
                         instantiatedCommand: InstantiatedCommand,
                         dockerImageUsed: String,
                         mapCommandLineWomFile: WomFile => WomFile,
                         jobShell: String,
                         outputMode: OutputMode) {

  private val workflowDescriptor = jobDescriptor.workflowDescriptor
  private val workflowName = workflowDescriptor.callable.name
  private val fullyQualifiedTaskName = jobDescriptor.taskCall.fullyQualifiedName
  private val workflowExecutionIdentityConfig: Option[WorkflowExecutionIdentityConfig] =
    configurationDescriptor.backendConfig
      .getAs[String]("workflow-execution-identity")
      .map(WorkflowExecutionIdentityConfig)
  private val workflowExecutionIdentityOption: Option[WorkflowExecutionIdentityOption] =
    workflowDescriptor
      .workflowOptions
      .get(TesWorkflowOptionKeys.WorkflowExecutionIdentity)
      .toOption
      .map(WorkflowExecutionIdentityOption)
  val name: String = fullyQualifiedTaskName
  val description: String = jobDescriptor.toString

  // TODO validate "project" field of workflowOptions
  val project = {
    workflowDescriptor.workflowOptions.getOrElse("project", "")
  }

  // contains the script to be executed
  private val commandScript = Input(
    name = Option("commandScript"),
    description = Option(fullyQualifiedTaskName + ".commandScript"),
    url = Option(tesPaths.script.pathAsString),
    path = tesPaths.callExecutionDockerRoot.resolve("script").toString,
    `type` = Option("FILE"),
    content = None
  )

  private val commandScriptOut = Output(
    name = Option("commandScript"),
    description = Option(fullyQualifiedTaskName + ".commandScript"),
    url = Option(tesPaths.script.toString),
    path = tesPaths.callExecutionDockerRoot.resolve("script").toString,
    `type` = Option("FILE")
  )
  private def writeFunctionFiles: Map[FullyQualifiedName, Seq[WomFile]] =
    instantiatedCommand.createdFiles map { f => f.file.value.md5SumShort -> List(f.file) } toMap

  private val callInputFiles: Map[FullyQualifiedName, Seq[WomFile]] = jobDescriptor
    .fullyQualifiedInputs
    .safeMapValues {
      _.collectAsSeq { case w: WomFile => w }
    }

  lazy val inputs: Seq[Input] = {
    val result = TesTask.buildTaskInputs(callInputFiles ++ writeFunctionFiles, workflowName, commandScript, mapCommandLineWomFile)
    jobLogger.info(s"Calculated TES inputs (found ${result.size}): " + result.mkString(System.lineSeparator(),System.lineSeparator(),System.lineSeparator()))
    result
  }

  // TODO add TES logs to standard outputs
  private lazy val standardOutputs = Seq("rc", "stdout", "stderr").map {
    f =>
      Output(
        name = Option(f),
        description = Option(fullyQualifiedTaskName + "." + f),
        url = Option(tesPaths.storageOutput(f)),
        path = tesPaths.containerOutput(containerWorkDir, f),
        `type` = Option("FILE")
      )
  }

  // TODO extract output file variable names and match with Files below
  // The problem is that we only care about the files CREATED, so stdout and input redirects are ignored and
  // thus we can't directly match the names returned here to the files returned below. Also we have to consider Arrays
  //
  //  private val outputFileNames = jobDescriptor.call.task.outputs
  //    .filter(o => o.womType.toWdlString == "Array[File]" || o.womType.toWdlString == "File")
  //    .map(_.unqualifiedName)

  // extract output files
  // if output paths are absolute we will ignore them here and assume they are redirects
  private val outputWomFiles: Seq[WomFile] = {
    import cats.syntax.validated._
    // TODO WOM: this should be pushed back into WOM.
    // It's also a mess, evaluateFiles returns an ErrorOr but can still throw. We might want to use an EitherT, although
    // if it fails we just want to fallback to an empty list anyway...
    def evaluateFiles(output: OutputDefinition): List[WomFile] = {
      Try (
        output.expression.evaluateFiles(jobDescriptor.localInputs, NoIoFunctionSet, output.womType).map(_.toList map { _.file })
      ).getOrElse(List.empty[WomFile].validNel)
       .getOrElse(List.empty)
    }

    jobDescriptor.taskCall.callable.outputs
      .flatMap(evaluateFiles)
      .filter(o => !DefaultPathBuilder.get(o.valueString).isAbsolute)
  }

  def handleGlobFile(g: WomGlobFile, index: Int) = {
    val globName = GlobFunctions.globName(g.value)
    val globDirName = "globDir." + index
    val globDirectory = globName + "/"
    val globListName =  "globList." + index
    val globListFile = globName + ".list"
    Seq(
      Output(
        name = Option(globDirName),
        description = Option(fullyQualifiedTaskName + "." + globDirName),
        url = Option(tesPaths.storageOutput(globDirectory)),
        path = tesPaths.containerOutput(containerWorkDir, globDirectory),
        `type` = Option("DIRECTORY")
      ),
      Output(
        name  = Option(globListName),
        description = Option(fullyQualifiedTaskName + "." + globListName),
        url = Option(tesPaths.storageOutput(globListFile)),
        path = tesPaths.containerOutput(containerWorkDir, globListFile),
        `type` = Option("FILE")
      )
    )
  }

  private val womOutputs = outputWomFiles.flatMap(_.flattenFiles)
    .zipWithIndex
    .flatMap {
      case (f: WomSingleFile, index) =>
        val outputFile = f.value
        Seq(
          Output(
            name = Option(fullyQualifiedTaskName + ".output." + index),
            description = Option(fullyQualifiedTaskName + ".output." + index),
            url = Option(tesPaths.storageOutput(outputFile)),
            path = tesPaths.containerOutput(containerWorkDir, outputFile),
            `type` = Option("FILE")
          )
        )
      case (g: WomGlobFile, index) => handleGlobFile(g, index)
      case (d: WomUnlistedDirectory, index) =>
        val directoryPathName = "dirPath." + index
        val directoryPath = d.value.ensureSlashed
        val directoryListName =  "dirList." + index
        val directoryList = d.value.ensureUnslashed + ".list"
        Seq(
          Output(
            name = Option(directoryPathName),
            description = Option(fullyQualifiedTaskName + "." + directoryPathName),
            url = Option(tesPaths.storageOutput(directoryPath)),
            path = tesPaths.containerOutput(containerWorkDir, directoryPath),
            `type` = Option("DIRECTORY")
          ),
          Output(
            name  = Option(directoryListName),
            description = Option(fullyQualifiedTaskName + "." + directoryListName),
            url = Option(tesPaths.storageOutput(directoryList)),
            path = tesPaths.containerOutput(containerWorkDir, directoryList),
            `type` = Option("FILE")
          )
        )
    }

  private val additionalGlobOutput = jobDescriptor.taskCall.callable.additionalGlob.toList.flatMap(handleGlobFile(_, womOutputs.size))

  private lazy val cwdOutput = Output(
    name = Option("execution.dir.output"),
    description = Option(fullyQualifiedTaskName + "." + "execution.dir.output"),
    url = Option(tesPaths.callExecutionRoot.pathAsString),
    path = containerWorkDir.pathAsString,
    `type` = Option("DIRECTORY")
  )

  val outputs: Seq[Output] = {
    val result =  outputMode match {
      case OutputMode.GRANULAR => standardOutputs ++ Seq(commandScriptOut) ++ womOutputs ++ additionalGlobOutput
      case OutputMode.ROOT => List(cwdOutput) ++ additionalGlobOutput
    }

    jobLogger.info(s"Calculated TES outputs (found ${result.size}): " + result.mkString(System.lineSeparator(),System.lineSeparator(),System.lineSeparator()))

    result
  }

  val preferedWorkflowExecutionIdentity = TesTask.getPreferredWorkflowExecutionIdentity(
      workflowExecutionIdentityConfig,
      workflowExecutionIdentityOption
  )

  val executors = Seq(Executor(
    image = dockerImageUsed,
    command = Seq(jobShell, commandScript.path),
    workdir = runtimeAttributes.dockerWorkingDir,
    stdout = Option(tesPaths.containerOutput(containerWorkDir, "stdout")),
    stderr = Option(tesPaths.containerOutput(containerWorkDir, "stderr")),
    stdin = None,
    env = None
  ))

  val resources: Resources = TesTask.makeResources(
    runtimeAttributes,
    preferedWorkflowExecutionIdentity,
    Option(tesPaths.tesTaskRoot)
  )

  val tags: Map[String, Option[String]] = TesTask.makeTags(jobDescriptor.workflowDescriptor)
}

object TesTask {
  // Helper to determine which source to use for a workflowExecutionIdentity
  def getPreferredWorkflowExecutionIdentity(configIdentity: Option[WorkflowExecutionIdentityConfig],
                                           workflowOptionsIdentity: Option[WorkflowExecutionIdentityOption]): Option[String] = {
    configIdentity.map(_.value).orElse(workflowOptionsIdentity.map(_.value))
  }
  def makeResources(runtimeAttributes: TesRuntimeAttributes,
                    workflowExecutionId: Option[String], internalPathPrefix: Option[String]): Resources = {
    /*
     * workflowExecutionId: This was added in BT-409 to let us pass information to an Azure
     * TES server about which user identity to run tasks as.
     * Note that we validate the type of WorkflowExecutionIdentity in TesInitializationActor.
     *
     * internalPathPrefix: Added in WX-1156 to support the azure TES implementation. Specifies
     * a working directory that the TES task can use.
     */
    val internalPathPrefixKey = "internal_path_prefix"
    val backendParameters : Map[String, Option[String]] = runtimeAttributes.backendParameters ++
      workflowExecutionId
        .map(TesWorkflowOptionKeys.WorkflowExecutionIdentity -> Option(_))
        .toMap ++
      internalPathPrefix
        .map(internalPathPrefixKey -> Option(_))
        .toMap
    val disk :: ram :: _ = Seq(runtimeAttributes.disk, runtimeAttributes.memory) map {
      case Some(x) =>
        Option(x.to(MemoryUnit.GB).amount)
      case None =>
        None
    }

    Resources(
      cpu_cores = runtimeAttributes.cpu.map(_.value),
      ram_gb = ram,
      disk_gb = disk,
      preemptible = Option(runtimeAttributes.preemptible),
      zones = None,
      backend_parameters = Option(backendParameters)
    )
  }

<<<<<<< HEAD
  def buildTaskInputs(taskFiles: Map[FullyQualifiedName, Seq[WomFile]], workflowName: String, commandScript: Input, womMapFn: WomFile => WomFile): Seq[Input] = {
    taskFiles.flatMap {
      case (fullyQualifiedName, files) => files.flatMap(_.flattenFiles).zipWithIndex.map {
        case (f, index) =>
          val inputType = f match {
            case _: WomUnlistedDirectory => "DIRECTORY"
            case _: WomSingleFile => "FILE"
            case _: WomGlobFile => "FILE"
          }
          Input(
            name = Option(fullyQualifiedName + "." + index),
            description = Option(workflowName + "." + fullyQualifiedName + "." + index),
            url = Option(f.value),
            path = womMapFn(f).value,
            `type` = Option(inputType),
            content = None
          )
      }
    }.toList ++ Seq(commandScript)
=======
  def makeTags(workflowDescriptor: BackendWorkflowDescriptor): Map[String, Option[String]] = {
    // In addition to passing through any workflow labels, include relevant workflow ids as tags.
    val baseTags = workflowDescriptor.customLabels.asMap.map { case (k, v) => (k, Option(v)) }
    baseTags ++ Map(
      "workflow_id" -> Option(workflowDescriptor.id.toString),
      "root_workflow_id" -> Option(workflowDescriptor.rootWorkflowId.toString),
      "parent_workflow_id" -> workflowDescriptor.possibleParentWorkflowId.map(_.toString)
    )
>>>>>>> c9d4ce42
  }

  def makeTask(tesTask: TesTask): Task = {
    Task(
      id = None,
      state = None,
      name = Option(tesTask.name),
      description = Option(tesTask.description),
      inputs = Option(tesTask.inputs),
      outputs = Option(tesTask.outputs),
      resources = Option(tesTask.resources),
      executors = tesTask.executors,
      volumes = None,
      tags = Option(tesTask.tags),
      logs = None
    )
  }
}

// Field requirements in classes below based off GA4GH schema
final case class Task(id: Option[String],
                      state: Option[String],
                      name: Option[String],
                      description: Option[String],
                      inputs: Option[Seq[Input]],
                      outputs: Option[Seq[Output]],
                      resources: Option[Resources],
                      executors: Seq[Executor],
                      volumes: Option[Seq[String]],
                      tags: Option[Map[String, Option[String]]],
                      logs: Option[Seq[TaskLog]])

final case class Executor(image: String,
                          command: Seq[String],
                          workdir: Option[String],
                          stdout: Option[String],
                          stderr: Option[String],
                          stdin: Option[String],
                          env: Option[Map[String, String]])

final case class Input(name: Option[String],
                       description: Option[String],
                       url: Option[String],
                       path: String,
                       `type`: Option[String],
                       content: Option[String])

final case class Output(name: Option[String],
                        description: Option[String],
                        url: Option[String],
                        path: String,
                        `type`: Option[String])

final case class Resources(cpu_cores: Option[Int],
                           ram_gb: Option[Double],
                           disk_gb: Option[Double],
                           preemptible: Option[Boolean],
                           zones: Option[Seq[String]],
                           backend_parameters: Option[Map[String, Option[String]]])

final case class OutputFileLog(url: String,
                               path: String,
                               size_bytes: Int)

final case class TaskLog(start_time: Option[String],
                         end_time: Option[String],
                         metadata: Option[Map[String, String]],
                         logs: Option[Seq[ExecutorLog]],
                         outputs: Option[Seq[OutputFileLog]],
                         system_logs: Option[Seq[String]])

final case class ExecutorLog(start_time: Option[String],
                             end_time: Option[String],
                             stdout: Option[String],
                             stderr: Option[String],
                             exit_code: Option[Int])
<|MERGE_RESOLUTION|>--- conflicted
+++ resolved
@@ -273,7 +273,6 @@
     )
   }
 
-<<<<<<< HEAD
   def buildTaskInputs(taskFiles: Map[FullyQualifiedName, Seq[WomFile]], workflowName: String, commandScript: Input, womMapFn: WomFile => WomFile): Seq[Input] = {
     taskFiles.flatMap {
       case (fullyQualifiedName, files) => files.flatMap(_.flattenFiles).zipWithIndex.map {
@@ -293,7 +292,8 @@
           )
       }
     }.toList ++ Seq(commandScript)
-=======
+  }
+
   def makeTags(workflowDescriptor: BackendWorkflowDescriptor): Map[String, Option[String]] = {
     // In addition to passing through any workflow labels, include relevant workflow ids as tags.
     val baseTags = workflowDescriptor.customLabels.asMap.map { case (k, v) => (k, Option(v)) }
@@ -302,7 +302,6 @@
       "root_workflow_id" -> Option(workflowDescriptor.rootWorkflowId.toString),
       "parent_workflow_id" -> workflowDescriptor.possibleParentWorkflowId.map(_.toString)
     )
->>>>>>> c9d4ce42
   }
 
   def makeTask(tesTask: TesTask): Task = {
