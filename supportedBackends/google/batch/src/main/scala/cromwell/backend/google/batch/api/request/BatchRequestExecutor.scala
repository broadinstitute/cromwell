--- conflicted
+++ resolved
@@ -12,12 +12,9 @@
 import cromwell.backend.google.batch.api.{BatchApiRequestManager, BatchApiResponse}
 import cromwell.backend.google.batch.models.RunStatus
 import cromwell.core.ExecutionEvent
-<<<<<<< HEAD
 import io.grpc.Status
-=======
 import cromwell.services.cost.InstantiatedVmInfo
 import cromwell.services.metadata.CallMetadataKeys
->>>>>>> ef8745af
 
 import scala.annotation.unused
 import scala.concurrent.{ExecutionContext, Future, Promise}
@@ -165,29 +162,16 @@
       } else if (job.getStatus.getState == JobStatus.State.RUNNING) {
         RunStatus.Running(events, instantiatedVmInfo)
       } else if (job.getStatus.getState == JobStatus.State.FAILED) {
-<<<<<<< HEAD
         // Status.OK is hardcoded because the request succeeded, we don't have access to the internal response code
-        RunStatus.Failed(Status.OK, events)
-=======
-        RunStatus.Failed(exitCode, events, instantiatedVmInfo)
->>>>>>> ef8745af
+        RunStatus.Failed(Status.OK, events, instantiatedVmInfo)
       } else {
         RunStatus.Initializing(events, instantiatedVmInfo)
       }
     }
 
-<<<<<<< HEAD
-    private def getEventList(events: List[StatusEvent]): List[ExecutionEvent] =
-=======
-    private def findBatchExitCode(events: List[ExecutionEvent]): Option[GcpBatchExitCode] =
-      events.flatMap { e =>
-        GcpBatchExitCode.fromEventMessage(e.name.toLowerCase)
-      }.headOption
-
     private def getEventList(events: List[StatusEvent]): List[ExecutionEvent] = {
       val startedRegex = ".*SCHEDULED to RUNNING.*".r
       val endedRegex = ".*RUNNING to.*".r // can be SUCCEEDED or FAILED
->>>>>>> ef8745af
       events.map { e =>
         val time = java.time.Instant
           .ofEpochSecond(e.getEventTime.getSeconds, e.getEventTime.getNanos.toLong)
