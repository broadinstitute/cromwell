# Cromwell Change Log

## 54 Release Notes

<<<<<<< HEAD
### `martha_v2` Support Removed

Cromwell now only supports resolving DOS or DRS URIs through [Martha](https://github.com/broadinstitute/martha)'s most
recent metadata endpoint `martha_v3`, dropping support for Martha's previous metadata endpoint `martha_v2`. To switch to
the new version of Martha's metadata endpoint, update the `martha.url` found in the [filesystems
config](https://cromwell.readthedocs.io/en/stable/filesystems/Filesystems/#overview) to point to `/martha_v3`. More
information on Martha's `martha_v3` request and response schema can be found
[here](https://github.com/broadinstitute/martha#martha-v3).

### DOS/DRS `localization_optional` Support

When running on a backend that supports `localization_optional: true` any DOS or DRS `File` values in the generated
command line will be substituted with the `gsUri` returned from Martha's `martha_v3` endpoint. More information on
`localization_optional` can be found [here](https://cromwell.readthedocs.io/en/stable/optimizations/FileLocalization/).
=======
### Per-backend hog factors
Cromwell now allows overriding system-level log factors on back-end level. First, Cromwell will try to use hog-factor 
defined in the backend config, and if it is not defined, it will default to using system-wide hog factor.
```conf
backend {
  providers {
    PAPIv2 {
      config {
        hog-factor: 2
      }
    }
  }
}
```
For more information about hog factors please see [this page](https://cromwell.readthedocs.io/en/develop/cromwell_features/HogFactors/).
>>>>>>> 68f5c16b

## 53 Release Notes

### Martha v3 Support

Cromwell now supports resolving DRS URIs through Martha v3 (in addition to Martha v2). To switch to the new version of Martha, update the `martha.url` found in the [filesystems config](https://cromwell.readthedocs.io/en/stable/filesystems/Filesystems/#overview) to
point to `/martha_v3`. More information on Martha v3 request and response schema can be found [here](https://github.com/broadinstitute/martha#martha-v3).

### Support for custom entrypoints on Docker images

Cromwell can now support docker images which have custom entrypoints in the PAPIv2 alpha and beta backends.

### Alpha support for WDL optional outputs on PAPI v2

* Alpha support for WDL optional output files on the PAPI v2 backend has been added, please see the
[documentation](https://cromwell.readthedocs.io/en/stable/wf_options/Google#alpha-support-for-wdl-optional-outputs-on-papi-v2)
for known limitations.

### Monitoring Image Script

* Cromwell now supports an optional `monitoring_image_script` workflow option in addition to the existing
`monitoring_script` and `monitoring_image` options. For more information see the [Google Pipelines API Workflow Options
documentation](https://cromwell.readthedocs.io/en/stable/wf_options/Google#google-pipelines-api-workflow-options).

## 52 Release Notes

### Documentation

Information on how to properly use the Singularity cache with Cromwell is now
provided in the [Cromwell Singularity documentation](
https://cromwell.readthedocs.io/en/stable/tutorials/Containers/#singularity).

### Google library upgrade [(#5565)](https://github.com/broadinstitute/cromwell/pull/5565)

All previous versions of Cromwell shipped with Google Cloud Storage (GCS) libraries that are now deprecated and will [stop working in August 2020](https://developers.googleblog.com/2018/03/discontinuing-support-for-json-rpc-and.html). This release adopts updated libraries to ensure uninterrupted operation. The only user action required is upgrading Cromwell.   

### Bug fixes

* Fixed a bug that required Cromwell to be restarted in order to pick up DNS changes.
    * By default, the JVM caches DNS records with a TTL of infinity.
    * Cromwell now configures its JVM with a 3-minute TTL. This value can be customized by setting `system.dns-cache-ttl`.  
* Clarified an error message that Cromwell emits when the compute backend terminates a job of its own volition (as opposed to termination in response to an abort request from Cromwell)
    * Previously, the error read `The job was aborted from outside Cromwell`
    * The new error reads `The compute backend terminated the job. If this termination is unexpected, examine likely causes such as preemption, running out of disk or memory on the compute instance, or exceeding the backend's maximum job duration.` 

## 51 Release Notes

### Changes and Warnings

The configuration format for call cache blacklisting has been updated, please see the [call caching documentation](
https://cromwell.readthedocs.io/en/stable/Configuring/#call-caching) for details.

### Bug fixes

* Fixed a bug where the `size(...)` function did not work correctly on files 
  from a shared filesystem if `size(...)` was called in the input section on a 
  relative path.
+ Fixed a bug where the `use_relative_output_paths` option would not preserve intermediate folders.

### New functionality

#### Call caching blacklisting improvements

Cromwell previously supported blacklisting GCS buckets containing cache hits which could not be copied for permissions 
reasons. Cromwell now adds support for blacklisting individual cache hits which could not be copied for any reason,
as well as grouping blacklist caches according to a workflow option key. More information available in the [
call caching documentation]( https://cromwell.readthedocs.io/en/stable/Configuring/#call-caching). 

#### new xxh64 and fingerprint strategies for call caching

Existing call cache strategies `path` and `path+modtime` don't work when using docker on shared filesystems 
(SFS backend, i.e. not in cloud storage). The `file` (md5sum) strategy works, but uses a lot of resources.
Two faster strategies have been added for this use case: `xxh64` and 
`fingerprint`. `xxh64` is a lightweight hashing algorithm, `fingerprint` is a strategy designed to be very 
lightweight. Read more about it in the [call caching documentation](
https://cromwell.readthedocs.io/en/stable/Configuring/#call-caching).

## 50 Release Notes

### Changes and Warnings

#### Metadata Archival Config Change

**Note:** Unless you have already opted-in to GCS-archival of metadata during its development, this change will not affect you.
Cromwell's metadata archival configuration has changed in a backwards incompatible way to increase consistency,
please see
[the updated documentation](https://cromwell.readthedocs.io/en/stable/Configuring#hybrid-metadata-storage-classic-carbonite) for details.

## 49 Release Notes

### Changes and Warnings

#### Job store database refactoring

The primary keys of Cromwell's job store tables have been refactored to use a `BIGINT` datatype in place of the previous
`INT` datatype. Cromwell will not be usable during the time the Liquibase migration for this refactor is running.
In the Google Cloud SQL with SSD environment this migration runs at a rate of approximately 40,000 `JOB_STORE_SIMPLETON_ENTRY`
rows per second. In deployments with millions or billions of `JOB_STORE_SIMPLETON_ENTRY` rows the migration may require
a significant amount of downtime so please plan accordingly. The following SQL could be used to estimate the number of
rows in this table:

```
SELECT table_rows FROM INFORMATION_SCHEMA.TABLES WHERE TABLE_SCHEMA = 'cromwell' AND table_name = 'JOB_STORE_SIMPLETON_ENTRY';
```

#### Execution Directory Layout (cache copies)

When an attempt to copy a cache result is made, you'll now see a `cacheCopy` directory in the call root directory. 
This prevents them clashing with the files staged to the same directory for attempt 1 if the cache copy fails (see also: Bug Fixes).

The directory layout used to be:

```
[...]/callRoot/
  - script [from the cache copy attempt, or for execution attempt 1 if the cache copy fails]
  - stdout [from the cache copy attempt, or for execution attempt 1 if the cache copy fails]
  - output.file [from the cache copy attempt, or for execution attempt 1 if the cache copy fails]
  - attempt-2/ [if attempt 1 fails]
    - script
    - stdout
    - output.file
```

but is now:

```
[...]/callRoot/
  - cacheCopy/
    - script
    - stdout
    - output.file
  - script [for attempt 1 if the cache copy fails]
  - stdout [for attempt 1 if the cache copy fails]
  - output.file [for attempt 1 if the cache copy fails]
  - attempt-2/ [if attempt 1 fails]
    - script
    - stdout
    - output.file
```

### New Functionality

#### Disable call-caching for tasks

It is now possible to indicate in a workflow that a task should not be call-cached. See details 
[here](https://cromwell.readthedocs.io/en/stable/optimizations/VolatileTasks).

#### Delete Intermediate Outputs on PapiV2

* **Experimental:** When a new workflow option `delete_intermediate_output_files` is submitted with the workflow,
intermediate `File` objects will be deleted when the workflow completes. See the [Google Pipelines API Workflow Options
documentation](https://cromwell.readthedocs.io/en/stable/wf_options/Google#google-pipelines-api-workflow-options)
for more information.

#### Metadata Archival Support

Cromwell 49 now offers the option to archive metadata to GCS and remove the equivalent metadata from relational
database storage. Please see 
[the documentation](https://cromwell.readthedocs.io/en/stable/Configuring#hybrid-metadata-storage-classic-carbonite) for more details. 

#### Adding support for Google Cloud Life Sciences v2beta
Cromwell now supports running workflows using Google Cloud Life Sciences v2beta API in addition to Google Cloud Genomics v2alpha1. 
More information about migration to the new API from v2alpha1 
[here](https://cromwell.readthedocs.io/en/stable/backends/Google#migration-from-google-cloud-genomics-v2alpha1-to-google-cloud-life-sciences-v2beta). 
* **Note** Google Cloud Life Sciences is the new name for newer versions of Google Cloud Genomics.
* **Note** Support for Google Cloud Genomics v2alpha1 will be removed in a future version of Cromwell. Advance notice will be provided.

### New Docs

#### Installation methods

Links to the conda package and docker container are now available in 
[the install documentation](https://cromwell.readthedocs.io/en/stable/Getting/).


### Bug Fixes

+ Fix a bug where zip files with directories could not be imported. 
  For example a zip with `a.wdl` and `b.wdl` could be imported but one with `sub_workflows/a.wdl` 
  and `imports/b.wdl` could not.
+ Fix a bug which sometimes allowed execution scripts copied by a failed cache-copy to be run instead
  of the attempt-1 script for a live job execution. 
  
## 48 Release Notes

### Womtool Graph for WDL 1.0

The `womtool graph` command now supports WDL 1.0 workflows. 
* **Note:** Generated graphs - including in WDL draft 2 - may look slightly different than they did in version 47.

### Documentation

+ Documented the use of a HSQLDB file-based database so users can try call-caching without needing a database server.
  Please checkout [the database documentation](https://cromwell.readthedocs.io/en/stable/Configuring#database).

## 47 Release Notes

### Retry with more memory on Papiv2 [(#5180)](https://github.com/broadinstitute/cromwell/pull/5180)

Cromwell now allows user defined retries. With `memory-retry` config you can specify an array of strings which when encountered in the `stderr` 
file by Cromwell, allows the task to be retried with multiplier factor mentioned in the config. More information [here](https://cromwell.readthedocs.io/en/stable/backends/Google/).

### GCS Parallel Composite Upload Support

Cromwell 47 now supports GCS parallel composite uploads which can greatly improve delocalization performance.
This feature is turned off by default, it can be turned on by either a backend-level configuration setting or
on a per-workflow basis with workflow options. More details [here](https://cromwell.readthedocs.io/en/stable/backends/Google/).

### Papi V2 Localization Using GCR [(#5200)](https://github.com/broadinstitute/cromwell/pull/5200)

The Docker image for the Google Cloud SDK was previously only [published on Docker
Hub](https://hub.docker.com/r/google/cloud-sdk). Now that the image is [publicly hosted in
GCR](http://gcr.io/google.com/cloudsdktool/cloud-sdk), Papi V2 jobs will localize inputs and delocalize outputs using
the GCR image.

## 46 Release Notes

### Nvidia GPU Driver Update

The default driver for Nvidia GPU's on Google Cloud has been updated from `390` to `418.87.00`.  A user may override this option at anytime by providing the `nvidiaDriverVersion` runtime attribute.  See the [Runtime Attribute description for GPUs](https://cromwell.readthedocs.io/en/stable/RuntimeAttributes/#runtime-attribute-descriptions) for detailed information.

### Enhanced "error code 10" handling in PAPIv2

On Google Pipelines API v2, a worker VM that is preempted may emit a generic error message like
```
PAPI error code 10. The assigned worker has failed to complete the operation
```
instead of a preemption-specific message like
```
PAPI error code 14. Task was preempted for the 2nd time.
```
Cromwell 44 introduced special handling that detects both preemption indicators and re-runs the job consistent with the `preemptible` setting.

Cromwell 46 enhances this handling in response to user reports of possible continued issues.   

## 45 Release Notes

### Improved input and output transfer performance on PAPI v2

Cromwell now requires only a single PAPI "action" each for the entire localization or delocalization process, rather than two per file or directory.
This greatly increases execution speed for jobs with large numbers of input or output files.
In testing, total execution time for a call with 800 inputs improved from more than 70 minutes to less than 20 minutes.

### List dependencies flag in Womtool Command Line [(#5098)](https://github.com/broadinstitute/cromwell/pull/5098)

Womtool now outputs the list of files referenced in import statements using `-l` flag for `validate` command.
More info [here](https://cromwell.readthedocs.io/en/stable/WOMtool/)

### BCS backend new Features support

#### New docker registry
Alibaba Cloud Container Registry is now supported for the `docker` runtime attribute, and the previous `dockerTag` 
runtime attribute continues to be available for Alibaba Cloud OSS Registry.
#### Call caching
Cromwell now supports Call caching when using the BCS backend.
#### Workflow output glob
Globs can be used to define outputs for BCS backend.
#### NAS mount
Alibaba Cloud NAS is now supported for the `mounts` runtime attribute.

### Call Caching Failure Messages [(#5095)](https://github.com/broadinstitute/cromwell/pull/5095)

Call cache failures are no longer sent to the workflow metadata. Instead a limited number of call cache failure messages
will be sent to the workflow log. See [the Cromwell call caching
documentation](https://cromwell.readthedocs.io/en/stable/cromwell_features/CallCaching/) for more information on call
cache failure logging.

## 44 Release Notes

### Improved PAPI v2 Preemptible VM Support

In some cases PAPI v2 will report the preemption of a VM in a way that differs from PAPI v1. This novel means of reporting
preemption was not recognized by Cromwell's PAPI v2 backend and would result in preemptions being miscategorized as call failures.
Cromwell's PAPI v2 backend will now handle this type of preemption.

## 43 Release Notes

### Virtual Private Cloud with Subnetworks

Cromwell now allows PAPIV2 jobs to run on a specific subnetwork inside a private network by adding the subnetwork key 
`subnetwork-label-key` inside `virtual-private-cloud` in backend configuration. More info [here](https://cromwell.readthedocs.io/en/stable/backends/Google/).

### Call caching database refactoring

Cromwell's `CALL_CACHING_HASH_ENTRY` primary key has been refactored to use a `BIGINT` datatype in place of the previous
`INT` datatype. Cromwell will not be usable during the time the Liquibase migration for this refactor is running.
In the Google Cloud SQL with SSD environment this migration runs at a rate of approximately 100,000 `CALL_CACHING_HASH_ENTRY`
rows per second. In deployments with millions or billions of `CALL_CACHING_HASH_ENTRY` rows the migration may require  
a significant amount of downtime so please plan accordingly. The following SQL could be used to estimate the number of
rows in this table:

```
select max(CALL_CACHING_HASH_ENTRY_ID) from CALL_CACHING_HASH_ENTRY
```

### Stackdriver Instrumentation

Cromwell now supports sending metrics to [Google's Stackdriver API](https://cloud.google.com/monitoring/api/v3/). 
Learn more on how to configure [here](https://cromwell.readthedocs.io/en/stable/developers/Instrumentation/).

### BigQuery in PAPI

Cromwell now allows a user to specify BigQuery jobs when using the PAPIv2 backend

### Configuration Changes

#### StatsD Instrumentation

There is a small change in StatsD's configuration path. Originally, the path to the config was `services.Instrumentation.config.statsd`
which now has been updated to `services.Instrumentation.config`. More info on its configuration can be found
[here](https://cromwell.readthedocs.io/en/stable/developers/Instrumentation/).

#### cached-copy

A new experimental feature, the `cached-copy` localization strategy is available for the shared filesystem. 
More information can be found in the [documentation on localization](https://cromwell.readthedocs.io/en/stable/backends/HPC).

#### Yaml node limits

Yaml parsing now checks for cycles, and limits the maximum number of parsed nodes to a configurable value. It also
limits the nesting depth of sequences and mappings. See [the documentation on configuring
YAML](https://cromwell.readthedocs.io/en/stable/Configuring/#yaml) for more information.

### API Changes

#### Workflow Metadata

* It is now possible to use `includeKey` and `excludeKey` at the same time. If so, the metadata key must match the `includeKey` **and not** match the `excludeKey` to be included.
* It is now possible to use "`calls`" as one of your `excludeKey`s, to request that only workflow metadata gets returned.

### PostgreSQL support

Cromwell now supports PostgreSQL (version 9.6 or higher, with the Large Object
extension installed) as a database backend.
See [here](https://cromwell.readthedocs.io/en/stable/Configuring/#database) for
instructions for configuring the database connection.

## 42 Release Notes

### Womtool endpoint

The `/describe` endpoint now differentiates between an invalid workflow and a valid workflow with invalid inputs.

Specifically, the new `validWorkflow` key indicates whether the workflow file is valid by itself. If inputs are provided, they are not considered when calculating this field; if inputs are not provided, the value is identical to `valid`.

### Configuration Changes

 *  Virtual private networks can now be configured. See the section below for details.
 
#### Batch Request Timeouts

The timeout on Cromwell's requests to PAPIv2 can now be configured. See the sample PAPIv2.conf for more documentation:

```conf
backend {
  providers {
    PAPIv2 {
      config { 
        batch-requests {
          timeouts {
            read = 10 seconds
            connect = 10 seconds
          }
        }
      }
    }
  }
}
```

### Virtual Private Networks

Cromwell now allows PAPIV2 jobs to run on a private network by adding the network name inside `virtual-private-cloud` in backend configuration.
More info [here](https://cromwell.readthedocs.io/en/stable/backends/Google/).

### AWS Backend

Now includes background job status polling to hopefully reduce the incidence of 'HTTP 429' errors for large workflows.

## 41 Release Notes

### Workflow Options

* It is now possible to supply custom `google-labels` in [workflow options](https://cromwell.readthedocs.io/en/stable/wf_options/Google/).

### AWS backend

It is now possible to use WDL disk attributes with the following formats on AWS.
```
disks: "local-disk 20 SSD"
```
```
disks: "/some/mnt 20 SSD"
```
Because Cromwell's AWS backend auto-sizes disks, the size specification is simply discarded.

### Time Formatting

In previous versions of Cromwell, times were converted to strings using
[the default Java formatter](https://docs.oracle.com/javase/8/docs/api/java/time/OffsetDateTime.html#toString--) which
generates a variety of ISO-8601 formats. String conversions also retained whatever server time zone generated that
specific time instance.

Going forward, times stored in Cromwell metadata, and later returned via the HTTP endpoint, are now converted to UTC
then formatted with exactly three digits of milliseconds.

For example:
- `2017-01-19T12:34:56-04:00` will now be formatted as
- `2017-01-19T16:34:56.000Z`

This change only affects newly formatted dates. Older dates already formatted and stored by previous versions of
Cromwell will not be updated however they will still return a
[valid ISO-8601 format](https://en.wikipedia.org/wiki/ISO_8601). The older format may be in various non-UTC time zones,
and may or may not include microseconds or even nanoseconds, for example `2017-01-19T12:34:56.123456789-04:00`.

### Config Changes

#### Heartbeat failure shutdown

When a Cromwell instance is unable to write heartbeats for some period of time it will automatically shut down. For more
information see the docs on [configuring Workflow Hearbeats](https://cromwell.readthedocs.io/en/stable/Configuring/).

NOTE: In the remote chance that the `system.workflow-heartbeats.ttl` has been configured to be less than `5 minutes`
then the new configuration value `system.workflow-heartbeats.write-failure-shutdown-duration` must also be explicitly
set less than the `ttl`.

#### nVidia Driver Attribute Change

The runtime attribute `nvidia-driver-version` was previously allowed only as a default runtime attribute in configuration.
Because WDL does not allow attribute names to contain `-` characters, this has been changed to `nvidiaDriverVersion`.
This field is now accepted within WDL files as well as within the configuration file.

#### Logging long running jobs

All backends can now emit slow job warnings after a configurable time running. 
NB This example shows how to configure this setting for the PAPIv2 backend:
```conf
# Emit a warning if jobs last longer than this amount of time. This might indicate that something got stuck.
backend {
  providers {
    PAPIv2 {
      config { 
        slow-job-warning-time: 24 hours
      }
    }
  }
}
```

### Runtime Attributes

#### GPU Attributes

* The `gpuType` attribute is no longer validated against a whitelist at workflow submission time. Instead, validation now happens at runtime. This allows any valid accelerator to be used.
* The `nvidiaDriverVersion` attribute is now available in WDL `runtime` sections. The default continues to be `390.46` which applies if and only if GPUs are being used.
* A default `gpuType` ("nvidia-tesla-k80") will now be applied if `gpuCount` is specified but `gpuType` is not.
* Similarly, a default `gpuCount` (1) will be applied if `gpuType` is specified but `cpuCount` is not. 

### Bug fixes

#### Better validation of workflow heartbeats

An error will be thrown on startup when the `system.workflow-heartbeats.heartbeat-interval` is not less than the
`system.workflow-heartbeats.ttl`.


## 40 Release Notes

### Config Changes

#### Cromwell ID in instrumentation path

When set, the configuration value of `system.cromwell_id` will be prepended to StatsD metrics. More info [here](https://cromwell.readthedocs.io/en/stable/developers/Instrumentation/).

#### HealthMonitor Configuration

The HealthMonitor configuration has been refactored to provide a simpler interface:
* You no longer need to specify a monitor class in your `cromwell.conf` as this will now be inherited from the `reference.conf` value.
* You can now opt-in and opt-out of any combination of status monitors.
* The PAPI backends to monitor can now be listed in a single field.

##### Upgrading

You are no longer tied to the previous preset combinations of health checks. However if you just want to carry forward
the exact same set of health checks, you can use one of the following standard recipes:

###### From default, or `NoopHealthMonitorActor`:
If you're currently using the (default) NoopHealthMonitorActor, no action is required.

###### From `StandardHealthMonitorServiceActor`:
If you're currently using the `StandardHealthMonitorServiceActor`, replace this stanza:
```
services {
    HealthMonitor {
        class = "cromwell.services.healthmonitor.impl.standard.StandardHealthMonitorServiceActor"
    }
}
``` 
With this one:
```
services {
    HealthMonitor {
        config {
            check-dockerhub: true
            check-engine-database: true
        }
    }
}
``` 
###### From `WorkbenchHealthMonitorServiceActor`:
Replace this stanza:
```
services {
    HealthMonitor {
        class = "cromwell.services.healthmonitor.impl.workbench.WorkbenchHealthMonitorServiceActor"

        config {
            papi-backend-name = PAPIv1
            papi-v2-backend-name = PAPIv2

            google-auth-name = service-account
            gcs-bucket-to-check = "cromwell-ping-me-bucket"
        }
    }
}
``` 
With this one:
```
services {
    HealthMonitor {
        config {
            check-dockerhub: true
            check-engine-database: true
            check-gcs: true
            check-papi-backends: [PAPIv1, PAPIv2]

            google-auth-name = service-account
            gcs-bucket-to-check = "cromwell-ping-me-bucket"
    }
  }
}
``` 
### Workflow options changes

A new workflow option is added. If the `final_workflow_outputs_dir` is set 
`use_relative_output_paths` can be used. When set to `true` this will copy 
all the outputs relative to their execution directory. 
my_final_workflow_outputs_dir/~~MyWorkflow/af76876d8-6e8768fa/call-MyTask/execution/~~output_of_interest.
More information can be found in [the workflow options documentation](https://cromwell.readthedocs.io/en/stable/wf_options/Overview/#output-copying).

### Bug fixes

#### WDL 1.0 strings can contain escaped quotes

For example, the statement `String s = "\""` is now supported, whereas previously it produced a syntax error.

#### Empty call blocks in WDL 1.0

Cromwell's WDL 1.0 implementation now allows empty call blocks, e.g. `call task_with_no_inputs {}`. This brings 1.0 in line with draft-2, which has always supported this syntax.

#### Packed CWL bugfix

Fixed a bug that caused an error like `Custom type was referred to but not found` to be issued when using an imported type as a `SchemaDefRequirement` in packed CWL.

## 39 Release Notes

### Cromwell ID changes

When set, the configuration value of `system.cromwell_id` will now have a random suffix appended, unless the
configuration key `system.cromwell_id_random_suffix` is set to `false`.

The generated id also appears more places in the logs, including when picking up workflows from the database and during
shutdown.

### Bug fixes

#### Format fix for `write_map()` 

Fixed an issue that caused the `write_map()` function in Cromwell's WDL 1.0 implementation to produce output in the wrong format. Specifically, the output's rows and columns were swapped. WDL draft-2 was not affected.
  
Incorrect `write_map()` output in Cromwell 38 and earlier:
```
key1    key2    key3
value1  value2  value3
```
Corrected `write_map()` output in Cromwell 39 and later:
```
key1  value1
key2  value2
key3  value3
```

## 38 Release Notes

### HPC paths with Docker

The `ConfigBackendLifecycleActorFactory` path variables `script`, `out` and `err` are now consistent when running with
and without docker. Similarly, when killing a docker task the `kill-docker` configuration key is now used instead of
`kill`. For more information see the [online documentation](https://cromwell.readthedocs.io/en/stable/backends/SGE/).

### No-op Health Monitor is now the default health monitor

Previous versions of Cromwell defaulted to using a health monitor service that checked Docker Hub and engine database status.
Neither check was useful if the `status` endpoint was never consulted as is likely the case in most deployments. Cromwell 38
now defaults to a `NoopHealthMonitorServiceActor` which does nothing. The previous health service implementation is still
available as `StandardHealthMonitorServiceActor`.

### Bug fixes
- Fixed an issue that could cause Cromwell to consume disk space unnecessarily when using zipped dependencies

#### HTTP responses

- When returning errors as json the `Content-Type` header is set to `application/json`.

## 37 Release Notes

### Docker

- Adds support for retrieving docker digests of asia.gcr.io images
- Adds configuration settings for docker digest lookups. See the `docker` section of the `reference.conf` for more information 
- Attempt to automatically adjust the boot disk size on the Google Cloud Backend (version 2) if the size of the image is greater than the default disk size or the required disk size in the runtime attributes.
Only works for registries that support the version 2 of the manifest schema (https://docs.docker.com/registry/spec/manifest-v2-2/)
At this date (12/09/18) this includes GCR and Dockerhub.

### Added new call cache path+modtime hashing strategy.

Call caching hashes with this new strategy are based on the path and the last modified time of the file.

### Instance independent abort

For multi-instance Cromwell deployments sharing a single database, earlier versions of Cromwell required abort
requests to be sent specifically to the instance that was running the targeted workflow. Cromwell 37 now
allows abort commands to be sent to any Cromwell instance in the shared-database deployment. Configuration details
[here](https://cromwell.readthedocs.io/en/develop/Configuring/abort-configuration).


### Call cache blacklisting

The Google Pipelines API (PAPI) version 1 and 2 backends now offer the option of call cache blacklisting on a per-bucket basis.
More info [here](http://cromwell.readthedocs.io/en/develop/CallCaching/#call-cache-copy-authorization-failure-prefix-blacklisting).

### WDL

- All memory units in WDL are now treated as base-2.
For instance `1 KB == 1 KiB == 1024 Bytes`.

### Backend name for call caching purposes

Previous versions of Cromwell incorporated the name of the backend on which a call was run into the call cache hashes generated for that call.
Unfortunately this made it impossible to change the name of a backend without losing all previously run calls as potential cache hits.
Cromwell 37 introduces the `name-for-call-caching-purposes` backend configuration option as a means of decoupling the backend name from the
value used for the backend name for call caching purposes.

### CWL

Support `InputResourceRequirement` hint

### Changing configuration options

#### Logging Token Distribution

In cases where its not obvious why jobs are queued in Cromwell, you can enable logging for the Job Execution Token Dispenser, using
the `system.hog-safety.token-log-interval-seconds` configuration value.

The default, `0`, means that no logging will occur. 

#### HTTP Filesystem

- The HTTP filesystem is now enabled for engine use by default. To continue without an HTTP filesystem, you can add the 
following content into the appropriate stanza of your configuration file:
```
engine {
  filesystems {
    http { 
      enabled: false 
    }
  }
}
``` 
- When the value `exit-code-timeout-seconds` is set, `check-alive` command is now only called once every timeout interval instead of each poll.

### Beta preview of new Womtool `/describe` endpoint

This new endpoint brings the functionality of Womtool to the world of web services. Submit workflows for validation and receive a JSON description in response.

The endpoint is still undergoing heavy development and should not be used in production. The final version will ship in a future release of Cromwell; watch this space.   

### Bug fixes

- Fixed a regression in Cromwell 36 that could cause operations on empty arrays to fail with a spurious type error (closes [#4318](https://github.com/broadinstitute/cromwell/issues/4318))

#### Abort On Hold Workflows

On Hold workflows may now be aborted.

#### Command fixes for AWS and TES

The AWS and TES backends can now handle calls that generate longer command lines. Like the other
backends, commands scripts are first written to a file, the file is downloaded to the execution
host, and then the localized script is run.

Also fixed are AWS `command {}` blocks that use `|` at the start of a line. For example:

```
command {
  echo hello world \
  | cat
}
```

## 36 Release Notes

### Extra configuration options

The value `exit-code-timeout-seconds` can now set in a backend configuration.
Details [here](https://cromwell.readthedocs.io/en/develop/backends/HPC/#exit-code-timeout)

### [AWS S3 file transfers are now encrypted](https://github.com/broadinstitute/cromwell/pull/4264)

### Bug fixes

#### Metadata Request Coalescing

Coalesce metadata requests to eliminate expensive and redundant queries and metadata construction.

#### Eliminate redundant SFS logging and metadata 

Eliminate superfluous logging and metadata publishing in the shared filesystem backend on poll intervals where there was not a state change.

#### AWS region configuration respected throughout

Previously US-EAST-1 was hardcoded in places.

## 35 Release Notes

### Submit workflow using URL

Cromwell now allows for a user to submit the URL pointing to workflow file to run a workflow.
More details on how to use it in: 
- `Server` mode can be found [here](https://cromwell.readthedocs.io/en/develop/api/RESTAPI/).
- `Run` mode can be found [here](https://cromwell.readthedocs.io/en/develop/CommandLine/#run).

### Languages

- Added an opt-in namespace cache for the WDL Draft 2 language factory. Please see the Cromwell example configuration for details. NOTE: if upgrading from a hotfix version of Cromwell
that relied upon this cache, the cache is now opt-in and must be turned on explicitly in config.
- To maintain conformance with the OpenWDL spec, Cromwell drops support for the `version draft-3` identifier in this release. In the rare case where end users may have been using `version draft-3`, `version 1.0` is a drop-in replacement with no effect on functionality.

### HTTP Workflow Inputs for Shared File System and Google Pipelines API Version 2 Backends

`http` and `https` workflow inputs are now supported for shared filesystem and Google Pipelines API (PAPI) version 2
backends. Configuration details are described [here](http://cromwell.readthedocs.io/en/develop/filesystems/HTTP).

### Call cache hint support

More efficient cache hit copying in multi-user environments is now supported through the `call_cache_hit_path_prefixes` workflow option.
Details [here](http://cromwell.readthedocs.io/en/develop/CallCaching/#call-cache-hit-path-prefixes)

### Root workflow level file hash caching support

Cromwell now offers the ability to cache file hashes on a root workflow level basis, details [here](http://cromwell.readthedocs.io/en/develop/CallCaching/#file-hash-caching).

### Extra configuration options

The value `dockerRoot` can now be set in a backend configuration. 
This will set the execution folder in the container (default: `/cromwell-executions`).

### Bug Fixes

#### API
- The `releaseHold` endpoint will now return `404 Not Found` for an unrecognized workflow ID and `400 Bad Request` for a malformed or invalid workflow ID.

#### Languages

- Fixed a bug that allowed values to be "auto-boxed" into a single-element `Array` of that type, which is not allowed in the WDL spec (Closes [#3478](https://github.com/broadinstitute/cromwell/issues/3478)).

#### PAPI version 1

- Restored standard output and error streaming for jobs.

## 34 Release Notes

### Query API

* Fixes a bug which stopped `includeSubworkflow=false` from paging correctly and subworkflows from being discounted correctly from `totalResultsCount`.
* Query results will now be returned in reverse chronological order, with the most-recently submitted workflows returned first.

### Requester Pays on GCS

Access of Google Cloud Storage buckets with Requester Pays enabled is now supported.
Please read the [relevant documentation](http://cromwell.readthedocs.io/en/develop/filesystems/GoogleCloudStorage#requester-pays) for information on how to enable it and the consequences.

### Private Docker Support on Pipelines API v2

Support for private Docker Hub images is now included in the Google Pipelines API v2 backend. PAPI v2 private Docker support is
equivalent to that in PAPI v1 but the configuration differs, please see
[Docker configuration](http://cromwell.readthedocs.io/en/develop/filesystems/Google#Docker) for more details.

### Updated MySQL client with 8.0 support

Updated the MySQL connector client from `5.1.42` to `5.1.46` which adds support for connecting to MySQL 8.0. See the
documentation on [Changes in MySQL Connector/J](https://dev.mysql.com/doc/relnotes/connector-j/5.1/en/news-5-1.html) for
more information.

## 33 Release Notes

### Query endpoint

#### Exclude workflows based on Labels

This gives the ability to **filter out** workflows based on labels. Two new parameters called `excludeLabelAnd` and `excludeLabelOr` can be used for this purpose.
More details on how to use them can be found [here](http://cromwell.readthedocs.io/en/develop/api/RESTAPI/).

#### Include/Exclude subworkflows

Cromwell now supports excluding subworkflows from workflow query results using the `includeSubworkflows` parameter. By default they are included in the results.
More information can be found at [REST API](http://cromwell.readthedocs.io/en/develop/api/RESTAPI/).

#### Query workflows by Submission time

Cromwell now supports querying workflows by submission time. This will help find workflows that are submitted but not started yet (i.e. workflows which are
in On Hold state). More information can be found [here](http://cromwell.readthedocs.io/en/develop/api/RESTAPI/).

#### Submission time in Workflow Query Response

Submission time of a workflow is now included in WorkflowQueryResult, which is part of the response for workflow query.

### File Localization (NIO) Hint

Cromwell now allows tasks in WDL 1.0 can now specify an optimization in their `parameter_meta` that some `File` inputs do not need to be localized for the task to run successfully.
Full details are available in the [documentation page for this optimization](http://cromwell.readthedocs.io/en/develop/optimizations/FileLocalization).

### Bug Fixes

Workflows which are in 'On Hold' state can now be fetched using the query endpoint.

## 32 Release Notes

### Backends

#### Pipelines API V2
Initial support for Google [Pipelines API version 2](https://cloud.google.com/genomics/reference/rest/).
Expect feature parity except for private dockerhub images which are not supported at the moment, but will be in the near future.
Additionally, the "refresh token" authentication mode is **NOT** supported on PAPI V2.

In addition, the following changes are to be expected:
* Error messages for failed jobs might differ from V1
* The Pipelines API log file content might differ from V1

**Important (If you're running Cromwell with a Google backend, read this)**:
The `actor-factory` value for the google backend (`cromwell.backend.impl.jes.JesBackendLifecycleActorFactory`) is being deprecated.
Please update your configuration accordingly.

| PAPI Version  |                                 actor-factory                                |
|---------------|:----------------------------------------------------------------------------:|
|      V1       | cromwell.backend.google.pipelines.v1alpha2.PipelinesApiLifecycleActorFactory |
|      V2alpha1 | cromwell.backend.google.pipelines.v2alpha1.PipelinesApiLifecycleActorFactory |
|      V2beta   | cromwell.backend.google.pipelines.v2beta.PipelinesApiLifecycleActorFactory   |

If you don't update the `actor-factory` value, you'll get a deprecation warning in the logs, and Cromwell will default back to **PAPI V1**

### Task Retries
Cromwell now supports retrying failed tasks up to a specified count by declaring a value for the [maxRetries](RuntimeAttributes.md#maxRetries) key through the WDL runtime attributes.

### Labels
* Cromwell has removed most of the formatting restrictions from custom labels. Please check the [README](README.md#label-format) for more detailed documentation.
* Custom labels won't be submitted to Google backend as they are now decoupled from Google's default labels.
* Cromwell now publishes the labels as soon as the workflow is submitted (whether started or on hold). If the labels are invalid, the workflow will not be submitted and request will fail.

### Scala 2.11 Removed
From version 32 onwards we will no longer be publishing build artifacts compatible with Scala 2.11. 

* If you don't import the classes into your own scala project then this should have no impact on you.
* If you **are** importing the classes into your own scala project, make sure you are using Scala 2.12.

### Input Validation
Cromwell can now validate that your inputs files do not supply inputs with no impact on the workflow. Strict validation will be disabled by default in WDL draft 2 and CWL but enabled in WDL draft 3. See the 'Language Factory Config' below for details.

### Language Factory Config
All language factories can now be configured on a per-language-version basis. All languages and versions will support the following options:
* `enabled`: Defaults to `true`. Set to `false` to disallow workflows of this language and version.
* `strict-validation`: Defaults to `true` for WDL draft 3 and `false` for WDL draft 2 and CWL. Specifies whether workflows fail if the inputs JSON (or YAML) file contains values which the workflow did not ask for (and will therefore have no effect). Additional strict checks may be added in the future.

### API

* More accurately returns 503 instead of 500 when Cromwell can not respond in a timely manner
* Cromwell now allows a user to submit a workflow but in a state where it will not automatically be picked up for execution. This new state is called 'On Hold'. To do this you need to set the parameter workflowOnHold to true while submitting the workflow.
* API end point 'releaseHold' will allow the user to send a signal to Cromwell to allow a workflow to be startable, at which point it will be picked up by normal execution schemes.

### GPU

The PAPI backend now supports specifying GPU through WDL runtime attributes:

```wdl
runtime {
    gpuType: "nvidia-tesla-k80"
    gpuCount: 2
    zones: ["us-central1-c"]
}
```

The two types of GPU supported are `nvidia-tesla-k80` and `nvidia-tesla-p100`

**Important**: Before adding a GPU, make sure it is available in the zone the job is running in: https://cloud.google.com/compute/docs/gpus/

### Job Shell

Cromwell now allows for system-wide or per-backend job shell configuration for running user commands rather than always
using the default `/bin/bash`. To set the job shell on a system-wide basis use the configuration key `system.job-shell` or on a
per-backend basis with `<config-key-for-backend>.job-shell`. For example:

```
# system-wide setting, all backends get this
-Dsystem.job-shell=/bin/sh
```

```
# override for just the Local backend
-Dbackend.providers.Local.config.job-shell=/bin/sh
```

For the Config backend the value of the job shell will be available in the `${job_shell}` variable. See Cromwell's `reference.conf` for an example
of how this is used for the default configuration of the `Local` backend.

### Bug Fixes

The imports zip no longer unpacks a single (arbitrary) internal directory if it finds one (or more). Instead, import statements should now be made relative to the base of the import zip root.

#### Reverting Custom Labels

Reverting to a prior custom label value now works.

["Retrieves the current labels for a workflow"](http://cromwell.readthedocs.io/en/develop/api/RESTAPI/#retrieves-the-current-labels-for-a-workflow)
will return the most recently summarized custom label value.

The above endpoint may still return the prior value for a short period of time after using
["Updated labels for a workflow"](http://cromwell.readthedocs.io/en/develop/api/RESTAPI/#update-labels-for-a-workflow)
until the background metadata summary process completes.

#### Deleting Duplicate Custom Label Rows

If you never used the REST API to revert a custom label back to a prior value you will not be affected. This only applies to workflows previously updated using
["Updated labels for a workflow"](http://cromwell.readthedocs.io/en/develop/api/RESTAPI/#update-labels-for-a-workflow).

The database table storing custom labels will delete duplicate rows for any workflow label key. For efficiency purposes
the values are not regenerated automatically from the potentially large metadata table.

In rare cases where one tried to revert to a prior custom label value you may continue to see different results
depending on the REST API used. After the database update
["Retrieves the current labels for a workflow"](http://cromwell.readthedocs.io/en/develop/api/RESTAPI/#retrieves-the-current-labels-for-a-workflow)
will return the most-recent-unique value while
["Get workflow and call-level metadata for a specified workflow"](http://cromwell.readthedocs.io/en/develop/api/RESTAPI/#get-workflow-and-call-level-metadata-for-a-specified-workflow)
will return the up-to-date value. For example, if one previously updated a value from `"value-1"` > `"value-2"` >
`"value-3"` > `"value-2"` then the former REST API will return `value-3` while the latter will return `value-2`.

#### Workflow options `google_project` output in metadata

Workflow metadata for jobs run on a Google Pipelines API backend will report the `google_project` specified via a
[workflow options json](http://cromwell.readthedocs.io/en/develop/wf_options/Google/#google-pipelines-api-workflow-options).

## 31 Release Notes

* **Cromwell server**  
The Cromwell server source code is now located under `server/src`. `sbt assembly` will build the runnable Cromwell JAR in 
`server/target/scala-2.12/` with a name like `cromwell-<VERSION>.jar`.

* **Robustness**
    + The rate at which jobs are being started can now be controlled using the `system.job-rate-control` configuration stanza.  
    + A load controller service has been added to allow Cromwell to self-monitor and adjust its load accordingly.
The load controller is currently a simple on/off switch controlling the job start rate. It gathers metrics from different parts of the system
to inform its decision to stop the creation of jobs.
You can find relevant configuration in the `services.LoadController` section of the `cromwell.examples.conf` file,
as well as in the `load-control` section in `reference.conf`.
The load level of the monitored sub-systems are instrumented and can be found under the `cromwell.load` statsD path.
    + The statsD metrics have been re-shuffled a bit. If you had a dashboard you might find that you need to update it.
Changes include: 
        + Removed artificially inserted "count" and "timing" the path
        + Added a `load` section
        + Metrics were prefixed twice with `cromwell` (`cromwell.cromwell.my_metric`), now they're only prefixed once
        + Added `processed` and `queue` metrics under various metrics monitoring the throughput and amount of queued work respectively
        + Added a memory metric representing an estimation of the free memory Cromwell thinks it has left

* Added a configuration option under `docker.hash-lookup.enabled` to disable docker hash lookup.
 Disabling it will also disable call caching for jobs with floating docker tags.
 
* **API**    
    + Updated the `/query` response to include the total number of query results returned. See [here](http://cromwell.readthedocs.io/en/develop/api/RESTAPI/#workflowqueryresponse) for more information.

## 30.1 Release Notes

* A set of bug fixes following the migration of Cromwell to WOM (the Workflow Object Model) in version 30.

## 30 Release Notes

### Breaking changes

* The `customLabels` form field for workflow submission has been renamed to `labels`.

### Other changes

* **New Cromwell documentation**  
Our documentation has moved from our [README](https://github.com/broadinstitute/cromwell/blob/29_hotfix/README.md) to a new website: [Cromwell Documentation](http://cromwell.readthedocs.io/en/develop/). There are new [Tutorials](http://cromwell.readthedocs.io/en/develop/tutorials/FiveMinuteIntro/) and much of the documentation has been re-written. The source files are in the [/docs](https://github.com/broadinstitute/cromwell/tree/develop/docs) directory.

* **API**  
    + Cromwell now supports input files in the yaml format (JSON format is still supported).
    + Added a [GET version for the `labels` endpoint](http://cromwell.readthedocs.io/en/develop/api/RESTAPI/#retrieves-the-current-labels-for-a-workflow) which will return current labels for a workflow.

* **Database**  
You have the option of storing the metadata in a separate SQL database than the database containing the internal engine
data. When switching connection information for an existing database containing historical data, the tables
should be manually replicated from one database instance to another using the tools appropriate for your specific
database types. Cromwell will not move any existing data automatically. This feature should be considered experimental
and likely to change in the future. See the [Database Documentation](https://cromwell.readthedocs.io/en/develop/Configuring/#database) or the `database` section in
[cromwell.examples.conf](https://github.com/broadinstitute/cromwell/blob/develop/cromwell.examples.conf) for more
information.

* **StatsD**  
Added initial support for StatsD instrumentation. See the [Instrumentation Documentation](https://cromwell.readthedocs.io/en/develop/Instrumentation) for details on how to use it.

* **User Service Account auth mode for Google**  
Added a new authentication mode for [Google Cloud Platform](https://cromwell.readthedocs.io/en/develop/backends/Google) which will allow a user to supply the JSON key file in their workflow options to allow for per-workflow authentication via service account. This is analogous to the previously existing refresh token authentication scheme. As with the refresh token scheme it is encouraged that the **user_service_account_json** workflow option field is added to the **encrypted-fields** list in the configuration.

* **Bugfixes**  
Abort of Dockerized tasks on the Local backend should now work as expected. Cromwell uses `docker kill` to kill the Docker container.

## 29 Release Notes

### Breaking Changes

* **Command line**  
In preparation for supporting CWL scripts (yes, you read that right!), we have extensively revised the Command Line in Cromwell 29. For more details about the usage changes please see the [README](https://github.com/broadinstitute/cromwell#command-line-usage). And stay tuned to the [WDL/Cromwell blog](https://software.broadinstitute.org/wdl/blog) over the next couple of months for more news about CWL.

* **Request timeouts**   
Cromwell now returns more specific `503 Service Unavailable` error codes on request timeouts, rather than the more generic `500 Internal Server Error`. The response for a request timeout will now be plain text, rather than a JSON format.

* **Metadata endpoint**  
The response from the metadata endpoint can be quite large depending on your workflow. You can now opt-in to have Cromwell gzip your metadata file, in order to reduce file size, by sending the `Accept-Encoding: gzip` header. The default behavior now does not gzip encode responses.

* **Engine endpoints**  
Previously the engine endpoints were available under `/api/engine` but now the endpoints are under `/engine` so they don't require authentication. Workflow endpoints are still available under `/api/workflows`. We also deprecated the setting `api.routeUnwrapped` as a part of this internal consistency effort.

* **Call caching diff**  
We updated the response format of the [callcaching/diff](https://github.com/broadinstitute/cromwell#get-apiworkflowsversioncallcachingdiff) endpoint.

### Other changes

* **Cromwell server**  
When running in server mode, Cromwell now attempts to gracefully shutdown after receiving a `SIGINT` (`Ctrl-C`) or `SIGTERM` (`kill`) signal. This means that Cromwell waits for all pending database writes before exiting, as long as you include `application.conf` at the top of your config file. You can find detailed information about how to configure this feature in the [Cromwell Wiki](https://github.com/broadinstitute/cromwell/wiki/DevZone#graceful-server-shutdown).

* **Concurrent jobs**  
You can now limit the number of concurrent jobs for any backend. Previously this was only possible in some backend implementations. Please see the [README](https://github.com/broadinstitute/cromwell#backend-job-limits) for details.

### WDL

* **Optional WDL variables**  
Empty optional WDL values are now rendered as the `null` JSON value instead of the JSON string `"null"` in the metadata and output endpoints. You do not need to migrate previous workflows. Workflows run on Cromwell 28 and prior will still render empty values as `"null"`.

* **Empty WDL variables**  
Cromwell now accepts `null` JSON values in the input file and coerces them as an empty WDL value. WDL variables must be declared optional in order to be supplied with a `null` JSON value.

input.json
```json
{
    "null_input_values.maybeString": null,
    "null_input_values.arrayOfMaybeInts": [1, 2, null, 4]
}
```

workflow.wdl
```
workflow null_input_values {
    String? maybeString
    Array[Int?] arrayOfMaybeInts
}
```

## 28

### Bug Fixes

#### WDL write_* functions add a final newline

The following WDL functions now add a newline after the final line of output (the previous behavior of not adding this
newline was inadvertent):
- `write_lines`
- `write_map`
- `write_object`
- `write_objects`
- `write_tsv`

For example:

```
task writer {
  Array[String] a = ["foo", "bar"]
  command {
    # used to output: "foo\nbar"
    # now outputs: "foo\nbar\n"
    cat write_lines(a)
  }
}
```

#### `ContinueWhilePossible`

A workflow utilizing the WorkflowFailureMode Workflow Option `ContinueWhilePossible` will now successfully reach a terminal state once all runnable jobs have completed.
#### `FailOnStderr` 
When `FailOnStderr` is set to false, Cromwell no longer checks for the existence of a stderr file for that task. 

### WDL Functions

#### New functions: floor, ceil and round:

Enables the `floor`, `ceil` and `round` functions in WDL to convert floating point numbers to integers.

For example we can now use the size of an input file to influence the amount of memory the task is given. In the example below a 500MB input file will result in a request for a VM with 2GB of memory:

```
task foo {
    File in_file
    command { ... }
    runtime {
      docker: "..."
      memory: ceil(size(in_file)) * 4 
    }
}
```

### Call Caching

* Hash values calculated by Cromwell for a call when call caching is enabled are now published to the metadata.
It is published even if the call failed. However if the call is attempted multiple times (because it has been preempted for example),
since hash values are strictly identical for all attempts, they will only be published in the last attempt section of the metadata for this call.
If the hashes fail to be calculated, the reason is indicated in a `hashFailures` field in the `callCaching` section of the call metadata.
*Important*: Hashes are not retroactively published to the metadata. Which means only workflows run on Cromwell 28+ will have hashes in their metadata.

See the [README](https://github.com/broadinstitute/cromwell#get-apiworkflowsversionidmetadata) for an example metadata response.

* New endpoint returning the hash differential for 2 calls. 

`GET /api/workflows/:version/callcaching/diff`

See the [README](https://github.com/broadinstitute/cromwell#get-apiworkflowsversioncallcachingdiff) for more details.

### Workflow Submission

* The workflow submission parameters `wdlSource` and `wdlDependencies` have been deprecated in favor of `workflowSource` and
`workflowDependencies` respectively.  The older names are still supported in Cromwell 28 with deprecation warnings but will
be removed in a future version of Cromwell.

### Labels
* A new `/labels` endpoint has been added to update labels for an existing workflow. See the [README](README.md#patch-apiworkflowsversionidlabels) for more information.
* Label formatting requirements have been updated, please check the [README](README.md#label-format) for more detailed documentation.


### JES Backend

The JES backend now supports a `filesystems.gcs.caching.duplication-strategy` configuration entry.
It can be set to specify the desired behavior of Cromwell regarding call outputs when a call finds a hit in the cache.
The default value is `copy` which will copy all output files to the new call directory.
A second value is allowed, `reference`, that will instead point to the original output files, without copying them.


```hocon
filesystems {
  gcs {
    auth = "application-default"
    
    caching {
      duplication-strategy = "reference"
    }
  }
}
```

A placeholder file will be placed in the execution folder of the cached call to explain the absence of output files and point to the location of the original ones.


### Metadata Write Batching

Metadata write batching works the same as in previous versions of Cromwell, but the default batch size has been changed from 1 to 200.  It's possible that 200 is too high in some environments, but 200 is more likely to be an appropriate value
than the previous default.


## 27

### Migration

* Call Caching has been improved in this version of Cromwell, specifically the time needed to determine whether or not a job can be cached
 has drastically decreased. To achieve that the database schema has been modified and a migration is required in order to preserve the pre-existing cached jobs.
 This migration is relatively fast compared to previous migrations. To get an idea of the time needed, look at the size of your `CALL_CACHING_HASH_ENTRY` table.
 As a benchmark, it takes 1 minute for a table with 6 million rows.
 The migration will only be executed on MySQL. Other databases will lose their previous cached jobs.
 In order to run properly on MySQL, **the following flag needs to be adjusted**: https://dev.mysql.com/doc/refman/5.5/en/server-system-variables.html#sysvar_group_concat_max_len
 The following query will give you a minimum to set the group_concat_max_len value to:
 
 ```sql
SELECT MAX(aggregated) as group_concat_max_len FROM
      (
            SELECT cche.CALL_CACHING_ENTRY_ID, SUM(LENGTH(CONCAT(cche.HASH_KEY, cche.HASH_VALUE))) AS aggregated
            FROM CALL_CACHING_HASH_ENTRY cche
            GROUP BY cche.CALL_CACHING_ENTRY_ID
      ) aggregation
 ```

 Here is the SQL command to run to set the group_concat_max_len flag to the proper value:
 
 ```sql
SET GLOBAL group_concat_max_len = value
 ```
 
 Where `value` is replaced with the value you want to set it to.
 
 Note that the migration will fail if the flag is not set properly.
 
### Breaking Changes

* The update to Slick 3.2 requires a database stanza to
[switch](http://slick.lightbend.com/doc/3.2.0/upgrade.html#profiles-vs-drivers) from using `driver` to `profile`.

```hocon
database {
  #driver = "slick.driver.MySQLDriver$" #old
  profile = "slick.jdbc.MySQLProfile$"  #new
  db {
    driver = "com.mysql.cj.jdbc.Driver"
    url = "jdbc:mysql://host/cromwell?rewriteBatchedStatements=true"
    user = "user"
    password = "pass"
    connectionTimeout = 5000
  }
}
```

### Call Caching

Cromwell now supports call caching with floating Docker tags (e.g. `docker: "ubuntu:latest"`). Note it is still considered
a best practice to specify Docker images as hashes where possible, especially for production usages.

Within a single workflow Cromwell will attempt to resolve all floating tags to the same Docker hash, even if Cromwell is restarted
during the execution of a workflow. In call metadata the `docker` runtime attribute is now the same as the
value that actually appeared in the WDL:

```
   "runtimeAttributes": {
     "docker": "ubuntu:latest",
     "failOnStderr": "false",
     "continueOnReturnCode": "0"
   }
```

Previous versions of Cromwell rewrote the `docker` value to the hash of the Docker image.

There is a new call-level metadata value `dockerImageUsed` which captures the hash of the Docker image actually used to
run the call:

```
   "dockerImageUsed": "library/ubuntu@sha256:382452f82a8bbd34443b2c727650af46aced0f94a44463c62a9848133ecb1aa8"
```

### Docker

* The Docker section of the configuration has been slightly reworked 
An option to specify how a Docker hash should be looked up has been added. Two methods are available.
    "local" will try to look for the image on the machine where cromwell is running. If it can't be found, Cromwell will try to `pull` the image and use the hash from the retrieved image.
    "remote" will try to look up the image hash directly on the remote repository where the image is located (Docker Hub and GCR are supported)
Note that the "local" option will require docker to be installed on the machine running cromwell, in order for it to call the docker CLI.
* Adds hash lookup support for public [quay.io](https://quay.io/) images.

### WDL Feature Support
* Added support for the new WDL `basename` function. Allows WDL authors to get just the file name from a File (i.e. removing the directory path)
* Allows coercion of `Map` objects into `Array`s of `Pair`s. This also allows WDL authors to directly scatter over WDL `Map`s.

### Miscellaneous
* Adds support for JSON file format for google service account credentials. As of Cromwell 27, PEM credentials for PAPI are deprecated and support might be removed in a future version.

```
google {

  application-name = "cromwell"

  auths = [
    {
      name = "service-account"
      scheme = "service_account"
      json-file = "/path/to/file.json"
    }
  ]
}
```

### General Changes

* The `/query` endpoint now supports querying by `label`. See the [README](README.md#get-apiworkflowsversionquery) for more information.
* The `read_X` standard library functions limit accepted filesizes.  These differ by type, e.g. read_bool has a smaller limit than read_string.  See reference.conf for default settings.

## 26

### Breaking Changes

* Failure metadata for calls and workflows was being displayed inconsistently, with different formats depending on the originating Cromwell version. Failures will now always present as an array of JSON objects each representing a failure. Each failure will have a message and a causedBy field. The causedBy field will be an array of similar failure objects. An example is given below:

```
failures: [{
  message: "failure1",
  causedBy: [{
    message: "cause1",
    causedBy: []
   }, {
    message: "cause2",
    causedBy: []
  }]
 }, {
  message: "failure2",
  causedBy: []
}]
```

### Additional Upgrade Time

* Upgrading to Cromwell 26 will take additional time due to the migration of failure metadata. Cromwell will automatically run a database query during the upgrade which appears to be roughly linear to the number of rows in the METADATA_ENTRY table. You can estimate upgrade time using the following equation: `time to migrate (in seconds) ~= (rows in METADATA_ENTRY) / 65000` Note that due to differences in hardware and database speed, this is only a rough estimate.

### Config Changes

* Added a configuration option under `system.io` to throttle the number of I/O queries that Cromwell makes, as well as configure retry parameters.
 This is mostly useful for the JES backend and should be updated to match the GCS quota available for the project.
 
```
system.io {
  # Global Throttling - This is mostly useful for GCS and can be adjusted to match
  # the quota availble on the GCS API
  number-of-requests = 100000
  per = 100 seconds
  
  # Number of times an I/O operation should be attempted before giving up and failing it.
  number-of-attempts = 5
}
```

## 25

### External Contributors
* A special thank you to @adamstruck, @antonkulaga and @delocalizer for their contributions to Cromwell.
### Breaking Changes

* Metadata keys for call caching are changed. All call caching keys are now in a `callCaching` stanza. `Call cache read result` has moved here and is now `result`. The `allowResultReuse` and `effectiveCallCachingMode` have moved here. The `hit` boolean is a simple indication of whether or not it was a hit, with no additional information. An example using the new format is:
```
"callCaching": {
  "hit": false,
  "effectiveCallCachingMode": "ReadAndWriteCache",
  "result": "Cache Miss",
  "allowResultReuse": true
}
```

### Config Changes

* Added a field `insert-batch-size` to the `database` stanza which defines how many values from a batch insert will be processed at a time. This value defaults to 2000. 
* Moved the config value `services.MetadataService.metadata-summary-refresh-interval` to `services.MetadataService.config.metadata-summary-refresh-interval`
* Added ability to override the default zone(s) used by JES via the config structure by setting `genomics.default-zones` in the JES configuration
* The cromwell server TCP binding timeout is now configurable via the config key `webservice.binding-timeout`, defaulted
  to the previous value `5s` (five seconds) via the reference.conf.
* For MySQL users, a massive scalability improvement via batched DB writing of internal metadata events. Note that one must add `rewriteBatchedStatements=true` to their JDBC URL in their config in order to take advantage of this

### General Changes

* Cromwell's WDL parser now recognizes empty array literals correctly, e.g. `Array[String] emptyArray = []`.
* Cromwell now applies default labels automatically to JES pipeline runs.
* Added support for new WDL functions:
  * `length: (Array[X]) => Integer` - report the length of the specified array
  * `prefix: (String, Array[X]) => Array[String]` - generate an array consisting of each element of the input array prefixed
     by a specified `String`.  The input array can have elements of any primitive type, the return array will always have
     type `Array[String]`.
  * `defined: (Any) => Boolean` - Will return false if the provided value is an optional that is not defined. Returns true in all other cases.
* Cromwell's Config (Shared Filesystem) backend now supports invocation of commands which run in a Docker image as a non-root user.
  The non-root user could either be the default user for a given Docker image (e.g. specified in a Dockerfile via a `USER` directive),
  or the Config backend could pass an optional `"-u username"` as part of the `submit-docker` command.
* In some cases the SFS backend, used for Local, SGE, etc., coerced `WdlFile` to `WdlString` by using `.toUri`. This
resulted in strings prepended with `file:///path/to/file`. Now absolute file paths will not contain the uri scheme.
* Launch jobs on servers that support the GA4GH Task Execution Schema using the TES backend.
* **Call caching: Cromwell will no longer try to use the cache for WDL tasks that contain a floating docker tag.** 
  Call caching will still behave the same for tasks having a docker image with a specific hash.
  See https://github.com/broadinstitute/cromwell#call-caching-docker-tags for more details. 
* Added docker hash lookup. Cromwell will try to lookup the hash for a docker image with a floating tag, and use that hash when executing the job.
  This will be reflected in the metadata where the docker runtime attribute will contains the hash that was used.
  If Cromwell is unable to lookup the docker hash, the job will be run with the original user defined floating tag.
  Cromwell is currently able to lookup public and private docker hashes for images on Docker Hub and Google Container Engine for job running on the JES backend.
  For other backends, cromwell is able to lookup public docker hashes for Docker Hub and Google Container Engine.
  See https://github.com/broadinstitute/cromwell#call-caching-docker-tags for more details. 

### Database schema changes
* Added CUSTOM_LABELS as a field of WORKFLOW_STORE_ENTRY, to store workflow store entries.

## 24

* When emitting workflow outputs to the Cromwell log only the first 1000 characters per output will be printed
* Added support for conditional (`if`) statements.
* Globs for Shared File System (SFS) backends, such as local or SGE, now use bash globbing instead of Java globbing, consistent with the JES backend.

## 23

* The `meta` and `parameter_meta` blocks are now valid within `workflow` blocks, not just `task`
* The JES backend configuration now has an option `genomics-api-queries-per-100-seconds` to help tune the rate of batch polling against the JES servers. Users with quotas larger than default should make sure to set this value.
* Added an option `call-caching.invalidate-bad-cache-results` (default: `true`). If true, Cromwell will invalidate cached results which have failed to copy as part of a cache hit.
* Timing diagrams and metadata now receive more fine grained workflow states between submission and Running.
* Support for the Pair WDL type (e.g. `Pair[Int, File] floo = (3, "gs://blar/blaz/qlux.txt")`)
* Added support for new WDL functions:
  * `zip: (Array[X], Array[Y]) => Array[Pair[X, Y]]` - align items in the two arrays by index and return them as WDL pairs 
  * `cross: (Array[X], Array[Y]) => Array[Pair[X, Y]]` - create every possible pair from the two input arrays and return them all as WDL pairs
  * `transpose: (Array[Array[X]]) => Array[Array[X]]` compute the matrix transpose for a 2D array. Assumes each inner array has the same length.
* By default, `system.abort-jobs-on-terminate` is false when running `java -jar cromwell.jar server`, and true when running `java -jar cromwell.jar run <wdl> <inputs>`.
* Enable WDL imports when running in Single Workflow Runner Mode.
* Both batch and non-batch REST workflow submissions now require a multipart/form-data encoded body.
* Support for sub workflows (see [Annex A](#annex-a---workflow-outputs))
* Enable WDL imports when running in Single Workflow Runner Mode as well as Server Mode
* Support for WDL imports through an additional imports.zip parameter
* Support for sub workflows
* Corrected file globbing in JES to correctly report all generated files. Additionally, file globbing in JES now uses bash-style glob syntax instead of python style glob syntax
* Support declarations as graph nodes
* Added the ability to override the default service account that the compute VM is started with via the configuration option `JES.config.genomics.compute-service-account` or through the workflow options parameter `google_compute_service_account`. More details can be found in the README.md
* Fix bugs related to the behavior of Cromwell in Single Workflow Runner Mode. Cromwell will now exit once a workflow completes in Single Workflow Runner Mode. Additionally, when restarting Cromwell in Single Workflow Runner Mode, Cromwell will no longer restart incomplete workflows from a previous session.

### Annex A - Workflow outputs
    
The WDL specification has changed regarding [workflow outputs](https://github.com/openwdl/wdl/blob/master/versions/draft-2/SPEC.md#outputs) to accommodate sub workflows.
This change is backward compatible in terms of runnable WDLs (WDL files using the deprecated workflow outputs syntax will still run the same). 
The only visible change lies in the metadata (as well as the console output in single workflow mode, when workflow outputs are printed out at the end of a successful workflow).

TL;DR Unless you are parsing or manipulating the "key" by which workflow outputs are referenced in the metadata (and/or the console output for single workflow mode), you can skip the following explanation.

*Metadata Response*
```
{
  ...
  outputs {
    "task_output_1": "hello",
    "task_output_2": "world"
            ^
       If you don't manipulate this part of the metadata, then skip this section
  }
}
```

In order to maintain backward compatibility, workflow outputs expressed with the deprecated syntax are "expanded" to the new syntax. Here is an example:

```
task t {
    command {
        #do something
    }
    output {
        String out1 = "hello"
        String out2 = "world"
    }
}
```

```
    workflow old_syntax {
        call t
        output {
            t.*
        }
    }
```

```
    workflow new_syntax {
        call t
        output {
            String wf_out1 = t.out1
            String wf_out2 = t.out2
        }
    }
```

The new syntax allows for type checking of the outputs as well as expressions. It also allows for explicitly naming to the outputs.
The old syntax doesn't give the ability to name workflow outputs. For consistency reasons, Cromwell will generate a "new syntax" workflow output for each task output, and name them.
Their name will be generated using their FQN, which would give 

```
output {
   String w.t.out1 = t.out1
   String w.t.out2 = t.out2
}
```
        
However as the FQN separator is `.`, the name itself cannot contain any `.`. 
For that reason, `.` are replaced with `_` :

*Old syntax expanded to new syntax*
```
output {
   String w_t_out1 = t.out1
   String w_t_out2 = t.out2
}
```

The consequence is that the workflow outputs section of the metadata for `old_syntax` would previously look like 
 
 ```
    outputs {
        "w.t.out1": "hello",
        "w.t.out2": "hello"
    }
 ```
 
but it will now look like 

```
    outputs {
        "w_t_out1": "hello",
        "w_t_out2": "hello"
    }
```

The same applies for the console output of a workflow run in single workflow mode.


## 0.22

* Improved retries for Call Caching and general bug fixes.
* Users will experience better scalability of status polling for Google JES.
* Now there are configurable caching strategies for a SharedFileSystem backend (i.e. Local, SFS) in the backend's stanza:
  See below for detailed descriptions of each configurable key.

```
backend {
  ...
  providers {
    SFS_BackendName {
      actor-factory = ...
      config {
        ...
        filesystems {
          local {
            localization: [
               ...
            ]
            caching {
              duplication-strategy: [
                "hard-link", "soft-link", "copy"
              ]
              # Possible values: file, path
              # "file" will compute an md5 hash of the file content.
              # "path" will compute an md5 hash of the file path. This strategy will only be effective if the duplication-strategy (above) is set to "soft-link",
              # in order to allow for the original file path to be hashed.
              hashing-strategy: "file"

              # When true, will check if a sibling file with the same name and the .md5 extension exists, and if it does, use the content of this file as a hash.
              # If false or the md5 does not exist, will proceed with the above-defined hashing strategy.
              check-sibling-md5: false
            }
```
* Multiple Input JSON files can now be submitted in server mode through the existing submission endpoint: /api/workflows/:version.
    This endpoint accepts a POST request with a multipart/form-data encoded body. You can now include multiple keys for workflow inputs.

        Each key below can contain an optional JSON file of the workflow inputs. A skeleton file can be generated from wdltool using the "inputs" subcommand.
        NOTE: In case of key conflicts between multiple JSON files, higher values of x in workflowInputs_x override lower values. For example, an input
        specified in workflowInputs_3 will override an input with the same name that was given in workflowInputs or workflowInputs_2. Similarly, an input
        specified in workflowInputs_5 will override an input with the same name in any other input file.

        workflowInputs
        workflowInputs_2
        workflowInputs_3
        workflowInputs_4
        workflowInputs_5

* You can now limit the number of concurrent jobs for a backend by specifying the following option in the backend's config stanza:
```
backend {
  ...
  providers {
    BackendName {
      actor-factory = ...
      config {
        concurrent-job-limit = 5
```


## 0.21

* Warning: Significant database updates when you switch from version 0.19 to 0.21 of Cromwell.
  There may be a long wait period for the migration to finish for large databases.
  Please refer to MIGRATION.md for more details.

* There are significant architectural changes related to increases in performance and scaling.

* The biggest user-facing changes from 0.19 to 0.21 are related to the application.conf file, which has been restructured significantly.
The configuration for backends now is all contained within a `backend` stanza, which specifies 1 stanza per name per backend and a default backend, as follows:

```
backend {
    default=Local
    providers {
        Local {
            actor-factory = "cromwell.backend.impl.sfs.config.ConfigBackendLifecycleActorFactory"
            config {
                ... backend specific config ...
            }
        }
        JES {
            actor-factory = "cromwell.backend.impl.jes.JesBackendLifecycleActorFactory"
            config {
                ... backend specific config ...
            }
        }
        SGE {
            actor-factory = "cromwell.backend.impl.sfs.config.ConfigBackendLifecycleActorFactory"
            config {
                ... backend specific config ...
            }r
        }
    }
}
```
* A new `/stats` endpoint has been added to get workflow and job count for a Cromwell running in server mode.

* Renamed Workflow Options:
   “workflow_log_dir” -> “final_workflow_log_dir”
    “call_logs_dir” -> “final_call_logs_dir”
    “outputs_path” -> “final_workflow_outputs_dir”
    “defaultRuntimeOptions” -> “default_runtime_attributes”

* Timing diagrams endpoint has been updated to include additional state information about jobs.

* Add support for Google Private IPs through `noAddress` runtime attribute. If set to true, the VM will NOT be provided with a public IP address.
*Important*: Your project must be whitelisted in "Google Access for Private IPs Early Access Program". If it's not whitelisted and you set this attribute to true, the task will hang.
  Defaults to `false`.
  e.g:
```
task {
    command {
        echo "I'm private !"
    }

    runtime {
        docker: "ubuntu:latest"
        noAddress: true
    }
}
```

* The Local and the SGE backend have been merged into a generic
Shared File System (SFS) backend. This updated backend can be configured
to work with various other command line dispatchers such as LSF. See the
[README](README.md#sun-gridengine-backend) for more info.

* On the JES and SFS backends, task `command` blocks are now always
passed absolute paths for input `File`s.

* On the SFS backends, the call directory now contains two sub-directories:
    * `inputs` contains all the input files that have been localized for this task (see next below for more details)
    * `execution` contains all other files (script, logs, rc, potential outputs etc...)

* Override the default database configuration by setting the keys
`database.driver`, `database.db.driver`, `database.db.url`, etc.
* Override the default database configuration by setting the keys
`database.driver`, `database.db.driver`, `database.db.url`, etc.

For example:
```
# use a mysql database
database {
  driver = "slick.driver.MySQLDriver$"
  db {
    driver = "com.mysql.cj.jdbc.Driver"
    url = "jdbc:mysql://host/cromwell"
    user = "user"
    password = "pass"
    connectionTimeout = 5000
  }
}
```

## 0.20

* The default per-upload bytes size for GCS is now the minimum 256K
instead of 64M. There is also an undocumented config key
`google.upload-buffer-bytes` that allows adjusting this internal value.

* Updated Docker Hub hash retriever to parse json with [custom media
types](https://github.com/docker/distribution/blob/05b0ab0/docs/spec/manifest-v2-1.md).

* Added a `/batch` submit endpoint that accepts a single wdl with
multiple input files.

* The `/query` endpoint now supports querying by `id`, and submitting
parameters as a HTTP POST.<|MERGE_RESOLUTION|>--- conflicted
+++ resolved
@@ -2,22 +2,6 @@
 
 ## 54 Release Notes
 
-<<<<<<< HEAD
-### `martha_v2` Support Removed
-
-Cromwell now only supports resolving DOS or DRS URIs through [Martha](https://github.com/broadinstitute/martha)'s most
-recent metadata endpoint `martha_v3`, dropping support for Martha's previous metadata endpoint `martha_v2`. To switch to
-the new version of Martha's metadata endpoint, update the `martha.url` found in the [filesystems
-config](https://cromwell.readthedocs.io/en/stable/filesystems/Filesystems/#overview) to point to `/martha_v3`. More
-information on Martha's `martha_v3` request and response schema can be found
-[here](https://github.com/broadinstitute/martha#martha-v3).
-
-### DOS/DRS `localization_optional` Support
-
-When running on a backend that supports `localization_optional: true` any DOS or DRS `File` values in the generated
-command line will be substituted with the `gsUri` returned from Martha's `martha_v3` endpoint. More information on
-`localization_optional` can be found [here](https://cromwell.readthedocs.io/en/stable/optimizations/FileLocalization/).
-=======
 ### Per-backend hog factors
 Cromwell now allows overriding system-level log factors on back-end level. First, Cromwell will try to use hog-factor 
 defined in the backend config, and if it is not defined, it will default to using system-wide hog factor.
@@ -33,7 +17,21 @@
 }
 ```
 For more information about hog factors please see [this page](https://cromwell.readthedocs.io/en/develop/cromwell_features/HogFactors/).
->>>>>>> 68f5c16b
+
+### `martha_v2` Support Removed
+
+Cromwell now only supports resolving DOS or DRS URIs through [Martha](https://github.com/broadinstitute/martha)'s most
+recent metadata endpoint `martha_v3`, dropping support for Martha's previous metadata endpoint `martha_v2`. To switch to
+the new version of Martha's metadata endpoint, update the `martha.url` found in the [filesystems
+config](https://cromwell.readthedocs.io/en/stable/filesystems/Filesystems/#overview) to point to `/martha_v3`. More
+information on Martha's `martha_v3` request and response schema can be found
+[here](https://github.com/broadinstitute/martha#martha-v3).
+
+### DOS/DRS `localization_optional` Support
+
+When running on a backend that supports `localization_optional: true` any DOS or DRS `File` values in the generated
+command line will be substituted with the `gsUri` returned from Martha's `martha_v3` endpoint. More information on
+`localization_optional` can be found [here](https://cromwell.readthedocs.io/en/stable/optimizations/FileLocalization/).
 
 ## 53 Release Notes
 
