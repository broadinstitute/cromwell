package cromwell.backend.google.batch.util

import common.assertion.CromwellTimeoutSpec
import common.mock.MockSugar.mock
import cromwell.backend.google.batch.models.GcpBatchRuntimeAttributes
import cromwell.core.logging.JobLogger
import eu.timepit.refined.numeric.Positive
import eu.timepit.refined.refineMV
import org.scalatest.flatspec.AnyFlatSpec
import org.scalatest.matchers.should.Matchers
import org.scalatest.prop.TableDrivenPropertyChecks._
import org.scalatest.prop.Tables.Table
import wdl4s.parser.MemoryUnit
import wom.format.MemorySize

class GcpBatchMachineConstraintsSpec extends AnyFlatSpec with CromwellTimeoutSpec with Matchers {
  behavior of "MachineConstraints"

  private val n2OptionCascadeLake = Option(GcpBatchRuntimeAttributes.CpuPlatformIntelCascadeLakeValue)

  private val n2dOption = Option(GcpBatchRuntimeAttributes.CpuPlatformAMDRomeValue)

  private val n2OptionIceLake = Option(GcpBatchRuntimeAttributes.CpuPlatformIntelIceLakeValue)

  it should "generate valid machine types" in {
    val validTypes = Table(
<<<<<<< HEAD
      ("memory", "cpu", "cpuPlatformOption", "standardMachineTypeOption", "googleLegacyMachineSelection", "machineTypeString"),
      // Already ok tuple
      (MemorySize(1024, MemoryUnit.MB), refineMV[Positive](1), None, None, false, "custom-1-1024"),
      // CPU must be even (except if it's 1)
      (MemorySize(4, MemoryUnit.GB), refineMV[Positive](3), None, None, false, "custom-4-4096"),
      // Memory must be a multiple of 256
      (MemorySize(1, MemoryUnit.GB), refineMV[Positive](1), None, None, false, "custom-1-1024"),
      // Memory / cpu ratio must be > 0.9GB, increase memory
      (MemorySize(1, MemoryUnit.GB), refineMV[Positive](4), None, None, false, "custom-4-3840"),
      (MemorySize(14, MemoryUnit.GB), refineMV[Positive](16), None, None, false, "custom-16-14848"),
      // Memory / cpu ratio must be < 6.5GB, increase CPU
      (MemorySize(13.65, MemoryUnit.GB), refineMV[Positive](1), None, None, false, "custom-4-14080"),
      // Memory should be an int
      (MemorySize(1520.96, MemoryUnit.MB), refineMV[Positive](1), None, None, false, "custom-1-1536"),
      (MemorySize(1024.0, MemoryUnit.MB), refineMV[Positive](1), None, None, false, "custom-1-1024"),
      // Increase to a cpu selection not valid for n2 below
      (MemorySize(2, MemoryUnit.GB), refineMV[Positive](33), None, None, false, "custom-34-31488"),

      // Same tests as above but with legacy machine type selection (cpu and memory as specified. No 'custom machine
      // requirement' adjustments are expected this time, except float->int)
      (MemorySize(1024, MemoryUnit.MB), refineMV[Positive](1), None, None, true, "predefined-1-1024"),
      (MemorySize(4, MemoryUnit.GB), refineMV[Positive](3), None, None, true, "predefined-3-4096"),
      (MemorySize(1, MemoryUnit.GB), refineMV[Positive](1), None, None, true, "predefined-1-1024"),
      (MemorySize(1, MemoryUnit.GB), refineMV[Positive](4), None, None, true, "predefined-4-1024"),
      (MemorySize(14, MemoryUnit.GB), refineMV[Positive](16), None, None, true, "predefined-16-14336"),
      (MemorySize(13.65, MemoryUnit.GB), refineMV[Positive](1), None, None, true, "predefined-1-13977"),
      (MemorySize(1520.96, MemoryUnit.MB), refineMV[Positive](1), None, None, true, "predefined-1-1520"),
      (MemorySize(1024.0, MemoryUnit.MB), refineMV[Positive](1), None, None, true, "predefined-1-1024"),
      (MemorySize(2, MemoryUnit.GB), refineMV[Positive](33), None, None, true, "predefined-33-2048"),

      // Same tests but with cascade lake (n2)
      (MemorySize(1024, MemoryUnit.MB), refineMV[Positive](1), n2OptionCascadeLake, None, false, "n2-custom-2-2048"),
      (MemorySize(4, MemoryUnit.GB), refineMV[Positive](3), n2OptionCascadeLake, None, false, "n2-custom-4-4096"),
      (MemorySize(1, MemoryUnit.GB), refineMV[Positive](1), n2OptionCascadeLake, None, false, "n2-custom-2-2048"),
      (MemorySize(1, MemoryUnit.GB), refineMV[Positive](4), n2OptionCascadeLake, None, false, "n2-custom-4-4096"),
      (MemorySize(14, MemoryUnit.GB), refineMV[Positive](16), n2OptionCascadeLake, None, false, "n2-custom-16-16384"),
      (MemorySize(13.65, MemoryUnit.GB), refineMV[Positive](1), n2OptionCascadeLake, None, false, "n2-custom-2-14080"),
      (MemorySize(1520.96, MemoryUnit.MB), refineMV[Positive](1), n2OptionCascadeLake, None, false, "n2-custom-2-2048"),
      (MemorySize(1024.0, MemoryUnit.MB), refineMV[Positive](1), n2OptionCascadeLake, None, false, "n2-custom-2-2048"),
      (MemorySize(2, MemoryUnit.GB), refineMV[Positive](33), n2OptionCascadeLake, None, false, "n2-custom-36-36864"),

      // Same tests, but with ice lake. Should produce same results as cascade lake since they're both n2.
      (MemorySize(1024, MemoryUnit.MB), refineMV[Positive](1), n2OptionIceLake, None, false, "n2-custom-2-2048"),
      (MemorySize(4, MemoryUnit.GB), refineMV[Positive](3), n2OptionIceLake, None, false, "n2-custom-4-4096"),
      (MemorySize(1, MemoryUnit.GB), refineMV[Positive](1), n2OptionIceLake, None, false, "n2-custom-2-2048"),
      (MemorySize(1, MemoryUnit.GB), refineMV[Positive](4), n2OptionIceLake, None, false, "n2-custom-4-4096"),
      (MemorySize(14, MemoryUnit.GB), refineMV[Positive](16), n2OptionIceLake, None, false, "n2-custom-16-16384"),
      (MemorySize(13.65, MemoryUnit.GB), refineMV[Positive](1), n2OptionIceLake, None, false, "n2-custom-2-14080"),
      (MemorySize(1520.96, MemoryUnit.MB), refineMV[Positive](1), n2OptionIceLake, None, false, "n2-custom-2-2048"),
      (MemorySize(1024.0, MemoryUnit.MB), refineMV[Positive](1), n2OptionIceLake, None, false, "n2-custom-2-2048"),
      (MemorySize(2, MemoryUnit.GB), refineMV[Positive](33), n2OptionIceLake, None, false, "n2-custom-36-36864"),

      // Same tests but with AMD Rome (n2d) #cpu > 16 are in increments of 16
      (MemorySize(1024, MemoryUnit.MB), refineMV[Positive](1), n2dOption, None, false, "n2d-custom-2-1024"),
      (MemorySize(4, MemoryUnit.GB), refineMV[Positive](3), n2dOption, None, false, "n2d-custom-4-4096"),
      (MemorySize(1, MemoryUnit.GB), refineMV[Positive](1), n2dOption, None, false, "n2d-custom-2-1024"),
      (MemorySize(1, MemoryUnit.GB), refineMV[Positive](4), n2dOption, None, false, "n2d-custom-4-2048"),
      (MemorySize(14, MemoryUnit.GB), refineMV[Positive](16), n2dOption, None, false, "n2d-custom-16-14336"),
      (MemorySize(13.65, MemoryUnit.GB), refineMV[Positive](1), n2dOption, None, false, "n2d-custom-2-14080"),
      (MemorySize(1520.96, MemoryUnit.MB), refineMV[Positive](1), n2dOption, None, false, "n2d-custom-2-1536"),
      (MemorySize(1024.0, MemoryUnit.MB), refineMV[Positive](1), n2dOption, None, false, "n2d-custom-2-1024"),
      (MemorySize(2, MemoryUnit.GB), refineMV[Positive](33), n2dOption, None, false, "n2d-custom-48-24576"),
      (MemorySize(2, MemoryUnit.GB), refineMV[Positive](81), n2dOption, None, false, "n2d-custom-96-49152"),
      (MemorySize(256, MemoryUnit.GB), refineMV[Positive](128), n2dOption, None, false, "n2d-custom-96-262144"),

      // Test Standard Machine types
      // General-purpose machine family
      (MemorySize(2, MemoryUnit.GB), refineMV[Positive](33), None, Option("n1-standard-2"), false, "n1-standard-2"),
      (MemorySize(2, MemoryUnit.GB), refineMV[Positive](33), None, Option("n1-highmem-2"), false, "n1-highmem-2"),
      (MemorySize(2, MemoryUnit.GB), refineMV[Positive](33), None, Option("n1-highcpu-4"), false, "n1-highcpu-4"),
      (MemorySize(2, MemoryUnit.GB), refineMV[Positive](33), None, Option("f1-micro"), false, "f1-micro"),

      // Accelerator-optimized machine family
      (MemorySize(2, MemoryUnit.GB), refineMV[Positive](33), None, Option("a2-highgpu-1g"), false, "a2-highgpu-1g"),
      (MemorySize(2, MemoryUnit.GB), refineMV[Positive](33), None, Option("a3-megagpu-8g"), false, "a3-megagpu-8g"),
      (MemorySize(2, MemoryUnit.GB), refineMV[Positive](33), None, Option("g2-standard-4"), false, "g2-standard-4"),

      // Other machine families
      // Storage-optimized
      (MemorySize(2, MemoryUnit.GB), refineMV[Positive](33), None, Option("z3-highmem-88"), false, "z3-highmem-88"),
      // Compute-optimized
      (MemorySize(2, MemoryUnit.GB), refineMV[Positive](33), None, Option("h3-standard-88"), false, "h3-standard-88"),
      // Memory-optimized
      (MemorySize(2, MemoryUnit.GB), refineMV[Positive](33), None, Option("m3-ultramem-128"), false, "m3-ultramem-128"),
      (MemorySize(2, MemoryUnit.GB), refineMV[Positive](33), None, Option("a2-highgpu-1g"), false, "a2-highgpu-1g"),
      (MemorySize(2, MemoryUnit.GB), refineMV[Positive](33), None, Option("a2-highgpu-1g"), false, "a2-highgpu-1g"),

      // Standard machine type overrides legacy selection
      (MemorySize(2, MemoryUnit.GB), refineMV[Positive](33), None, Option("a2-highgpu-1g"), true, "a2-highgpu-1g"),
      (MemorySize(2, MemoryUnit.GB), refineMV[Positive](33), None, Option("a2-highgpu-1g"), false, "a2-highgpu-1g")
    )

    forAll(validTypes) { (memory, cpu, cpuPlatformOption, standardMachineTypeOption, googleLegacyMachineSelection, expected) =>
=======
      ("memory", "cpu", "cpuPlatformOption", "machineTypeString"),
      // Already ok tuple
      (MemorySize(1024, MemoryUnit.MB), refineMV[Positive](1), None, "custom-1-1024"),
      // CPU must be even (except if it's 1)
      (MemorySize(4, MemoryUnit.GB), refineMV[Positive](3), None, "custom-4-4096"),
      // Memory must be a multiple of 256
      (MemorySize(1, MemoryUnit.GB), refineMV[Positive](1), None, "custom-1-1024"),
      // Memory / cpu ratio must be > 0.9GB, increase memory
      (MemorySize(1, MemoryUnit.GB), refineMV[Positive](4), None, "custom-4-3840"),
      (MemorySize(14, MemoryUnit.GB), refineMV[Positive](16), None, "custom-16-14848"),
      // Memory / cpu ratio must be < 6.5GB, increase CPU
      (MemorySize(13.65, MemoryUnit.GB), refineMV[Positive](1), None, "custom-4-14080"),
      // Memory should be an int
      (MemorySize(1520.96, MemoryUnit.MB), refineMV[Positive](1), None, "custom-1-1536"),
      (MemorySize(1024.0, MemoryUnit.MB), refineMV[Positive](1), None, "custom-1-1024"),
      // Increase to a cpu selection not valid for n2 below
      (MemorySize(2, MemoryUnit.GB), refineMV[Positive](33), None, "custom-34-31488"),

      // Same tests but with cascade lake (n2)
      (MemorySize(1024, MemoryUnit.MB), refineMV[Positive](1), n2OptionCascadeLake, "n2-custom-2-2048"),
      (MemorySize(4, MemoryUnit.GB), refineMV[Positive](3), n2OptionCascadeLake, "n2-custom-4-4096"),
      (MemorySize(1, MemoryUnit.GB), refineMV[Positive](1), n2OptionCascadeLake, "n2-custom-2-2048"),
      (MemorySize(1, MemoryUnit.GB), refineMV[Positive](4), n2OptionCascadeLake, "n2-custom-4-4096"),
      (MemorySize(14, MemoryUnit.GB), refineMV[Positive](16), n2OptionCascadeLake, "n2-custom-16-16384"),
      (MemorySize(13.65, MemoryUnit.GB), refineMV[Positive](1), n2OptionCascadeLake, "n2-custom-2-14080"),
      (MemorySize(1520.96, MemoryUnit.MB), refineMV[Positive](1), n2OptionCascadeLake, "n2-custom-2-2048"),
      (MemorySize(1024.0, MemoryUnit.MB), refineMV[Positive](1), n2OptionCascadeLake, "n2-custom-2-2048"),
      (MemorySize(2, MemoryUnit.GB), refineMV[Positive](33), n2OptionCascadeLake, "n2-custom-36-36864"),

      // Same tests, but with ice lake. Should produce same results as cascade lake since they're both n2.
      (MemorySize(1024, MemoryUnit.MB), refineMV[Positive](1), n2OptionIceLake, "n2-custom-2-2048"),
      (MemorySize(4, MemoryUnit.GB), refineMV[Positive](3), n2OptionIceLake, "n2-custom-4-4096"),
      (MemorySize(1, MemoryUnit.GB), refineMV[Positive](1), n2OptionIceLake, "n2-custom-2-2048"),
      (MemorySize(1, MemoryUnit.GB), refineMV[Positive](4), n2OptionIceLake, "n2-custom-4-4096"),
      (MemorySize(14, MemoryUnit.GB), refineMV[Positive](16), n2OptionIceLake, "n2-custom-16-16384"),
      (MemorySize(13.65, MemoryUnit.GB), refineMV[Positive](1), n2OptionIceLake, "n2-custom-2-14080"),
      (MemorySize(1520.96, MemoryUnit.MB), refineMV[Positive](1), n2OptionIceLake, "n2-custom-2-2048"),
      (MemorySize(1024.0, MemoryUnit.MB), refineMV[Positive](1), n2OptionIceLake, "n2-custom-2-2048"),
      (MemorySize(2, MemoryUnit.GB), refineMV[Positive](33), n2OptionIceLake, "n2-custom-36-36864"),

      // Same tests but with AMD Rome (n2d) #cpu > 16 are in increments of 16
      (MemorySize(1024, MemoryUnit.MB), refineMV[Positive](1), n2dOption, "n2d-custom-2-1024"),
      (MemorySize(4, MemoryUnit.GB), refineMV[Positive](3), n2dOption, "n2d-custom-4-4096"),
      (MemorySize(1, MemoryUnit.GB), refineMV[Positive](1), n2dOption, "n2d-custom-2-1024"),
      (MemorySize(1, MemoryUnit.GB), refineMV[Positive](4), n2dOption, "n2d-custom-4-2048"),
      (MemorySize(14, MemoryUnit.GB), refineMV[Positive](16), n2dOption, "n2d-custom-16-14336"),
      (MemorySize(13.65, MemoryUnit.GB), refineMV[Positive](1), n2dOption, "n2d-custom-2-14080"),
      (MemorySize(1520.96, MemoryUnit.MB), refineMV[Positive](1), n2dOption, "n2d-custom-2-1536"),
      (MemorySize(1024.0, MemoryUnit.MB), refineMV[Positive](1), n2dOption, "n2d-custom-2-1024"),
      (MemorySize(2, MemoryUnit.GB), refineMV[Positive](33), n2dOption, "n2d-custom-48-24576"),
      (MemorySize(2, MemoryUnit.GB), refineMV[Positive](81), n2dOption, "n2d-custom-96-49152"),
      (MemorySize(256, MemoryUnit.GB), refineMV[Positive](128), n2dOption, "n2d-custom-96-262144")
    )

    forAll(validTypes) { (memory, cpu, cpuPlatformOption, expected) =>
>>>>>>> 79fd68fa
      GcpBatchMachineConstraints.machineType(
        memory = memory,
        cpu = cpu,
        cpuPlatformOption = cpuPlatformOption,
<<<<<<< HEAD
        standardMachineTypeOption = standardMachineTypeOption,
        googleLegacyMachineSelection = googleLegacyMachineSelection,
=======
>>>>>>> 79fd68fa
        jobLogger = mock[JobLogger]
      ) shouldBe expected
    }
  }
}<|MERGE_RESOLUTION|>--- conflicted
+++ resolved
@@ -24,166 +24,89 @@
 
   it should "generate valid machine types" in {
     val validTypes = Table(
-<<<<<<< HEAD
-      ("memory", "cpu", "cpuPlatformOption", "standardMachineTypeOption", "googleLegacyMachineSelection", "machineTypeString"),
+      ("memory", "cpu", "cpuPlatformOption", "standardMachineTypeOption", "machineTypeString"),
       // Already ok tuple
-      (MemorySize(1024, MemoryUnit.MB), refineMV[Positive](1), None, None, false, "custom-1-1024"),
+      (MemorySize(1024, MemoryUnit.MB), refineMV[Positive](1), None, None, "custom-1-1024"),
       // CPU must be even (except if it's 1)
-      (MemorySize(4, MemoryUnit.GB), refineMV[Positive](3), None, None, false, "custom-4-4096"),
+      (MemorySize(4, MemoryUnit.GB), refineMV[Positive](3), None, None, "custom-4-4096"),
       // Memory must be a multiple of 256
-      (MemorySize(1, MemoryUnit.GB), refineMV[Positive](1), None, None, false, "custom-1-1024"),
+      (MemorySize(1, MemoryUnit.GB), refineMV[Positive](1), None, None, "custom-1-1024"),
       // Memory / cpu ratio must be > 0.9GB, increase memory
-      (MemorySize(1, MemoryUnit.GB), refineMV[Positive](4), None, None, false, "custom-4-3840"),
-      (MemorySize(14, MemoryUnit.GB), refineMV[Positive](16), None, None, false, "custom-16-14848"),
+      (MemorySize(1, MemoryUnit.GB), refineMV[Positive](4), None, None, "custom-4-3840"),
+      (MemorySize(14, MemoryUnit.GB), refineMV[Positive](16), None, None, "custom-16-14848"),
       // Memory / cpu ratio must be < 6.5GB, increase CPU
-      (MemorySize(13.65, MemoryUnit.GB), refineMV[Positive](1), None, None, false, "custom-4-14080"),
+      (MemorySize(13.65, MemoryUnit.GB), refineMV[Positive](1), None, None, "custom-4-14080"),
       // Memory should be an int
-      (MemorySize(1520.96, MemoryUnit.MB), refineMV[Positive](1), None, None, false, "custom-1-1536"),
-      (MemorySize(1024.0, MemoryUnit.MB), refineMV[Positive](1), None, None, false, "custom-1-1024"),
+      (MemorySize(1520.96, MemoryUnit.MB), refineMV[Positive](1), None, None, "custom-1-1536"),
+      (MemorySize(1024.0, MemoryUnit.MB), refineMV[Positive](1), None, None, "custom-1-1024"),
       // Increase to a cpu selection not valid for n2 below
-      (MemorySize(2, MemoryUnit.GB), refineMV[Positive](33), None, None, false, "custom-34-31488"),
-
-      // Same tests as above but with legacy machine type selection (cpu and memory as specified. No 'custom machine
-      // requirement' adjustments are expected this time, except float->int)
-      (MemorySize(1024, MemoryUnit.MB), refineMV[Positive](1), None, None, true, "predefined-1-1024"),
-      (MemorySize(4, MemoryUnit.GB), refineMV[Positive](3), None, None, true, "predefined-3-4096"),
-      (MemorySize(1, MemoryUnit.GB), refineMV[Positive](1), None, None, true, "predefined-1-1024"),
-      (MemorySize(1, MemoryUnit.GB), refineMV[Positive](4), None, None, true, "predefined-4-1024"),
-      (MemorySize(14, MemoryUnit.GB), refineMV[Positive](16), None, None, true, "predefined-16-14336"),
-      (MemorySize(13.65, MemoryUnit.GB), refineMV[Positive](1), None, None, true, "predefined-1-13977"),
-      (MemorySize(1520.96, MemoryUnit.MB), refineMV[Positive](1), None, None, true, "predefined-1-1520"),
-      (MemorySize(1024.0, MemoryUnit.MB), refineMV[Positive](1), None, None, true, "predefined-1-1024"),
-      (MemorySize(2, MemoryUnit.GB), refineMV[Positive](33), None, None, true, "predefined-33-2048"),
+      (MemorySize(2, MemoryUnit.GB), refineMV[Positive](33), None, None, "custom-34-31488"),
 
       // Same tests but with cascade lake (n2)
-      (MemorySize(1024, MemoryUnit.MB), refineMV[Positive](1), n2OptionCascadeLake, None, false, "n2-custom-2-2048"),
-      (MemorySize(4, MemoryUnit.GB), refineMV[Positive](3), n2OptionCascadeLake, None, false, "n2-custom-4-4096"),
-      (MemorySize(1, MemoryUnit.GB), refineMV[Positive](1), n2OptionCascadeLake, None, false, "n2-custom-2-2048"),
-      (MemorySize(1, MemoryUnit.GB), refineMV[Positive](4), n2OptionCascadeLake, None, false, "n2-custom-4-4096"),
-      (MemorySize(14, MemoryUnit.GB), refineMV[Positive](16), n2OptionCascadeLake, None, false, "n2-custom-16-16384"),
-      (MemorySize(13.65, MemoryUnit.GB), refineMV[Positive](1), n2OptionCascadeLake, None, false, "n2-custom-2-14080"),
-      (MemorySize(1520.96, MemoryUnit.MB), refineMV[Positive](1), n2OptionCascadeLake, None, false, "n2-custom-2-2048"),
-      (MemorySize(1024.0, MemoryUnit.MB), refineMV[Positive](1), n2OptionCascadeLake, None, false, "n2-custom-2-2048"),
-      (MemorySize(2, MemoryUnit.GB), refineMV[Positive](33), n2OptionCascadeLake, None, false, "n2-custom-36-36864"),
+      (MemorySize(1024, MemoryUnit.MB), refineMV[Positive](1), n2OptionCascadeLake, None, "n2-custom-2-2048"),
+      (MemorySize(4, MemoryUnit.GB), refineMV[Positive](3), n2OptionCascadeLake, None, "n2-custom-4-4096"),
+      (MemorySize(1, MemoryUnit.GB), refineMV[Positive](1), n2OptionCascadeLake, None, "n2-custom-2-2048"),
+      (MemorySize(1, MemoryUnit.GB), refineMV[Positive](4), n2OptionCascadeLake, None, "n2-custom-4-4096"),
+      (MemorySize(14, MemoryUnit.GB), refineMV[Positive](16), n2OptionCascadeLake, None, "n2-custom-16-16384"),
+      (MemorySize(13.65, MemoryUnit.GB), refineMV[Positive](1), n2OptionCascadeLake, None, "n2-custom-2-14080"),
+      (MemorySize(1520.96, MemoryUnit.MB), refineMV[Positive](1), n2OptionCascadeLake, None, "n2-custom-2-2048"),
+      (MemorySize(1024.0, MemoryUnit.MB), refineMV[Positive](1), n2OptionCascadeLake, None, "n2-custom-2-2048"),
+      (MemorySize(2, MemoryUnit.GB), refineMV[Positive](33), n2OptionCascadeLake, None, "n2-custom-36-36864"),
 
       // Same tests, but with ice lake. Should produce same results as cascade lake since they're both n2.
-      (MemorySize(1024, MemoryUnit.MB), refineMV[Positive](1), n2OptionIceLake, None, false, "n2-custom-2-2048"),
-      (MemorySize(4, MemoryUnit.GB), refineMV[Positive](3), n2OptionIceLake, None, false, "n2-custom-4-4096"),
-      (MemorySize(1, MemoryUnit.GB), refineMV[Positive](1), n2OptionIceLake, None, false, "n2-custom-2-2048"),
-      (MemorySize(1, MemoryUnit.GB), refineMV[Positive](4), n2OptionIceLake, None, false, "n2-custom-4-4096"),
-      (MemorySize(14, MemoryUnit.GB), refineMV[Positive](16), n2OptionIceLake, None, false, "n2-custom-16-16384"),
-      (MemorySize(13.65, MemoryUnit.GB), refineMV[Positive](1), n2OptionIceLake, None, false, "n2-custom-2-14080"),
-      (MemorySize(1520.96, MemoryUnit.MB), refineMV[Positive](1), n2OptionIceLake, None, false, "n2-custom-2-2048"),
-      (MemorySize(1024.0, MemoryUnit.MB), refineMV[Positive](1), n2OptionIceLake, None, false, "n2-custom-2-2048"),
-      (MemorySize(2, MemoryUnit.GB), refineMV[Positive](33), n2OptionIceLake, None, false, "n2-custom-36-36864"),
+      (MemorySize(1024, MemoryUnit.MB), refineMV[Positive](1), n2OptionIceLake, None, "n2-custom-2-2048"),
+      (MemorySize(4, MemoryUnit.GB), refineMV[Positive](3), n2OptionIceLake, None, "n2-custom-4-4096"),
+      (MemorySize(1, MemoryUnit.GB), refineMV[Positive](1), n2OptionIceLake, None, "n2-custom-2-2048"),
+      (MemorySize(1, MemoryUnit.GB), refineMV[Positive](4), n2OptionIceLake, None, "n2-custom-4-4096"),
+      (MemorySize(14, MemoryUnit.GB), refineMV[Positive](16), n2OptionIceLake, None, "n2-custom-16-16384"),
+      (MemorySize(13.65, MemoryUnit.GB), refineMV[Positive](1), n2OptionIceLake, None, "n2-custom-2-14080"),
+      (MemorySize(1520.96, MemoryUnit.MB), refineMV[Positive](1), n2OptionIceLake, None, "n2-custom-2-2048"),
+      (MemorySize(1024.0, MemoryUnit.MB), refineMV[Positive](1), n2OptionIceLake, None, "n2-custom-2-2048"),
+      (MemorySize(2, MemoryUnit.GB), refineMV[Positive](33), n2OptionIceLake, None, "n2-custom-36-36864"),
 
       // Same tests but with AMD Rome (n2d) #cpu > 16 are in increments of 16
-      (MemorySize(1024, MemoryUnit.MB), refineMV[Positive](1), n2dOption, None, false, "n2d-custom-2-1024"),
-      (MemorySize(4, MemoryUnit.GB), refineMV[Positive](3), n2dOption, None, false, "n2d-custom-4-4096"),
-      (MemorySize(1, MemoryUnit.GB), refineMV[Positive](1), n2dOption, None, false, "n2d-custom-2-1024"),
-      (MemorySize(1, MemoryUnit.GB), refineMV[Positive](4), n2dOption, None, false, "n2d-custom-4-2048"),
-      (MemorySize(14, MemoryUnit.GB), refineMV[Positive](16), n2dOption, None, false, "n2d-custom-16-14336"),
-      (MemorySize(13.65, MemoryUnit.GB), refineMV[Positive](1), n2dOption, None, false, "n2d-custom-2-14080"),
-      (MemorySize(1520.96, MemoryUnit.MB), refineMV[Positive](1), n2dOption, None, false, "n2d-custom-2-1536"),
-      (MemorySize(1024.0, MemoryUnit.MB), refineMV[Positive](1), n2dOption, None, false, "n2d-custom-2-1024"),
-      (MemorySize(2, MemoryUnit.GB), refineMV[Positive](33), n2dOption, None, false, "n2d-custom-48-24576"),
-      (MemorySize(2, MemoryUnit.GB), refineMV[Positive](81), n2dOption, None, false, "n2d-custom-96-49152"),
-      (MemorySize(256, MemoryUnit.GB), refineMV[Positive](128), n2dOption, None, false, "n2d-custom-96-262144"),
+      (MemorySize(1024, MemoryUnit.MB), refineMV[Positive](1), n2dOption, None, "n2d-custom-2-1024"),
+      (MemorySize(4, MemoryUnit.GB), refineMV[Positive](3), n2dOption, None, "n2d-custom-4-4096"),
+      (MemorySize(1, MemoryUnit.GB), refineMV[Positive](1), n2dOption, None, "n2d-custom-2-1024"),
+      (MemorySize(1, MemoryUnit.GB), refineMV[Positive](4), n2dOption, None, "n2d-custom-4-2048"),
+      (MemorySize(14, MemoryUnit.GB), refineMV[Positive](16), n2dOption, None, "n2d-custom-16-14336"),
+      (MemorySize(13.65, MemoryUnit.GB), refineMV[Positive](1), n2dOption, None, "n2d-custom-2-14080"),
+      (MemorySize(1520.96, MemoryUnit.MB), refineMV[Positive](1), n2dOption, None, "n2d-custom-2-1536"),
+      (MemorySize(1024.0, MemoryUnit.MB), refineMV[Positive](1), n2dOption, None, "n2d-custom-2-1024"),
+      (MemorySize(2, MemoryUnit.GB), refineMV[Positive](33), n2dOption, None, "n2d-custom-48-24576"),
+      (MemorySize(2, MemoryUnit.GB), refineMV[Positive](81), n2dOption, None, "n2d-custom-96-49152"),
+      (MemorySize(256, MemoryUnit.GB), refineMV[Positive](128), n2dOption, None, "n2d-custom-96-262144"),
 
       // Test Standard Machine types
       // General-purpose machine family
-      (MemorySize(2, MemoryUnit.GB), refineMV[Positive](33), None, Option("n1-standard-2"), false, "n1-standard-2"),
-      (MemorySize(2, MemoryUnit.GB), refineMV[Positive](33), None, Option("n1-highmem-2"), false, "n1-highmem-2"),
-      (MemorySize(2, MemoryUnit.GB), refineMV[Positive](33), None, Option("n1-highcpu-4"), false, "n1-highcpu-4"),
-      (MemorySize(2, MemoryUnit.GB), refineMV[Positive](33), None, Option("f1-micro"), false, "f1-micro"),
+      (MemorySize(2, MemoryUnit.GB), refineMV[Positive](33), None, Option("n1-standard-2"), "n1-standard-2"),
+      (MemorySize(2, MemoryUnit.GB), refineMV[Positive](33), None, Option("n1-highmem-2"), "n1-highmem-2"),
+      (MemorySize(2, MemoryUnit.GB), refineMV[Positive](33), None, Option("n1-highcpu-4"), "n1-highcpu-4"),
+      (MemorySize(2, MemoryUnit.GB), refineMV[Positive](33), None, Option("f1-micro"), "f1-micro"),
 
       // Accelerator-optimized machine family
-      (MemorySize(2, MemoryUnit.GB), refineMV[Positive](33), None, Option("a2-highgpu-1g"), false, "a2-highgpu-1g"),
-      (MemorySize(2, MemoryUnit.GB), refineMV[Positive](33), None, Option("a3-megagpu-8g"), false, "a3-megagpu-8g"),
-      (MemorySize(2, MemoryUnit.GB), refineMV[Positive](33), None, Option("g2-standard-4"), false, "g2-standard-4"),
+      (MemorySize(2, MemoryUnit.GB), refineMV[Positive](33), None, Option("a2-highgpu-1g"), "a2-highgpu-1g"),
+      (MemorySize(2, MemoryUnit.GB), refineMV[Positive](33), None, Option("a3-megagpu-8g"), "a3-megagpu-8g"),
+      (MemorySize(2, MemoryUnit.GB), refineMV[Positive](33), None, Option("g2-standard-4"), "g2-standard-4"),
 
       // Other machine families
       // Storage-optimized
-      (MemorySize(2, MemoryUnit.GB), refineMV[Positive](33), None, Option("z3-highmem-88"), false, "z3-highmem-88"),
+      (MemorySize(2, MemoryUnit.GB), refineMV[Positive](33), None, Option("z3-highmem-88"), "z3-highmem-88"),
       // Compute-optimized
-      (MemorySize(2, MemoryUnit.GB), refineMV[Positive](33), None, Option("h3-standard-88"), false, "h3-standard-88"),
+      (MemorySize(2, MemoryUnit.GB), refineMV[Positive](33), None, Option("h3-standard-88"), "h3-standard-88"),
       // Memory-optimized
-      (MemorySize(2, MemoryUnit.GB), refineMV[Positive](33), None, Option("m3-ultramem-128"), false, "m3-ultramem-128"),
-      (MemorySize(2, MemoryUnit.GB), refineMV[Positive](33), None, Option("a2-highgpu-1g"), false, "a2-highgpu-1g"),
-      (MemorySize(2, MemoryUnit.GB), refineMV[Positive](33), None, Option("a2-highgpu-1g"), false, "a2-highgpu-1g"),
+      (MemorySize(2, MemoryUnit.GB), refineMV[Positive](33), None, Option("m3-ultramem-128"), "m3-ultramem-128"),
+      (MemorySize(2, MemoryUnit.GB), refineMV[Positive](33), None, Option("a2-highgpu-1g"), "a2-highgpu-1g"),
+      (MemorySize(2, MemoryUnit.GB), refineMV[Positive](33), None, Option("a2-highgpu-1g"), "a2-highgpu-1g")
 
-      // Standard machine type overrides legacy selection
-      (MemorySize(2, MemoryUnit.GB), refineMV[Positive](33), None, Option("a2-highgpu-1g"), true, "a2-highgpu-1g"),
-      (MemorySize(2, MemoryUnit.GB), refineMV[Positive](33), None, Option("a2-highgpu-1g"), false, "a2-highgpu-1g")
     )
 
-    forAll(validTypes) { (memory, cpu, cpuPlatformOption, standardMachineTypeOption, googleLegacyMachineSelection, expected) =>
-=======
-      ("memory", "cpu", "cpuPlatformOption", "machineTypeString"),
-      // Already ok tuple
-      (MemorySize(1024, MemoryUnit.MB), refineMV[Positive](1), None, "custom-1-1024"),
-      // CPU must be even (except if it's 1)
-      (MemorySize(4, MemoryUnit.GB), refineMV[Positive](3), None, "custom-4-4096"),
-      // Memory must be a multiple of 256
-      (MemorySize(1, MemoryUnit.GB), refineMV[Positive](1), None, "custom-1-1024"),
-      // Memory / cpu ratio must be > 0.9GB, increase memory
-      (MemorySize(1, MemoryUnit.GB), refineMV[Positive](4), None, "custom-4-3840"),
-      (MemorySize(14, MemoryUnit.GB), refineMV[Positive](16), None, "custom-16-14848"),
-      // Memory / cpu ratio must be < 6.5GB, increase CPU
-      (MemorySize(13.65, MemoryUnit.GB), refineMV[Positive](1), None, "custom-4-14080"),
-      // Memory should be an int
-      (MemorySize(1520.96, MemoryUnit.MB), refineMV[Positive](1), None, "custom-1-1536"),
-      (MemorySize(1024.0, MemoryUnit.MB), refineMV[Positive](1), None, "custom-1-1024"),
-      // Increase to a cpu selection not valid for n2 below
-      (MemorySize(2, MemoryUnit.GB), refineMV[Positive](33), None, "custom-34-31488"),
-
-      // Same tests but with cascade lake (n2)
-      (MemorySize(1024, MemoryUnit.MB), refineMV[Positive](1), n2OptionCascadeLake, "n2-custom-2-2048"),
-      (MemorySize(4, MemoryUnit.GB), refineMV[Positive](3), n2OptionCascadeLake, "n2-custom-4-4096"),
-      (MemorySize(1, MemoryUnit.GB), refineMV[Positive](1), n2OptionCascadeLake, "n2-custom-2-2048"),
-      (MemorySize(1, MemoryUnit.GB), refineMV[Positive](4), n2OptionCascadeLake, "n2-custom-4-4096"),
-      (MemorySize(14, MemoryUnit.GB), refineMV[Positive](16), n2OptionCascadeLake, "n2-custom-16-16384"),
-      (MemorySize(13.65, MemoryUnit.GB), refineMV[Positive](1), n2OptionCascadeLake, "n2-custom-2-14080"),
-      (MemorySize(1520.96, MemoryUnit.MB), refineMV[Positive](1), n2OptionCascadeLake, "n2-custom-2-2048"),
-      (MemorySize(1024.0, MemoryUnit.MB), refineMV[Positive](1), n2OptionCascadeLake, "n2-custom-2-2048"),
-      (MemorySize(2, MemoryUnit.GB), refineMV[Positive](33), n2OptionCascadeLake, "n2-custom-36-36864"),
-
-      // Same tests, but with ice lake. Should produce same results as cascade lake since they're both n2.
-      (MemorySize(1024, MemoryUnit.MB), refineMV[Positive](1), n2OptionIceLake, "n2-custom-2-2048"),
-      (MemorySize(4, MemoryUnit.GB), refineMV[Positive](3), n2OptionIceLake, "n2-custom-4-4096"),
-      (MemorySize(1, MemoryUnit.GB), refineMV[Positive](1), n2OptionIceLake, "n2-custom-2-2048"),
-      (MemorySize(1, MemoryUnit.GB), refineMV[Positive](4), n2OptionIceLake, "n2-custom-4-4096"),
-      (MemorySize(14, MemoryUnit.GB), refineMV[Positive](16), n2OptionIceLake, "n2-custom-16-16384"),
-      (MemorySize(13.65, MemoryUnit.GB), refineMV[Positive](1), n2OptionIceLake, "n2-custom-2-14080"),
-      (MemorySize(1520.96, MemoryUnit.MB), refineMV[Positive](1), n2OptionIceLake, "n2-custom-2-2048"),
-      (MemorySize(1024.0, MemoryUnit.MB), refineMV[Positive](1), n2OptionIceLake, "n2-custom-2-2048"),
-      (MemorySize(2, MemoryUnit.GB), refineMV[Positive](33), n2OptionIceLake, "n2-custom-36-36864"),
-
-      // Same tests but with AMD Rome (n2d) #cpu > 16 are in increments of 16
-      (MemorySize(1024, MemoryUnit.MB), refineMV[Positive](1), n2dOption, "n2d-custom-2-1024"),
-      (MemorySize(4, MemoryUnit.GB), refineMV[Positive](3), n2dOption, "n2d-custom-4-4096"),
-      (MemorySize(1, MemoryUnit.GB), refineMV[Positive](1), n2dOption, "n2d-custom-2-1024"),
-      (MemorySize(1, MemoryUnit.GB), refineMV[Positive](4), n2dOption, "n2d-custom-4-2048"),
-      (MemorySize(14, MemoryUnit.GB), refineMV[Positive](16), n2dOption, "n2d-custom-16-14336"),
-      (MemorySize(13.65, MemoryUnit.GB), refineMV[Positive](1), n2dOption, "n2d-custom-2-14080"),
-      (MemorySize(1520.96, MemoryUnit.MB), refineMV[Positive](1), n2dOption, "n2d-custom-2-1536"),
-      (MemorySize(1024.0, MemoryUnit.MB), refineMV[Positive](1), n2dOption, "n2d-custom-2-1024"),
-      (MemorySize(2, MemoryUnit.GB), refineMV[Positive](33), n2dOption, "n2d-custom-48-24576"),
-      (MemorySize(2, MemoryUnit.GB), refineMV[Positive](81), n2dOption, "n2d-custom-96-49152"),
-      (MemorySize(256, MemoryUnit.GB), refineMV[Positive](128), n2dOption, "n2d-custom-96-262144")
-    )
-
-    forAll(validTypes) { (memory, cpu, cpuPlatformOption, expected) =>
->>>>>>> 79fd68fa
+    forAll(validTypes) { (memory, cpu, cpuPlatformOption, standardMachineTypeOption, expected) =>
       GcpBatchMachineConstraints.machineType(
         memory = memory,
         cpu = cpu,
         cpuPlatformOption = cpuPlatformOption,
-<<<<<<< HEAD
         standardMachineTypeOption = standardMachineTypeOption,
-        googleLegacyMachineSelection = googleLegacyMachineSelection,
-=======
->>>>>>> 79fd68fa
         jobLogger = mock[JobLogger]
       ) shouldBe expected
     }
