--- conflicted
+++ resolved
@@ -104,12 +104,9 @@
         case a: AsPairs => a.expressionConsumedValueHooks(expressionValueConsumer)
         case a: CollectByKey => a.expressionConsumedValueHooks(expressionValueConsumer)
         case a: Sep => sepExpressionValueConsumer.expressionConsumedValueHooks(a)(expressionValueConsumer)
-<<<<<<< HEAD
         case a: Quote => a.expressionConsumedValueHooks(expressionValueConsumer)
         case a: SQuote => a.expressionConsumedValueHooks(expressionValueConsumer)
-=======
         case a: Unzip => a.expressionConsumedValueHooks(expressionValueConsumer)
->>>>>>> 5e59b020
 
         case a: Min => a.expressionConsumedValueHooks(expressionValueConsumer)
         case a: Max => a.expressionConsumedValueHooks(expressionValueConsumer)
