import sbt._

object Dependencies {
<<<<<<< HEAD
  private val akkaHttpCirceIntegrationV = "1.35.0"
  private val akkaHttpV = "10.1.12"
=======
  private val akkaHttpCirceIntegrationV = "1.34.0"
  private val akkaHttpV = "10.1.12" // scala-steward:off (BA-6619)
>>>>>>> 7ab0af0c
  val akkaV = "2.6.9" // When updating: Do we still need the merge "fix" from https://github.com/broadinstitute/cromwell/pull/5776 (not private because used in Merging.scala)
  private val aliyunBcsV = "6.2.4"
  private val aliyunCoreV = "4.5.10"
  private val aliyunCrV = "4.1.1"
  private val aliyunOssV = "3.11.1"
  private val ammoniteOpsV = "2.2.0"
  private val apacheCommonNetV = "3.7"
  private val apacheHttpClientV = "4.5.12"
  private val awsSdkV = "2.14.23"
  private val betterFilesV = "3.9.1"
  private val catsEffectV = "2.2.0"
  private val catsV = "2.2.0"
  private val circeGenericExtrasV = "0.13.0"
  private val circeOpticsV = "0.13.0"
  private val circeV = "0.13.0"
  private val circeYamlV = "0.13.1"
  private val commonsCodecV = "1.15"
  private val commonsIoV = "2.8.0"
  private val commonsLang3V = "3.11"
  private val commonsMathV = "3.6.1"
  private val commonsTextV = "1.9"
  private val configsV = "0.4.4"
  private val delightRhinoSandboxV = "0.0.11"
  private val ficusV = "1.5.0"
  // The "com.vladsch.flexmark" % "flexmark-profile-pegdown" % flexmarkV dependency is an implicit, version-specific
  // runtime dependency of ScalaTest. At the time of this writing this is the newest version known to work.
  private val flexmarkV = "0.36.8" // scala-steward:off
  private val fs2V = "2.0.1"
  // Scala Steward opened PR #5775 titled "Update fs2-io from 2.0.1 to 2.4.3" to upgrade the following dependency.
  // However that PR was actually attempting an upgrade from 1.0.5 to 2.4.3 which is a much more significant
  // undertaking, resulting in some thoroughly broken statsd proxy code. As this component lacks tests and is
  // probably not the most important corner of the Cromwell repo, going to punt on this for now.
  private val fs2VStatsDProxy = "1.0.5" // scala-steward:off
  private val googleApiClientV = "1.30.10"
  private val googleCloudBigQueryV = "1.120.0"
  private val googleCloudKmsV = "v1-rev20200903-1.30.10"
  private val googleCloudMonitoringV = "2.0.1"
  private val googleCloudNioV = "0.61.0-alpha" // scala-steward:off
  private val googleCloudStorageV = "1.113.1"
  private val googleGaxGrpcV = "1.58.2"
  private val googleGenomicsServicesV1ApiV = "v1alpha2-rev495-1.23.0"
  private val googleGenomicsServicesV2Alpha1ApiV = "v2alpha1-rev20200330-1.30.9"
  private val googleHttpClientApacheV = "2.1.2"
  private val googleHttpClientV = "1.36.0"
  private val googleLifeSciencesServicesV2BetaApiV = "v2beta-rev20200806-1.30.10"
  private val googleOauth2V = "0.21.1"
  private val googleOauthClientV = "1.31.0"
  private val googleCloudResourceManagerV = "0.87.0-alpha"
  private val grpcV = "1.32.1"
  private val guavaV = "29.0-jre"
  private val heterodonV = "1.0.0-beta3"
  private val hsqldbV = "2.5.1"
  private val http4sVersion = "0.21.7"
  private val jacksonV = "2.11.2"
  private val jacksonJqV = "1.0.0-preview.20191208"
  private val janinoV = "3.1.2"
  private val javaxActivationV = "1.2.0"
  // jaxb-impl 2.3.3 depends on com.sun.activation:jakarta.activation and jakarta.xml.bind:jakarta.xml.bind-api,
  // which jaxb-impl 2.3.2 did not. jakarta.activation corresponds to the "updated" Maven coordinates for the Java
  // Activation Framework (https://wiki.eclipse.org/Jakarta_EE_Maven_Coordinates), but Cromwell has many transitive
  // dependencies on the "old" javax.activation coordinates as well. At assembly time the classes from these two
  // different jars collide and produce merge conflicts.
  // It's possible that after updating all other dependencies in Cromwell we might purge the transitive dependencies on
  // javax.activation and then be able to upgrade to jaxb-impl 2.3.3 or beyond, but some of those other dependencies
  // such as googleCloudNioV have already been pinned for Scala Steward so this might not be a trivial undertaking.
  private val jaxbV = "2.3.2" // scala-steward:off
  private val kindProjectorV = "0.9.9"
  private val kittensV = "2.1.0"
  private val liquibaseSlf4jV = "3.0.0"
  // Scala Steward wanted to upgrade liquibase-core to 3.10.2 but that version does not find some uniqueness
  // constraints and models datatypes in ways that are incompatible with our test expectations.
  // liquibase-core 4.0.0 did not have either of those problems but produced tons of strange warnings at runtime
  // similar in form to this: https://github.com/liquibase/liquibase/issues/1294
  // Pinning Liquibase version for the time being.
  private val liquibaseV = "3.6.3" // scala-steward:off
  private val logbackV = "1.2.3"
  private val lz4JavaV = "1.7.1"
  private val mariadbV = "2.6.2"
  private val metrics3ScalaV = "4.0.0" // https://github.com/erikvanoosten/metrics-scala/tree/f733e26#download-4x
  private val metrics3StatsdV = "4.2.0"
  private val mockFtpServerV = "2.7.1"
  private val mockserverNettyV = "5.5.4" // scala-steward:off (BA-6582)
  private val mouseV = "0.25"
  private val mysqlV = "8.0.21"
  private val nettyV = "4.1.46.Final"
  private val owlApiV = "5.1.16"
  private val paradiseV = "2.1.1"
  private val pegdownV = "1.6.0"
  // For org.postgresql:postgresql 42.2.6 - 42.2.14:
  // java.lang.NoSuchFieldException: m_mesgParts in KeyValueSpec "fail if one of the inserts fails"
  private val postgresV = "42.2.5" // scala-steward:off
  private val rdf4jV = "2.4.2"
  private val refinedV = "0.9.16"
  private val rhinoV = "1.7.13"
  private val scalaGraphV = "1.13.1"
  private val scalaLoggingV = "3.9.2"
  private val scalaPoolV = "0.4.3"
  private val scalacheckV = "1.14.3"
  private val scalacticV = "3.2.2"
  private val scalameterV = "0.19"
  private val scalamockV = "5.0.0"
  private val scalatestV = "3.2.2"
  private val scalatestPlusMockitoV = "1.0.0-M2"
  private val scalazV = "7.3.2"
  private val scoptV = "3.7.1"
  private val sentryLogbackV = "1.7.30"
  private val shapelessV = "2.3.3"
  private val simulacrumV = "1.0.0"
  private val slf4jV = "1.7.30"
  private val slickCatsV = "0.10.2"
  private val testContainersScalaV = "0.38.3"

  /* If you're about to update our Slick version:
    * Consider checking whether the new Slick version passes tests with upserts enabled (eg KeyValueDatabaseSpec)
    *
    * Current version 3.3.2-2076hotfix was built locally from https://github.com/grsterin/slick/tree/v3.3.2-2076hotfix
    * and manually uploaded to the Broad Institute artifactory at https://broadinstitute.jfrog.io/broadinstitute/.
    * Consider updating to the official newer Slick version once they fix issue #2076
    * Related Slick PR: https://github.com/slick/slick/pull/2101
  */
  private val slickV = "3.3.2-2076hotfix" // scala-steward:off (BA-6620)
  private val snakeyamlV = "1.27"
  private val specs2MockV = "4.10.2"
  private val sprayJsonV = "1.3.5"
  private val sttpV = "1.5.19" // scala-steward:off (BA-6564)
  private val swaggerParserV = "1.0.51"
  private val swaggerUiV = "3.23.11" // scala-steward:off (BA-6621)
  private val tikaV = "1.24.1"
  private val typesafeConfigV = "1.4.0"
  private val workbenchGoogleV = "0.15-2fc79a3"
  private val workbenchModelV = "0.14-27810079-SNAP"
  private val workbenchUtilV = "0.6-27810079-SNAP"

  private val slf4jFacadeDependencies = List(
    "org.slf4j" % "slf4j-api" % slf4jV,
    "com.typesafe.scala-logging" %% "scala-logging" % scalaLoggingV,
  )

  private val circeYamlDependency = "io.circe" %% "circe-yaml" % circeYamlV

  private val circeDependencies = List(
    "core",
    "parser",
    "generic",
    "shapes",
    "refined",
    "literal"
  ).map(m => "io.circe" %% s"circe-$m" % circeV) :+ circeYamlDependency :+
  "io.circe" %% "circe-generic-extras" % circeGenericExtrasV

  private val catsDependencies = List(
    "org.typelevel" %% "cats-core" % catsV,
    "org.typelevel" %% "alleycats-core" % catsV,
    "org.typelevel" %% "mouse" % mouseV,
    "org.typelevel" %% "kittens" % kittensV
  )

  private val http4sDependencies = List(
    "org.http4s" %% "http4s-dsl" % http4sVersion,
    "org.http4s" %% "http4s-blaze-client" % http4sVersion,
    "org.http4s" %% "http4s-circe" % http4sVersion
  )

  private val googleApiClientDependencies = List(
    // Used by swagger, but only in tests.  This overrides an older 2.1.3 version of jackson-core brought in by
    // these Google dependencies, but which isn't properly evicted by IntelliJ's sbt integration.
    "com.fasterxml.jackson.core" % "jackson-core" % jacksonV,
    // The exclusions prevent guava from colliding at assembly time.
    "com.google.guava" % "guava" % guavaV,
    "com.google.api-client" % "google-api-client-java6" % googleApiClientV
      exclude("com.google.guava", "guava-jdk5"),
    "com.google.api-client" % "google-api-client-jackson2" % googleApiClientV
      exclude("com.google.guava", "guava-jdk5"),
    "com.google.cloud" % "google-cloud-resourcemanager" % googleCloudResourceManagerV,
  )

  val spiDependencies = List(
    "com.iheart" %% "ficus" % ficusV,
  ) ++ googleApiClientDependencies ++ slf4jFacadeDependencies

  val spiUtilDependencies = List(
    "com.iheart" %% "ficus" % ficusV,
    "org.typelevel" %% "cats-effect" % catsEffectV,
  )

  val implFtpDependencies = List(
    "commons-net" % "commons-net" % apacheCommonNetV,
    "io.github.andrebeat" %% "scala-pool" % scalaPoolV,
    "com.google.guava" % "guava" % guavaV,
    "org.scalamock" %% "scalamock" % scalamockV % Test,
    "org.mockftpserver" % "MockFtpServer" % mockFtpServerV % Test
  )

  val implDrsDependencies = List(
    "org.apache.commons" % "commons-lang3" % commonsLang3V,
    "com.google.cloud" % "google-cloud-storage" % googleCloudStorageV,
    "com.google.oauth-client" % "google-oauth-client" % googleOauthClientV
  ) ++ circeDependencies ++ catsDependencies

  // Internal collections of dependencies

  private val betterFilesDependencies = List(
    "com.github.pathikrit" %% "better-files" % betterFilesV
  )

  private val configDependencies = List(
    "com.typesafe" % "config" % typesafeConfigV,
    "com.iheart" %% "ficus" % ficusV
  )

  /*
  Adds a variety of logging libraries required for actual logging. However, some of these aren't always required.

  Ex: If one isn't using akka & slf4j, then 'akka-slf4j' isn't required. However, for now, all executables are using
  akka & slf4j... so leaving it.

  Similarly, not _all_ executables/logback.xml configs will need logback-access, raven-logback, janino, etc.
  Still, leaving them as dependencies for simplicity's sake.
   */
  private val slf4jBindingDependencies = List(
    // http://logback.qos.ch/dependencies.html
    "ch.qos.logback" % "logback-access" % logbackV,
    "ch.qos.logback" % "logback-classic" % logbackV,
    "ch.qos.logback" % "logback-core" % logbackV,
    "com.typesafe.akka" %% "akka-slf4j" % akkaV,
    "io.sentry" % "sentry-logback" % sentryLogbackV,
    "org.codehaus.janino" % "janino" % janinoV,
    // Replace all log4j usage with slf4j
    // https://www.slf4j.org/legacy.html#log4j-over-slf4j
    "org.slf4j" % "log4j-over-slf4j" % slf4jV
  ) ++ slf4jFacadeDependencies

  private val slickDependencies = List(
    "com.typesafe.slick" %% "slick" % slickV,
    "com.typesafe.slick" %% "slick-hikaricp" % slickV,
    "com.rms.miu" %% "slick-cats" % slickCatsV
  )

  private val liquibaseDependencies = List(
    "org.liquibase" % "liquibase-core" % liquibaseV,
      // The exclusion below will be needed if / when liquibase-core is upgraded to 3.10+
      // Avert collision with jakarta.xml.bind-api
      // exclude("javax.xml.bind", "jaxb-api"),
    // This is to stop liquibase from being so noisy by default
    // See: http://stackoverflow.com/questions/20880783/how-to-get-liquibase-to-log-using-slf4j
    "com.mattbertolini" % "liquibase-slf4j" % liquibaseSlf4jV
  )

  private val akkaDependencies = List(
    "com.typesafe.akka" %% "akka-actor" % akkaV,
    "com.typesafe.akka" %% "akka-testkit" % akkaV % Test,
  )

  private val akkaStreamDependencies = List(
    "com.typesafe.akka" %% "akka-stream" % akkaV,
    "com.typesafe.akka" %% "akka-stream-testkit" % akkaV % Test,
  ) ++ akkaDependencies

  private val akkaHttpDependencies = List(
    "com.typesafe.akka" %% "akka-http" % akkaHttpV,
    "com.typesafe.akka" %% "akka-http-testkit" % akkaHttpV % Test,
    // WOM internally embeds spray-json. Leave this import here until WOM externalizes the json library choice like
    // other libraries do. See akka-http, elastic4s, etc.
    "com.typesafe.akka" %% "akka-http-spray-json" % akkaHttpV,
  ) ++ akkaStreamDependencies

  private val akkaHttpCirceIntegrationDependency = List(
    "de.heikoseeberger" %% "akka-http-circe" % akkaHttpCirceIntegrationV
  )

  private val swaggerUiDependencies = List(
    "org.webjars" % "swagger-ui" % swaggerUiV,
    "io.swagger" % "swagger-parser" % swaggerParserV % Test,
    "org.yaml" % "snakeyaml" % snakeyamlV % Test
  )

  // The v1 dependency has been cloned in the broad artifactory so that we can have the 2 versions co-exist in the same jar
  private val googleGenomicsV1Dependency = List(
    "org.broadinstitute" % "cromwell-google-api-services-genomics" % googleGenomicsServicesV1ApiV
      exclude("com.google.guava", "guava-jdk5")
  )

  private val googleGenomicsV2Alpha1Dependency = List(
    "com.google.apis" % "google-api-services-genomics" % googleGenomicsServicesV2Alpha1ApiV
      exclude("com.google.guava", "guava-jdk5")
  )

  private val googleLifeSciencesV2BetaDependency = List(
    "com.google.apis" % "google-api-services-lifesciences" % googleLifeSciencesServicesV2BetaApiV
      exclude("com.google.guava", "guava-jdk5")
  )

  /*
  Used instead of `"org.lerch" % "s3fs" % s3fsV exclude("org.slf4j", "jcl-over-slf4j")`
  org.lerch:s3fs:1.0.1 depends on a preview release of software.amazon.awssdk:s3.

  Instead the code has been re-forked into this repo, just like many of the other FileSystemProvider extensions.
   */
  private val s3fsDependencies = List(
    "com.google.code.findbugs" % "jsr305" % "3.0.2",
    "com.google.guava" % "guava" % guavaV,
    "org.apache.tika" % "tika-core" % tikaV,
    "software.amazon.awssdk" % "s3" % awsSdkV,
  ) ++ slf4jBindingDependencies

  private val awsCloudDependencies = List(
    "com.fasterxml.jackson.core" % "jackson-annotations" % jacksonV,
  ) ++ s3fsDependencies ++ List(
    "batch",
    "core",
    "cloudwatchlogs",
    "s3",
    "sts",
    "ecs"
  ).map(artifactName => "software.amazon.awssdk" % artifactName % awsSdkV)

  private val googleCloudDependencies = List(
    "io.grpc" % "grpc-core" % grpcV,
    "com.google.guava" % "guava" % guavaV,
    "com.google.cloud" % "google-cloud-nio" % googleCloudNioV
      exclude("com.google.api.grpc", "grpc-google-common-protos")
      exclude("com.google.cloud.datastore", "datastore-v1-protos")
      exclude("org.apache.httpcomponents", "httpclient"),
    "org.broadinstitute.dsde.workbench" %% "workbench-google" % workbenchGoogleV
      exclude("com.google.apis", "google-api-services-genomics"),
    "org.apache.httpcomponents" % "httpclient" % apacheHttpClientV,
    "com.google.apis" % "google-api-services-cloudkms" % googleCloudKmsV
      exclude("com.google.guava", "guava-jdk5")
  ) ++ googleGenomicsV1Dependency ++ googleGenomicsV2Alpha1Dependency ++ googleLifeSciencesV2BetaDependency

  private val aliyunOssDependencies = List(
    "com.aliyun.oss" % "aliyun-sdk-oss" % aliyunOssV
      // stax is included twice by oss 3.1.0 and cause assembly merge conflicts via stax vs. javax.xml.stream
      exclude("stax", "stax-api")
      // Exclude jersey-json until aliyun-sdk-oss >3.4.0 is published
      // https://github.com/aliyun/aliyun-oss-java-sdk/pull/149
      exclude("com.sun.jersey", "jersey-json")
      // jaxb-api and jaxb-core and included in jaxb-impl as of 2.3.1
      // https://github.com/eclipse-ee4j/jaxb-ri/issues/1168
      exclude("javax.xml.bind", "jaxb-api")
      exclude("com.sun.xml.bind", "jaxb-core")
      // javax.activation:activation has been replaced. https://stackoverflow.com/a/46493809
      // The old version was causing an assembly merge conflict.
      exclude("javax.activation", "activation"),
    "com.sun.activation" % "javax.activation" % javaxActivationV,
    "com.sun.xml.bind" % "jaxb-impl" % jaxbV,
    "org.glassfish.jaxb" % "jaxb-runtime" % jaxbV
      // already included in com.sun.activation
      exclude("jakarta.activation", "jakarta.activation-api"),
  )

  private val aliyunBatchComputeDependencies = List(
    "com.aliyun" % "aliyun-java-sdk-batchcompute" % aliyunBcsV,
    "com.aliyun" % "aliyun-java-sdk-core" % aliyunCoreV
      // jaxb-api and jaxb-core and included in jaxb-impl as of 2.3.1
      // https://github.com/eclipse-ee4j/jaxb-ri/issues/1168
      exclude("javax.xml.bind", "jaxb-api")
      exclude("com.sun.xml.bind", "jaxb-core")
      // javax.activation:activation has been replaced. https://stackoverflow.com/a/46493809
      // The old version was causing an assembly merge conflict.
      exclude("javax.activation", "activation"),
    "com.sun.activation" % "javax.activation" % javaxActivationV,
    "com.sun.xml.bind" % "jaxb-impl" % jaxbV,
    "org.glassfish.jaxb" % "jaxb-runtime" % jaxbV
      // already included in com.sun.activation
      exclude("jakarta.activation", "jakarta.activation-api"),
  )

  private val aliyunCrDependencies = List(
    "com.aliyun" % "aliyun-java-sdk-cr" % aliyunCrV,
    "com.aliyun" % "aliyun-java-sdk-core" % aliyunCoreV
      exclude("javax.xml.bind", "jaxb-api")
      exclude("com.sun.xml.bind", "jaxb-core")
      exclude("javax.activation", "activation"),
    "com.typesafe.akka" %% "akka-http-spray-json" % akkaHttpV
  )

  private val dbmsDependencies = List(
    "org.hsqldb" % "hsqldb" % hsqldbV,
    "org.mariadb.jdbc" % "mariadb-java-client" % mariadbV,
    "mysql" % "mysql-connector-java" % mysqlV,
    "org.postgresql" % "postgresql" % postgresV
  )

  private val refinedTypeDependenciesList = List(
    "eu.timepit" %% "refined" % refinedV
  )

  // Sub-project dependencies, added in addition to any dependencies inherited from .dependsOn().

  val commonDependencies = List(
    "org.typelevel" %% "cats-effect" % catsEffectV,
    "org.apache.commons" % "commons-lang3" % commonsLang3V,
    "org.apache.commons" % "commons-text" % commonsTextV,
    "com.lihaoyi" %% "pprint" % "0.6.0",
  ) ++ catsDependencies ++ configDependencies ++ slf4jFacadeDependencies ++ refinedTypeDependenciesList

  val cloudSupportDependencies = googleApiClientDependencies ++ googleCloudDependencies ++ betterFilesDependencies ++ awsCloudDependencies

  val databaseSqlDependencies = List(
    "commons-io" % "commons-io" % commonsIoV,
  ) ++ configDependencies ++ catsDependencies ++ slickDependencies ++ dbmsDependencies ++ refinedTypeDependenciesList

  val statsDDependencies = List(
    "nl.grons" %% "metrics-scala" % metrics3ScalaV,
    "com.readytalk" % "metrics3-statsd" % metrics3StatsdV
  )

  val stackdriverDependencies = List(
    "com.google.cloud" % "google-cloud-monitoring" % googleCloudMonitoringV
  )

  val gcsFileSystemDependencies = akkaHttpDependencies

  val httpFileSystemDependencies = akkaHttpDependencies

  val ossFileSystemDependencies = googleCloudDependencies ++ aliyunOssDependencies ++ List(
    "com.github.pathikrit" %% "better-files" % betterFilesV
  )

  val statsDProxyDependencies = List(
    "co.fs2" %% "fs2-io" % fs2VStatsDProxy,
    "com.iheart" %% "ficus" % ficusV,
    "com.google.cloud" % "google-cloud-nio" % googleCloudNioV
  ) ++ commonDependencies

  val womDependencies = List(
    "com.typesafe.scala-logging" %% "scala-logging" % scalaLoggingV,
    "io.spray" %% "spray-json" % sprayJsonV,
    "org.scalacheck" %% "scalacheck" % scalacheckV % Test,
    "org.typelevel" %% "simulacrum" % simulacrumV,
    "commons-codec" % "commons-codec" % commonsCodecV,
  ) ++ circeDependencies ++ refinedTypeDependenciesList

  val wdlDependencies = List(
    "commons-io" % "commons-io" % commonsIoV,
    "org.scala-graph" %% "graph-core" % scalaGraphV,
    "com.chuusai" %% "shapeless" % shapelessV
  ) ++ betterFilesDependencies

  val languageFactoryDependencies = List(
    "com.softwaremill.sttp" %% "core" % sttpV,
    "com.softwaremill.sttp" %% "async-http-client-backend-cats" % sttpV
  )

  val draft2LanguageFactoryDependencies = List(
    "org.mock-server" % "mockserver-netty" % mockserverNettyV % Test
  )

  /*
  The distro artifact contains the actual impl, but transitively includes OSGI bundles that conflict with assembly:
  - https://github.com/owlcs/owlapi/wiki/Documentation/45d8f63d055f820c6ac2ca6c4679a2a7b705449b#howto
  - https://github.com/owlcs/owlapi/issues/455
  - https://github.com/owlcs/owlapi/issues/603

  jcl-over-slf4j.jar is a replacement for commons-logging 1.1.1. Meanwhile our extensive transitive use of apache's
  httpclient has been including commons-logging 1.2 for a while. Now the owl api dependency jcl-over-slf4j is
  conflicting during assembly. As there have been no reported errors AFAIK with commons-logging leaving it in for now.
  However as we use slf4j for cromwell log configuration the correct thing might actually be to exclude commons-logging
  whenever importing httpclient and include jcl-over-slf4j. That way we can control all of our logging in one place.

  - https://www.slf4j.org/legacy.html#jclOverSLF4J
   */
  val owlApiDependencies = List(
    "net.sourceforge.owlapi" % "owlapi-distribution" % owlApiV
      exclude("org.apache.httpcomponents", "httpclient-osgi")
      exclude("org.apache.httpcomponents", "httpcore-osgi")
      exclude("org.slf4j", "jcl-over-slf4j"),
    "org.apache.httpcomponents" % "httpclient-cache" % apacheHttpClientV,
    "org.apache.httpcomponents" % "httpclient" % apacheHttpClientV
  )

  val cwlDependencies = List(
    "com.lihaoyi" %% "ammonite-ops" % ammoniteOpsV,
    "org.broadinstitute" % "heterodon" % heterodonV classifier "single",
    "org.scalactic" %% "scalactic" % scalacticV,
    "org.scalacheck" %% "scalacheck" % scalacheckV % Test,
    "io.circe" %% "circe-optics" % circeOpticsV,
    "org.mozilla" % "rhino" % rhinoV,
    "org.javadelight" % "delight-rhino-sandbox" % delightRhinoSandboxV,
    "org.scalamock" %% "scalamock" % scalamockV % Test,
    "commons-io" % "commons-io" % commonsIoV % Test
  ) ++ betterFilesDependencies ++ owlApiDependencies

  val womtoolDependencies = catsDependencies ++ slf4jBindingDependencies

  val centaurCwlRunnerDependencies = List(
    "com.github.scopt" %% "scopt" % scoptV,
    "io.circe" %% "circe-optics" % circeOpticsV
  ) ++ slf4jBindingDependencies

  val coreDependencies = List(
    "com.google.auth" % "google-auth-library-oauth2-http" % googleOauth2V,
    "com.chuusai" %% "shapeless" % shapelessV,
    "com.storm-enroute" %% "scalameter" % scalameterV % Test,
    "com.github.scopt" %% "scopt" % scoptV,
    "org.scalamock" %% "scalamock" % scalamockV % Test,
  ) ++ akkaStreamDependencies ++ configDependencies ++ catsDependencies ++ circeDependencies ++
    googleApiClientDependencies ++ statsDDependencies ++ betterFilesDependencies ++
    // TODO: We're not using the "F" in slf4j. Core only supports logback, specifically the WorkflowLogger.
    slf4jBindingDependencies ++ stackdriverDependencies

  val databaseMigrationDependencies = liquibaseDependencies ++ dbmsDependencies

  val dockerHashingDependencies = http4sDependencies ++ circeDependencies ++ aliyunCrDependencies

  val cromwellApiClientDependencies = List(
    "org.scalaz" %% "scalaz-core" % scalazV,
    "org.typelevel" %% "cats-effect" % catsEffectV,
    "co.fs2" %% "fs2-io" % fs2V % Test,
  ) ++ akkaHttpDependencies ++ betterFilesDependencies ++ catsDependencies

  val centaurDependencies = List(
    "org.apache.commons" % "commons-math3" % commonsMathV,
    "com.github.kxbmap" %% "configs" % configsV,
    "com.google.cloud" % "google-cloud-bigquery" % googleCloudBigQueryV % IntegrationTest,
    "org.gnieh" %% "diffson-spray-json" % "4.0.3"
  ) ++ circeDependencies ++ slf4jBindingDependencies ++ cloudSupportDependencies ++ http4sDependencies

  val engineDependencies = List(
    "commons-codec" % "commons-codec" % commonsCodecV,
    "commons-io" % "commons-io" % commonsIoV,
    "com.storm-enroute" %% "scalameter" % scalameterV
      exclude("com.fasterxml.jackson.core", "jackson-databind")
      exclude("com.fasterxml.jackson.module", "jackson-module-scala")
      exclude("org.scala-tools.testing", "test-interface"),
    "com.fasterxml.jackson.core" % "jackson-databind" % jacksonV,
    "io.github.andrebeat" %% "scala-pool" % scalaPoolV
  ) ++ swaggerUiDependencies ++ akkaHttpDependencies ++ akkaHttpCirceIntegrationDependency ++ circeDependencies

  val hybridCarboniteMetadataServiceDependencies = List(
    "net.thisptr" % "jackson-jq" % jacksonJqV % Test
  )

  val servicesDependencies = List(
    "com.google.api" % "gax-grpc" % googleGaxGrpcV
  )

  val serverDependencies = slf4jBindingDependencies

  val cromiamDependencies = List(
    "com.softwaremill.sttp" %% "core" % sttpV,
    "com.softwaremill.sttp" %% "async-http-client-backend-future" % sttpV,
    "com.typesafe.scala-logging" %% "scala-logging" % scalaLoggingV,
    "org.broadinstitute.dsde.workbench" %% "workbench-model" % workbenchModelV,
    "org.broadinstitute.dsde.workbench" %% "workbench-util" % workbenchUtilV
  ) ++ akkaHttpDependencies ++ swaggerUiDependencies ++ slf4jBindingDependencies

  val wes2cromwellDependencies = coreDependencies ++ akkaHttpDependencies

  val backendDependencies = List(
    "org.scalacheck" %% "scalacheck" % scalacheckV % Test,
    "co.fs2" %% "fs2-io" % fs2V
  )

  val bcsBackendDependencies = commonDependencies ++ refinedTypeDependenciesList ++ aliyunBatchComputeDependencies
  val tesBackendDependencies = akkaHttpDependencies
  val sparkBackendDependencies = akkaHttpDependencies
  val sfsBackendDependencies = List (
    "org.lz4" % "lz4-java" % lz4JavaV
  )

  val testDependencies = List(
    "org.scalatest" %% "scalatest" % scalatestV,
    "org.scalatestplus" %% "scalatestplus-mockito" % scalatestPlusMockitoV,
    "com.vladsch.flexmark" % "flexmark-profile-pegdown" % flexmarkV,
    "org.pegdown" % "pegdown" % pegdownV,
    "org.specs2" %% "specs2-mock" % specs2MockV,
    "com.dimafeng" %% "testcontainers-scala-scalatest" % testContainersScalaV,
    "com.dimafeng" %% "testcontainers-scala-mysql" % testContainersScalaV,
    "com.dimafeng" %% "testcontainers-scala-mariadb" % testContainersScalaV,
    "com.dimafeng" %% "testcontainers-scala-postgresql" % testContainersScalaV
  ) ++ slf4jBindingDependencies // During testing, add an slf4j binding for _all_ libraries.

  val kindProjectorPlugin = "org.spire-math" %% "kind-projector" % kindProjectorV
  val paradisePlugin = "org.scalamacros" % "paradise" % paradiseV cross CrossVersion.full

  // Version of the swagger UI to write into config files
  val swaggerUiVersion = swaggerUiV

  val perfDependencies = circeDependencies ++ betterFilesDependencies ++ commonDependencies ++
    googleApiClientDependencies ++ googleCloudDependencies

  val drsLocalizerDependencies = List(
    "com.google.auth" % "google-auth-library-oauth2-http" % googleOauth2V,
    "com.google.cloud" % "google-cloud-storage" % googleCloudStorageV,
    "org.typelevel" %% "cats-effect" % catsEffectV,
    "com.iheart" %% "ficus" % ficusV,
    "com.softwaremill.sttp" %% "circe" % sttpV
  ) ++ circeDependencies ++ catsDependencies ++ slf4jBindingDependencies ++ languageFactoryDependencies

  val allProjectDependencies =
    backendDependencies ++
      bcsBackendDependencies ++
      centaurCwlRunnerDependencies ++
      centaurDependencies ++
      cloudSupportDependencies ++
      commonDependencies ++
      coreDependencies ++
      cromiamDependencies ++
      cromwellApiClientDependencies ++
      cwlDependencies ++
      databaseMigrationDependencies ++
      databaseSqlDependencies ++
      dockerHashingDependencies ++
      draft2LanguageFactoryDependencies ++
      drsLocalizerDependencies ++
      engineDependencies ++
      gcsFileSystemDependencies ++
      httpFileSystemDependencies ++
      implDrsDependencies ++
      implFtpDependencies ++
      languageFactoryDependencies ++
      ossFileSystemDependencies ++
      perfDependencies ++
      serverDependencies ++
      sfsBackendDependencies ++
      sparkBackendDependencies ++
      spiDependencies ++
      spiUtilDependencies ++
      statsDProxyDependencies ++
      tesBackendDependencies ++
      wdlDependencies ++
      wes2cromwellDependencies ++
      womDependencies ++
      womtoolDependencies

  /*
  If you see warnings from SBT about evictions, insert a specific dependency version into this list.

  Do not know a good way to check when these are out of date as `sbt dependencyUpdates` does not
  report on dependency overrides.

  Any dependencies that are removed may be also removed from this list.
  However, be careful about downgrading any of these dependencies.
  Older versions have known vulnerabilities, ex: CVE-2017-7525
   */

  val googleHttpClientDependencies = List(
    /*
    Move the google-http-client versions past https://github.com/googleapis/google-http-java-client/issues/606
    This created a situation where com/google/api/client/http/apache/ApacheHttpTransport.class was in *both*
    transitive dependencies causing an assembly merge conflict.

    At the time of this comment older versions are being pulled in via
    https://mvnrepository.com/artifact/com.google.api-client/google-api-client/1.28.0
     */
    "com.google.http-client" % "google-http-client-apache" % googleHttpClientApacheV,
    "com.google.http-client" % "google-http-client" % googleHttpClientV,
  )

  val nettyDependencyOverrides = List(
    "buffer",
    "codec",
    "codec-dns",
    "codec-http",
    "codec-http2",
    "codec-socks",
    "common",
    "handler-proxy",
    "resolver",
    "resolver-dns",
    "transport",
    "transport-native-epoll",
    "transport-native-unix-common",
  ).map(m => "io.netty" % s"netty-$m" % nettyV)

  val rdf4jDependencyOverrides = List(
    /*
    Yes. All of these are required to lock in the rdf4j version.

    Feel free to update versions but do not remove these overrides unless and until an updated
    owl-api is no longer pulling in vulnerable rdf4j dependencies.

    https://cve.mitre.org/cgi-bin/cvename.cgi?name=CVE-2018-1000644

    See comment mentioning "OSGI" further above for more info on the bundling of dependencies.
     */
    "model",
    "rio-api",
    "rio-binary",
    "rio-datatypes",
    "rio-jsonld",
    "rio-languages",
    "rio-n3",
    "rio-nquads",
    "rio-ntriples",
    "rio-rdfjson",
    "rio-rdfxml",
    "rio-trig",
    "rio-trix",
    "rio-turtle",
    "util",
  ).map(m => "org.eclipse.rdf4j" % s"rdf4j-$m" % rdf4jV)

  // Some libraries are importing older version of these dependencies, causing conflicts. Hence the need to override them.
  val grpcDependencyOverrides = List(
    "alts",
    "auth",
    "context",
    "core",
    "grpclb",
    "netty-shaded",
    "protobuf-lite",
    "protobuf",
    "stub",
  ).map(m => "io.grpc" % s"grpc-$m" % grpcV)

  /*
  If we use a version in one of our projects, that's the one we want all the libraries to use
  ...plus other groups of transitive dependencies shared across multiple projects
   */
  val cromwellDependencyOverrides =
    allProjectDependencies ++
      googleHttpClientDependencies ++
      nettyDependencyOverrides ++
      rdf4jDependencyOverrides ++
      grpcDependencyOverrides
}<|MERGE_RESOLUTION|>--- conflicted
+++ resolved
@@ -1,13 +1,8 @@
 import sbt._
 
 object Dependencies {
-<<<<<<< HEAD
-  private val akkaHttpCirceIntegrationV = "1.35.0"
-  private val akkaHttpV = "10.1.12"
-=======
   private val akkaHttpCirceIntegrationV = "1.34.0"
   private val akkaHttpV = "10.1.12" // scala-steward:off (BA-6619)
->>>>>>> 7ab0af0c
   val akkaV = "2.6.9" // When updating: Do we still need the merge "fix" from https://github.com/broadinstitute/cromwell/pull/5776 (not private because used in Merging.scala)
   private val aliyunBcsV = "6.2.4"
   private val aliyunCoreV = "4.5.10"
