--- conflicted
+++ resolved
@@ -300,51 +300,31 @@
       mockLogger.error(anyString).answers(updateSlf4jMessages(Level.ERROR, _))
       mockLogger.error(anyString, any[Any]()).answers(updateSlf4jMessages(Level.ERROR, _))
       mockLogger.error(anyString, any[Any](), any[Any]()).answers(updateSlf4jMessages(Level.ERROR, _))
-<<<<<<< HEAD
-      mockLogger.error(anyString, any[AnyRef]).answers(updateSlf4jMessages(Level.ERROR, _))
-=======
       mockLogger.error(anyString, any[Array[Object]](): _*).answers(updateSlf4jMessages(Level.ERROR, _))
->>>>>>> 810557b4
       mockLogger.error(anyString, any[Throwable]()).answers(updateSlf4jMessages(Level.ERROR, _))
 
       mockLogger.warn(anyString).answers(updateSlf4jMessages(Level.WARN, _))
       mockLogger.warn(anyString, any[Any]()).answers(updateSlf4jMessages(Level.WARN, _))
       mockLogger.warn(anyString, any[Any](), any[Any]()).answers(updateSlf4jMessages(Level.WARN, _))
-<<<<<<< HEAD
-      mockLogger.warn(anyString, any[AnyRef]).answers(updateSlf4jMessages(Level.WARN, _))
-=======
       mockLogger.warn(anyString, any[Array[Object]](): _*).answers(updateSlf4jMessages(Level.WARN, _))
->>>>>>> 810557b4
       mockLogger.warn(anyString, any[Throwable]()).answers(updateSlf4jMessages(Level.WARN, _))
 
       mockLogger.info(anyString).answers(updateSlf4jMessages(Level.INFO, _))
       mockLogger.info(anyString, any[Any]()).answers(updateSlf4jMessages(Level.INFO, _))
       mockLogger.info(anyString, any[Any](), any[Any]()).answers(updateSlf4jMessages(Level.INFO, _))
-<<<<<<< HEAD
-      mockLogger.info(anyString, any[AnyRef]).answers(updateSlf4jMessages(Level.INFO, _))
-=======
       mockLogger.info(anyString, any[Array[Object]](): _*).answers(updateSlf4jMessages(Level.INFO, _))
->>>>>>> 810557b4
       mockLogger.info(anyString, any[Throwable]()).answers(updateSlf4jMessages(Level.INFO, _))
 
       mockLogger.debug(anyString).answers(updateSlf4jMessages(Level.DEBUG, _))
       mockLogger.debug(anyString, any[Any]()).answers(updateSlf4jMessages(Level.DEBUG, _))
       mockLogger.debug(anyString, any[Any](), any[Any]()).answers(updateSlf4jMessages(Level.DEBUG, _))
-<<<<<<< HEAD
-      mockLogger.debug(anyString, any[AnyRef]).answers(updateSlf4jMessages(Level.DEBUG, _))
-=======
       mockLogger.debug(anyString, any[Array[Object]](): _*).answers(updateSlf4jMessages(Level.DEBUG, _))
->>>>>>> 810557b4
       mockLogger.debug(anyString, any[Throwable]()).answers(updateSlf4jMessages(Level.DEBUG, _))
 
       mockLogger.trace(anyString).answers(updateSlf4jMessages(Level.TRACE, _))
       mockLogger.trace(anyString, any[Any]()).answers(updateSlf4jMessages(Level.TRACE, _))
       mockLogger.trace(anyString, any[Any](), any[Any]()).answers(updateSlf4jMessages(Level.TRACE, _))
-<<<<<<< HEAD
-      mockLogger.trace(anyString, any[AnyRef]).answers(updateSlf4jMessages(Level.TRACE, _))
-=======
       mockLogger.trace(anyString, any[Array[Object]](): _*).answers(updateSlf4jMessages(Level.TRACE, _))
->>>>>>> 810557b4
       mockLogger.trace(anyString, any[Throwable]()).answers(updateSlf4jMessages(Level.TRACE, _))
 
       val mockLoggingAdapter: LoggingAdapter = new LoggingAdapter {
