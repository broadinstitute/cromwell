import sbt._

object Dependencies {
  private val akkaHttpCirceIntegrationV = "1.29.1"
  private val akkaHttpV = "10.1.9"
  private val akkaV = "2.5.23"
  private val aliyunBcsV = "6.2.1"
  private val aliyunCoreV = "4.3.2"
  private val aliyunCrV = "3.0.0"
  private val aliyunOssV = "3.4.2"
  private val ammoniteOpsV = "1.6.3"
  private val apacheCommonNetV = "3.6"
  private val apacheHttpClientV = "4.5.7"
  private val awsSdkV = "2.10.71"
  private val betterFilesV = "3.9.1"
  private val catsEffectV = "2.0.0"
  private val catsV = "2.0.0"
  private val circeOpticsV = "0.12.0"
  private val circeV = "0.12.1"
  private val circeYamlV = "0.11.0-M1"
  private val commonsCodecV = "1.11"
  private val commonsIoV = "2.6"
  private val commonsLang3V = "3.8.1"
  private val commonsMathV = "3.2"
  private val commonsTextV = "1.6"
  private val configsV = "0.4.4"
  private val delightRhinoSandboxV = "0.0.10"
  private val ficusV = "1.4.4"
<<<<<<< HEAD
  private val fs2V = "2.0.0"
  private val fs2VStatsDProxy = "1.0.5"
  private val googleApiClientV = "1.30.9"
=======
  private val fs2V = "2.0.1"
  private val fs2VStatsDProxy = "1.0.3"
  private val googleApiClientV = "1.30.10"
>>>>>>> 62e47a07
  private val googleCloudBigQueryV = "1.116.3"
  private val googleCloudKmsV = "v1-rev20200609-1.30.10"
  private val googleCloudMonitoringV = "1.100.1"
  private val googleCloudNioV = "0.61.0-alpha"
  private val googleCloudStorageV = "1.111.1"
  private val googleGaxGrpcV = "1.57.1"
  private val googleGenomicsServicesV1ApiV = "v1alpha2-rev495-1.23.0"
  private val googleGenomicsServicesV2Alpha1ApiV = "v2alpha1-rev20200330-1.30.9"
  private val googleHttpClientApacheV = "2.1.2"
  private val googleHttpClientV = "1.36.0"
  private val googleLifeSciencesServicesV2BetaApiV = "v2beta-rev20200603-1.30.10"
  private val googleOauth2V = "0.21.0"
  private val googleOauthClientV = "1.31.0"
  private val googleCloudResourceManagerV = "0.87.0-alpha"
  private val grpcV = "1.30.1"
  private val guavaV = "27.0.1-jre"
  private val heterodonV = "1.0.0-beta3"
  private val hsqldbV = "2.4.1"
  private val http4sVersion = "0.20.0-M5"
  private val jacksonV = "2.10.5"
  private val jacksonJqV = "1.0.0-preview.20190925"
  private val janinoV = "3.0.12"
  private val javaxActivationV = "1.2.0"
  private val jaxbV = "2.3.2"
  private val kindProjectorV = "0.9.9"
  private val kittensV = "2.0.0"
  private val liquibaseSlf4jV = "2.0.0"
  private val liquibaseV = "3.6.3"
  private val logbackV = "1.2.3"
  private val lz4JavaV = "1.7.1"
  private val mariadbV = "2.4.2"
  private val metrics3ScalaV = "3.5.10" // https://github.com/erikvanoosten/metrics-scala/tree/f733e26#download-4x
  private val metrics3StatsdV = "4.2.0"
  private val mockFtpServerV = "2.7.1"
  private val mockserverNettyV = "5.5.1"
  private val mouseV = "0.23"
  private val mysqlV = "8.0.15"
  private val nettyV = "4.1.46.Final"
  private val owlApiV = "5.1.9"
  private val paradiseV = "2.1.1"
  private val pegdownV = "1.6.0"
  private val postgresV = "42.2.5"
  private val rdf4jV = "2.4.2"
  private val refinedV = "0.9.8"
  private val rhinoV = "1.7.10"
  private val scalaGraphV = "1.12.5"
  private val scalaLoggingV = "3.9.2"
  private val scalaPoolV = "0.4.1"
  private val scalacheckV = "1.14.0"
  private val scalacticV = "3.0.5"
  private val scalameterV = "0.10.1"
  private val scalamockV = "4.1.0"
  private val scalatestV = "3.0.5"
  private val scalazV = "7.2.27"
  private val scoptV = "3.7.1"
  private val sentryLogbackV = "1.7.17"
  private val shapelessV = "2.3.3"
  private val simulacrumV = "0.19.0"
  private val slf4jV = "1.7.25"
  private val slickCatsV = "0.9.0"
  private val testContainersScalaV = "0.38.1"

  /* If you're about to update our Slick version:
    * Consider checking whether the new Slick version passes tests with upserts enabled (eg KeyValueDatabaseSpec)
    *
    * Current version 3.3.2-2076hotfix was built locally from https://github.com/grsterin/slick/tree/v3.3.2-2076hotfix
    * and manually uploaded to the Broad Institute artifactory at https://broadinstitute.jfrog.io/broadinstitute/.
    * Consider updating to the official newer Slick version once they fix issue #2076
    * Related Slick PR: https://github.com/slick/slick/pull/2101
  */
  private val slickV = "3.3.2-2076hotfix"
  private val snakeyamlV = "1.23"
  private val specs2MockV = "4.4.1"
  private val sprayJsonV = "1.3.5"
  private val sttpV = "1.5.8"
  private val swaggerParserV = "1.0.41"
  private val swaggerUiV = "3.23.11"
  private val tikaV = "1.20"
  private val typesafeConfigV = "1.3.3"
  private val workbenchGoogleV = "0.15-2fc79a3"
  private val workbenchModelV = "0.10-6800f3a"
  private val workbenchUtilV = "0.3-f3ce961"

  private val slf4jFacadeDependencies = List(
    "org.slf4j" % "slf4j-api" % slf4jV,
    "com.typesafe.scala-logging" %% "scala-logging" % scalaLoggingV,
  )

  private val circeYamlDependency = "io.circe" %% "circe-yaml" % circeYamlV

  private val circeDependencies = List(
    "core",
    "parser",
    "generic",
    "generic-extras",
    "shapes",
    "refined",
    "literal"
  ).map(m => "io.circe" %% s"circe-$m" % circeV) :+ circeYamlDependency

  private val catsDependencies = List(
    "org.typelevel" %% "cats-core" % catsV,
    "org.typelevel" %% "alleycats-core" % catsV,
    "org.typelevel" %% "mouse" % mouseV,
    "org.typelevel" %% "kittens" % kittensV
  )

  private val http4sDependencies = List(
    "org.http4s" %% "http4s-dsl" % http4sVersion,
    "org.http4s" %% "http4s-blaze-client" % http4sVersion,
    "org.http4s" %% "http4s-circe" % http4sVersion
  )

  private val googleApiClientDependencies = List(
    // Used by swagger, but only in tests.  This overrides an older 2.1.3 version of jackson-core brought in by
    // these Google dependencies, but which isn't properly evicted by IntelliJ's sbt integration.
    "com.fasterxml.jackson.core" % "jackson-core" % jacksonV,
    // The exclusions prevent guava from colliding at assembly time.
    "com.google.guava" % "guava" % guavaV,
    "com.google.api-client" % "google-api-client-java6" % googleApiClientV
      exclude("com.google.guava", "guava-jdk5"),
    "com.google.api-client" % "google-api-client-jackson2" % googleApiClientV
      exclude("com.google.guava", "guava-jdk5"),
    "com.google.cloud" % "google-cloud-resourcemanager" % googleCloudResourceManagerV,
  )

  val spiDependencies = List(
    "com.iheart" %% "ficus" % ficusV,
  ) ++ googleApiClientDependencies ++ slf4jFacadeDependencies

  val spiUtilDependencies = List(
    "com.iheart" %% "ficus" % ficusV,
    "org.typelevel" %% "cats-effect" % catsEffectV,
  )

  val implFtpDependencies = List(
    "commons-net" % "commons-net" % apacheCommonNetV,
    "io.github.andrebeat" %% "scala-pool" % scalaPoolV,
    "com.google.guava" % "guava" % guavaV,
    "org.scalamock" %% "scalamock" % scalamockV % Test,
    "org.mockftpserver" % "MockFtpServer" % mockFtpServerV % Test
  )

  val implDrsDependencies = List(
    "org.apache.commons" % "commons-lang3" % commonsLang3V,
    "com.google.cloud" % "google-cloud-storage" % googleCloudStorageV,
    "com.google.oauth-client" % "google-oauth-client" % googleOauthClientV
  ) ++ circeDependencies ++ catsDependencies

  // Internal collections of dependencies

  private val betterFilesDependencies = List(
    "com.github.pathikrit" %% "better-files" % betterFilesV
  )

  private val configDependencies = List(
    "com.typesafe" % "config" % typesafeConfigV,
    "com.iheart" %% "ficus" % ficusV
  )

  /*
  Adds a variety of logging libraries required for actual logging. However, some of these aren't always required.

  Ex: If one isn't using akka & slf4j, then 'akka-slf4j' isn't required. However, for now, all executables are using
  akka & slf4j... so leaving it.

  Similarly, not _all_ executables/logback.xml configs will need logback-access, raven-logback, janino, etc.
  Still, leaving them as dependencies for simplicity's sake.
   */
  private val slf4jBindingDependencies = List(
    // http://logback.qos.ch/dependencies.html
    "ch.qos.logback" % "logback-access" % logbackV,
    "ch.qos.logback" % "logback-classic" % logbackV,
    "ch.qos.logback" % "logback-core" % logbackV,
    "com.typesafe.akka" %% "akka-slf4j" % akkaV,
    "io.sentry" % "sentry-logback" % sentryLogbackV,
    "org.codehaus.janino" % "janino" % janinoV,
    // Replace all log4j usage with slf4j
    // https://www.slf4j.org/legacy.html#log4j-over-slf4j
    "org.slf4j" % "log4j-over-slf4j" % slf4jV
  ) ++ slf4jFacadeDependencies

  private val slickDependencies = List(
    "com.typesafe.slick" %% "slick" % slickV,
    "com.typesafe.slick" %% "slick-hikaricp" % slickV,
    "com.rms.miu" %% "slick-cats" % slickCatsV
  )

  private val liquibaseDependencies = List(
    "org.liquibase" % "liquibase-core" % liquibaseV,
    // This is to stop liquibase from being so noisy by default
    // See: http://stackoverflow.com/questions/20880783/how-to-get-liquibase-to-log-using-slf4j
    "com.mattbertolini" % "liquibase-slf4j" % liquibaseSlf4jV
  )

  private val akkaDependencies = List(
    "com.typesafe.akka" %% "akka-actor" % akkaV,
    "com.typesafe.akka" %% "akka-testkit" % akkaV % Test,
  )

  private val akkaStreamDependencies = List(
    "com.typesafe.akka" %% "akka-stream" % akkaV,
    "com.typesafe.akka" %% "akka-stream-testkit" % akkaV % Test,
  ) ++ akkaDependencies

  private val akkaHttpDependencies = List(
    "com.typesafe.akka" %% "akka-http" % akkaHttpV,
    "com.typesafe.akka" %% "akka-http-testkit" % akkaHttpV % Test,
    // WOM internally embeds spray-json. Leave this import here until WOM externalizes the json library choice like
    // other libraries do. See akka-http, elastic4s, etc.
    "com.typesafe.akka" %% "akka-http-spray-json" % akkaHttpV,
  ) ++ akkaStreamDependencies

  private val akkaHttpCirceIntegrationDependency = List(
    "de.heikoseeberger" %% "akka-http-circe" % akkaHttpCirceIntegrationV
  )

  private val swaggerUiDependencies = List(
    "org.webjars" % "swagger-ui" % swaggerUiV,
    "io.swagger" % "swagger-parser" % swaggerParserV % Test,
    "org.yaml" % "snakeyaml" % snakeyamlV % Test
  )

  // The v1 dependency has been cloned in the broad artifactory so that we can have the 2 versions co-exist in the same jar
  private val googleGenomicsV1Dependency = List(
    "org.broadinstitute" % "cromwell-google-api-services-genomics" % googleGenomicsServicesV1ApiV
      exclude("com.google.guava", "guava-jdk5")
  )

  private val googleGenomicsV2Alpha1Dependency = List(
    "com.google.apis" % "google-api-services-genomics" % googleGenomicsServicesV2Alpha1ApiV
      exclude("com.google.guava", "guava-jdk5")
  )

  private val googleLifeSciencesV2BetaDependency = List(
    "com.google.apis" % "google-api-services-lifesciences" % googleLifeSciencesServicesV2BetaApiV
      exclude("com.google.guava", "guava-jdk5")
  )

  /*
  Used instead of `"org.lerch" % "s3fs" % s3fsV exclude("org.slf4j", "jcl-over-slf4j")`
  org.lerch:s3fs:1.0.1 depends on a preview release of software.amazon.awssdk:s3.

  Instead the code has been re-forked into this repo, just like many of the other FileSystemProvider extensions.
   */
  private val s3fsDependencies = List(
    "com.google.code.findbugs" % "jsr305" % "3.0.2",
    "com.google.guava" % "guava" % guavaV,
    "org.apache.tika" % "tika-core" % tikaV,
    "software.amazon.awssdk" % "s3" % awsSdkV,
  ) ++ slf4jBindingDependencies

  private val awsCloudDependencies = List(
    "com.fasterxml.jackson.core" % "jackson-annotations" % jacksonV,
  ) ++ s3fsDependencies ++ List(
    "batch",
    "core",
    "cloudwatchlogs",
    "s3",
    "sts",
    "ecs"
  ).map(artifactName => "software.amazon.awssdk" % artifactName % awsSdkV)

  private val googleCloudDependencies = List(
    "io.grpc" % "grpc-core" % grpcV,
    "com.google.guava" % "guava" % guavaV,
    "com.google.cloud" % "google-cloud-nio" % googleCloudNioV
      exclude("com.google.api.grpc", "grpc-google-common-protos")
      exclude("com.google.cloud.datastore", "datastore-v1-protos")
      exclude("org.apache.httpcomponents", "httpclient"),
    "org.broadinstitute.dsde.workbench" %% "workbench-google" % workbenchGoogleV
      exclude("com.google.apis", "google-api-services-genomics"),
    "org.apache.httpcomponents" % "httpclient" % apacheHttpClientV,
    "com.google.apis" % "google-api-services-cloudkms" % googleCloudKmsV
      exclude("com.google.guava", "guava-jdk5")
  ) ++ googleGenomicsV1Dependency ++ googleGenomicsV2Alpha1Dependency ++ googleLifeSciencesV2BetaDependency

  private val aliyunOssDependencies = List(
    "com.aliyun.oss" % "aliyun-sdk-oss" % aliyunOssV
      // stax is included twice by oss 3.1.0 and cause assembly merge conflicts via stax vs. javax.xml.stream
      exclude("stax", "stax-api")
      // Exclude jersey-json until aliyun-sdk-oss >3.4.0 is published
      // https://github.com/aliyun/aliyun-oss-java-sdk/pull/149
      exclude("com.sun.jersey", "jersey-json")
      // jaxb-api and jaxb-core and included in jaxb-impl as of 2.3.1
      // https://github.com/eclipse-ee4j/jaxb-ri/issues/1168
      exclude("javax.xml.bind", "jaxb-api")
      exclude("com.sun.xml.bind", "jaxb-core")
      // javax.activation:activation has been replaced. https://stackoverflow.com/a/46493809
      // The old version was causing an assembly merge conflict.
      exclude("javax.activation", "activation"),
    "com.sun.activation" % "javax.activation" % javaxActivationV,
    "com.sun.xml.bind" % "jaxb-impl" % jaxbV,
    "org.glassfish.jaxb" % "jaxb-runtime" % jaxbV
      // already included in com.sun.activation
      exclude("jakarta.activation", "jakarta.activation-api"),
  )

  private val aliyunBatchComputeDependencies = List(
    "com.aliyun" % "aliyun-java-sdk-batchcompute" % aliyunBcsV,
    "com.aliyun" % "aliyun-java-sdk-core" % aliyunCoreV
      // jaxb-api and jaxb-core and included in jaxb-impl as of 2.3.1
      // https://github.com/eclipse-ee4j/jaxb-ri/issues/1168
      exclude("javax.xml.bind", "jaxb-api")
      exclude("com.sun.xml.bind", "jaxb-core")
      // javax.activation:activation has been replaced. https://stackoverflow.com/a/46493809
      // The old version was causing an assembly merge conflict.
      exclude("javax.activation", "activation"),
    "com.sun.activation" % "javax.activation" % javaxActivationV,
    "com.sun.xml.bind" % "jaxb-impl" % jaxbV,
    "org.glassfish.jaxb" % "jaxb-runtime" % jaxbV
      // already included in com.sun.activation
      exclude("jakarta.activation", "jakarta.activation-api"),
  )

  private val aliyunCrDependencies = List(
    "com.aliyun" % "aliyun-java-sdk-cr" % aliyunCrV,
    "com.aliyun" % "aliyun-java-sdk-core" % aliyunCoreV
      exclude("javax.xml.bind", "jaxb-api")
      exclude("com.sun.xml.bind", "jaxb-core")
      exclude("javax.activation", "activation"),
    "com.typesafe.akka" %% "akka-http-spray-json" % akkaHttpV
  )

  private val dbmsDependencies = List(
    "org.hsqldb" % "hsqldb" % hsqldbV,
    "org.mariadb.jdbc" % "mariadb-java-client" % mariadbV,
    "mysql" % "mysql-connector-java" % mysqlV,
    "org.postgresql" % "postgresql" % postgresV
  )

  private val refinedTypeDependenciesList = List(
    "eu.timepit" %% "refined" % refinedV
  )

  // Sub-project dependencies, added in addition to any dependencies inherited from .dependsOn().

  val commonDependencies = List(
    "org.typelevel" %% "cats-effect" % catsEffectV,
    "org.apache.commons" % "commons-lang3" % commonsLang3V,
    "org.apache.commons" % "commons-text" % commonsTextV,
    "com.lihaoyi" %% "pprint" % "0.5.6",
  ) ++ catsDependencies ++ configDependencies ++ slf4jFacadeDependencies ++ refinedTypeDependenciesList

  val cloudSupportDependencies = googleApiClientDependencies ++ googleCloudDependencies ++ betterFilesDependencies ++ awsCloudDependencies

  val databaseSqlDependencies = List(
    "commons-io" % "commons-io" % commonsIoV,
  ) ++ configDependencies ++ catsDependencies ++ slickDependencies ++ dbmsDependencies ++ refinedTypeDependenciesList

  val statsDDependencies = List(
    "nl.grons" %% "metrics-scala" % metrics3ScalaV,
    "com.readytalk" % "metrics3-statsd" % metrics3StatsdV
  )

  val stackdriverDependencies = List(
    "com.google.cloud" % "google-cloud-monitoring" % googleCloudMonitoringV
  )

  val gcsFileSystemDependencies = akkaHttpDependencies

  val httpFileSystemDependencies = akkaHttpDependencies

  val ossFileSystemDependencies = googleCloudDependencies ++ aliyunOssDependencies ++ List(
    "com.github.pathikrit" %% "better-files" % betterFilesV
  )

  val statsDProxyDependencies = List(
    "co.fs2" %% "fs2-io" % fs2VStatsDProxy,
    "com.iheart" %% "ficus" % ficusV,
    "com.google.cloud" % "google-cloud-nio" % googleCloudNioV
  ) ++ commonDependencies

  val womDependencies = List(
    "com.typesafe.scala-logging" %% "scala-logging" % scalaLoggingV,
    "io.spray" %% "spray-json" % sprayJsonV,
    "org.scalacheck" %% "scalacheck" % scalacheckV % Test,
    "com.github.mpilquist" %% "simulacrum" % simulacrumV,
    "commons-codec" % "commons-codec" % commonsCodecV,
  ) ++ circeDependencies ++ refinedTypeDependenciesList

  val wdlDependencies = List(
    "commons-io" % "commons-io" % commonsIoV,
    "org.scala-graph" %% "graph-core" % scalaGraphV,
    "com.chuusai" %% "shapeless" % shapelessV
  ) ++ betterFilesDependencies

  val languageFactoryDependencies = List(
    "com.softwaremill.sttp" %% "core" % sttpV,
    "com.softwaremill.sttp" %% "async-http-client-backend-cats" % sttpV
  )

  val draft2LanguageFactoryDependencies = List(
    "org.mock-server" % "mockserver-netty" % mockserverNettyV % Test
  )

  /*
  The distro artifact contains the actual impl, but transitively includes OSGI bundles that conflict with assembly:
  - https://github.com/owlcs/owlapi/wiki/Documentation/45d8f63d055f820c6ac2ca6c4679a2a7b705449b#howto
  - https://github.com/owlcs/owlapi/issues/455
  - https://github.com/owlcs/owlapi/issues/603

  jcl-over-slf4j.jar is a replacement for commons-logging 1.1.1. Meanwhile our extensive transitive use of apache's
  httpclient has been including commons-logging 1.2 for a while. Now the owl api dependency jcl-over-slf4j is
  conflicting during assembly. As there have been no reported errors AFAIK with commons-logging leaving it in for now.
  However as we use slf4j for cromwell log configuration the correct thing might actually be to exclude commons-logging
  whenever importing httpclient and include jcl-over-slf4j. That way we can control all of our logging in one place.

  - https://www.slf4j.org/legacy.html#jclOverSLF4J
   */
  val owlApiDependencies = List(
    "net.sourceforge.owlapi" % "owlapi-distribution" % owlApiV
      exclude("org.apache.httpcomponents", "httpclient-osgi")
      exclude("org.apache.httpcomponents", "httpcore-osgi")
      exclude("org.slf4j", "jcl-over-slf4j"),
    "org.apache.httpcomponents" % "httpclient-cache" % apacheHttpClientV,
    "org.apache.httpcomponents" % "httpclient" % apacheHttpClientV
  )

  val cwlDependencies = List(
    "com.lihaoyi" %% "ammonite-ops" % ammoniteOpsV,
    "org.broadinstitute" % "heterodon" % heterodonV classifier "single",
    "org.scalactic" %% "scalactic" % scalacticV,
    "org.scalacheck" %% "scalacheck" % scalacheckV % Test,
    "io.circe" %% "circe-optics" % circeOpticsV,
    "org.mozilla" % "rhino" % rhinoV,
    "org.javadelight" % "delight-rhino-sandbox" % delightRhinoSandboxV,
    "org.scalamock" %% "scalamock" % scalamockV % Test,
    "commons-io" % "commons-io" % commonsIoV % Test
  ) ++ betterFilesDependencies ++ owlApiDependencies

  val womtoolDependencies = catsDependencies ++ slf4jBindingDependencies

  val centaurCwlRunnerDependencies = List(
    "com.github.scopt" %% "scopt" % scoptV,
    "io.circe" %% "circe-optics" % circeOpticsV
  ) ++ slf4jBindingDependencies

  val coreDependencies = List(
    "com.google.auth" % "google-auth-library-oauth2-http" % googleOauth2V,
    "com.chuusai" %% "shapeless" % shapelessV,
    "com.storm-enroute" %% "scalameter" % scalameterV % Test,
    "com.github.scopt" %% "scopt" % scoptV,
    "org.scalamock" %% "scalamock" % scalamockV % Test,
  ) ++ akkaStreamDependencies ++ configDependencies ++ catsDependencies ++ circeDependencies ++
    googleApiClientDependencies ++ statsDDependencies ++ betterFilesDependencies ++
    // TODO: We're not using the "F" in slf4j. Core only supports logback, specifically the WorkflowLogger.
    slf4jBindingDependencies ++ stackdriverDependencies

  val databaseMigrationDependencies = liquibaseDependencies ++ dbmsDependencies

  val dockerHashingDependencies = http4sDependencies ++ circeDependencies ++ aliyunCrDependencies

  val cromwellApiClientDependencies = List(
    "org.scalaz" %% "scalaz-core" % scalazV,
    "org.typelevel" %% "cats-effect" % catsEffectV,
    "co.fs2" %% "fs2-io" % fs2V % Test,
  ) ++ akkaHttpDependencies ++ betterFilesDependencies ++ catsDependencies

  val centaurDependencies = List(
    "org.apache.commons" % "commons-math3" % commonsMathV,
    "com.github.kxbmap" %% "configs" % configsV,
    "com.google.cloud" % "google-cloud-bigquery" % googleCloudBigQueryV % IntegrationTest,
    "org.gnieh" %% "diffson-spray-json" % "4.0.1"
  ) ++ circeDependencies ++ slf4jBindingDependencies ++ cloudSupportDependencies ++ http4sDependencies

  val engineDependencies = List(
    "commons-codec" % "commons-codec" % commonsCodecV,
    "commons-io" % "commons-io" % commonsIoV,
    "com.storm-enroute" %% "scalameter" % scalameterV
      exclude("com.fasterxml.jackson.core", "jackson-databind")
      exclude("com.fasterxml.jackson.module", "jackson-module-scala")
      exclude("org.scala-tools.testing", "test-interface"),
    "com.fasterxml.jackson.core" % "jackson-databind" % jacksonV,
    "io.github.andrebeat" %% "scala-pool" % scalaPoolV
  ) ++ swaggerUiDependencies ++ akkaHttpDependencies ++ akkaHttpCirceIntegrationDependency ++ circeDependencies

  val hybridCarboniteMetadataServiceDependencies = List(
    "net.thisptr" % "jackson-jq" % jacksonJqV % Test
  )

  val servicesDependencies = List(
    "com.google.api" % "gax-grpc" % googleGaxGrpcV
  )

  val serverDependencies = slf4jBindingDependencies

  val cromiamDependencies = List(
    "com.softwaremill.sttp" %% "core" % sttpV,
    "com.softwaremill.sttp" %% "async-http-client-backend-future" % sttpV,
    "com.typesafe.scala-logging" %% "scala-logging" % scalaLoggingV,
    "org.broadinstitute.dsde.workbench" %% "workbench-model" % workbenchModelV,
    "org.broadinstitute.dsde.workbench" %% "workbench-util" % workbenchUtilV
  ) ++ akkaHttpDependencies ++ swaggerUiDependencies ++ slf4jBindingDependencies

  val wes2cromwellDependencies = coreDependencies ++ akkaHttpDependencies

  val backendDependencies = List(
    "org.scalacheck" %% "scalacheck" % scalacheckV % Test,
    "co.fs2" %% "fs2-io" % fs2V
  )

  val bcsBackendDependencies = commonDependencies ++ refinedTypeDependenciesList ++ aliyunBatchComputeDependencies
  val tesBackendDependencies = akkaHttpDependencies
  val sparkBackendDependencies = akkaHttpDependencies
  val sfsBackendDependencies = List (
    "org.lz4" % "lz4-java" % lz4JavaV
  )

  val testDependencies = List(
    "org.scalatest" %% "scalatest" % scalatestV,
    "org.pegdown" % "pegdown" % pegdownV,
    "org.specs2" %% "specs2-mock" % specs2MockV,
    "com.dimafeng" %% "testcontainers-scala-scalatest" % testContainersScalaV,
    "com.dimafeng" %% "testcontainers-scala-mysql" % testContainersScalaV,
    "com.dimafeng" %% "testcontainers-scala-mariadb" % testContainersScalaV,
    "com.dimafeng" %% "testcontainers-scala-postgresql" % testContainersScalaV
  ) ++ slf4jBindingDependencies // During testing, add an slf4j binding for _all_ libraries.

  val kindProjectorPlugin = "org.spire-math" %% "kind-projector" % kindProjectorV
  val paradisePlugin = "org.scalamacros" % "paradise" % paradiseV cross CrossVersion.full

  // Version of the swagger UI to write into config files
  val swaggerUiVersion = swaggerUiV

  val perfDependencies = circeDependencies ++ betterFilesDependencies ++ commonDependencies ++
    googleApiClientDependencies ++ googleCloudDependencies

  val drsLocalizerDependencies = List(
    "com.google.auth" % "google-auth-library-oauth2-http" % googleOauth2V,
    "com.google.cloud" % "google-cloud-storage" % googleCloudStorageV,
    "org.typelevel" %% "cats-effect" % catsEffectV,
    "com.iheart" %% "ficus" % ficusV,
    "com.softwaremill.sttp" %% "circe" % sttpV
  ) ++ circeDependencies ++ catsDependencies ++ slf4jBindingDependencies ++ languageFactoryDependencies

  val allProjectDependencies =
    backendDependencies ++
      bcsBackendDependencies ++
      centaurCwlRunnerDependencies ++
      centaurDependencies ++
      cloudSupportDependencies ++
      commonDependencies ++
      coreDependencies ++
      cromiamDependencies ++
      cromwellApiClientDependencies ++
      cwlDependencies ++
      databaseMigrationDependencies ++
      databaseSqlDependencies ++
      dockerHashingDependencies ++
      draft2LanguageFactoryDependencies ++
      drsLocalizerDependencies ++
      engineDependencies ++
      gcsFileSystemDependencies ++
      httpFileSystemDependencies ++
      implDrsDependencies ++
      implFtpDependencies ++
      languageFactoryDependencies ++
      ossFileSystemDependencies ++
      perfDependencies ++
      serverDependencies ++
      sfsBackendDependencies ++
      sparkBackendDependencies ++
      spiDependencies ++
      spiUtilDependencies ++
      statsDProxyDependencies ++
      tesBackendDependencies ++
      wdlDependencies ++
      wes2cromwellDependencies ++
      womDependencies ++
      womtoolDependencies

  /*
  If you see warnings from SBT about evictions, insert a specific dependency version into this list.

  Do not know a good way to check when these are out of date as `sbt dependencyUpdates` does not
  report on dependency overrides.

  Any dependencies that are removed may be also removed from this list.
  However, be careful about downgrading any of these dependencies.
  Older versions have known vulnerabilities, ex: CVE-2017-7525
   */

  val googleHttpClientDependencies = List(
    /*
    Move the google-http-client versions past https://github.com/googleapis/google-http-java-client/issues/606
    This created a situation where com/google/api/client/http/apache/ApacheHttpTransport.class was in *both*
    transitive dependencies causing an assembly merge conflict.

    At the time of this comment older versions are being pulled in via
    https://mvnrepository.com/artifact/com.google.api-client/google-api-client/1.28.0
     */
    "com.google.http-client" % "google-http-client-apache" % googleHttpClientApacheV,
    "com.google.http-client" % "google-http-client" % googleHttpClientV,
  )

  val nettyDependencyOverrides = List(
    "buffer",
    "codec",
    "codec-dns",
    "codec-http",
    "codec-http2",
    "codec-socks",
    "common",
    "handler-proxy",
    "resolver",
    "resolver-dns",
    "transport",
    "transport-native-epoll",
    "transport-native-unix-common",
  ).map(m => "io.netty" % s"netty-$m" % nettyV)

  val rdf4jDependencyOverrides = List(
    /*
    Yes. All of these are required to lock in the rdf4j version.

    Feel free to update versions but do not remove these overrides unless and until an updated
    owl-api is no longer pulling in vulnerable rdf4j dependencies.

    https://cve.mitre.org/cgi-bin/cvename.cgi?name=CVE-2018-1000644

    See comment mentioning "OSGI" further above for more info on the bundling of dependencies.
     */
    "model",
    "rio-api",
    "rio-binary",
    "rio-datatypes",
    "rio-jsonld",
    "rio-languages",
    "rio-n3",
    "rio-nquads",
    "rio-ntriples",
    "rio-rdfjson",
    "rio-rdfxml",
    "rio-trig",
    "rio-trix",
    "rio-turtle",
    "util",
  ).map(m => "org.eclipse.rdf4j" % s"rdf4j-$m" % rdf4jV)

  // Some libraries are importing older version of these dependencies, causing conflicts. Hence the need to override them.
  val grpcDependencyOverrides = List(
    "alts",
    "auth",
    "context",
    "core",
    "grpclb",
    "netty-shaded",
    "protobuf-lite",
    "protobuf",
    "stub",
  ).map(m => "io.grpc" % s"grpc-$m" % grpcV)

  /*
  If we use a version in one of our projects, that's the one we want all the libraries to use
  ...plus other groups of transitive dependencies shared across multiple projects
   */
  val cromwellDependencyOverrides =
    allProjectDependencies ++
      googleHttpClientDependencies ++
      nettyDependencyOverrides ++
      rdf4jDependencyOverrides ++
      grpcDependencyOverrides
}<|MERGE_RESOLUTION|>--- conflicted
+++ resolved
@@ -26,15 +26,9 @@
   private val configsV = "0.4.4"
   private val delightRhinoSandboxV = "0.0.10"
   private val ficusV = "1.4.4"
-<<<<<<< HEAD
-  private val fs2V = "2.0.0"
-  private val fs2VStatsDProxy = "1.0.5"
-  private val googleApiClientV = "1.30.9"
-=======
   private val fs2V = "2.0.1"
   private val fs2VStatsDProxy = "1.0.3"
   private val googleApiClientV = "1.30.10"
->>>>>>> 62e47a07
   private val googleCloudBigQueryV = "1.116.3"
   private val googleCloudKmsV = "v1-rev20200609-1.30.10"
   private val googleCloudMonitoringV = "1.100.1"
