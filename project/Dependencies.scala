--- conflicted
+++ resolved
@@ -44,12 +44,7 @@
   private val googleCloudNioV = "0.61.0-alpha" // scala-steward:off
   private val googleCloudStorageV = "1.113.14"
   private val googleGaxGrpcV = "1.62.0"
-<<<<<<< HEAD
-  private val googleGenomicsServicesV2Alpha1ApiV = "v2alpha1-rev20200330-1.30.9"
-=======
-  private val googleGenomicsServicesV1ApiV = "v1alpha2-rev495-1.23.0"
   private val googleGenomicsServicesV2Alpha1ApiV = "v2alpha1-rev20210322-1.31.0"
->>>>>>> 94546732
   private val googleHttpClientApacheV = "2.1.2"
   private val googleHttpClientV = "1.38.0"
   private val googleLifeSciencesServicesV2BetaApiV = "v2beta-rev20210319-1.31.0"
