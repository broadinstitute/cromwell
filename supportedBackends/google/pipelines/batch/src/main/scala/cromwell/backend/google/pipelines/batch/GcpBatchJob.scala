--- conflicted
+++ resolved
@@ -28,14 +28,9 @@
   private val durationInSeconds: Long = 3600
   private val taskCount: Long = 1
   private val gcpBatchCommand: String = jobSubmission.gcpBatchCommand
-<<<<<<< HEAD
-  //private val vpcNetwork: String = jobSubmission.vpcNetwork
-  //private val vpcSubnetwork: String = jobSubmission.vpcSubnetwork
-=======
   private val vpcNetwork: String = jobSubmission.vpcNetwork
   private val vpcSubnetwork: String = jobSubmission.vpcSubnetwork
   private lazy val gcpBootDiskSizeMb = (jobSubmission.gcpBatchParameters.runtimeAttributes.bootDiskSize * 1000).toLong
->>>>>>> 36f8f6d5
 
   // set user agent
   private val user_agent_header = "user-agent"
@@ -170,25 +165,15 @@
 
     try {
       val runnable = createRunnable(dockerImage = jobSubmission.gcpBatchParameters.runtimeAttributes.dockerImage, entryPoint = entryPoint)
-<<<<<<< HEAD
-      //val networkInterface = createNetworkInterface(noAddress)
-      //val networkPolicy = createNetworkPolicy(networkInterface)
-      val computeResource = createComputeResource(cpuCores, memTemp)
-=======
       val networkInterface = createNetworkInterface(false)
       val networkPolicy = createNetworkPolicy(networkInterface)
-      val computeResource = createComputeResource(cpu, memory, gcpBootDiskSizeMb)
->>>>>>> 36f8f6d5
+      val computeResource = createComputeResource(cpuCores, memTemp, gcpBootDiskSizeMb)
       val taskSpec = createTaskSpec(runnable, computeResource, retryCount, durationInSeconds)
       val taskGroup: TaskGroup = createTaskGroup(taskCount, taskSpec)
       val instancePolicy = createInstancePolicy(spotModel)
       val locationPolicy = LocationPolicy.newBuilder.addAllowedLocations(zones).build
-<<<<<<< HEAD
       //val gpuConfig = Accelerator.newBuilder.setType("nvidia-tesla-t4").setCount(1)
-      val allocationPolicy = createAllocationPolicy(locationPolicy, instancePolicy)
-=======
       val allocationPolicy = createAllocationPolicy(locationPolicy, instancePolicy, networkPolicy)
->>>>>>> 36f8f6d5
       val job = Job
         .newBuilder
         .addTaskGroups(taskGroup)
