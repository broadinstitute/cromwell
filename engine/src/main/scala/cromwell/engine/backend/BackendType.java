package cromwell.engine.backend;

public enum BackendType {
    LOCAL {
        @Override
        public String displayName() {
            return "Local";
        }
    },
    JES,
<<<<<<< HEAD
    PBS,
=======
    LSF,
>>>>>>> c221a1be
    SGE;

    public String displayName() {
        return name();
    }
}<|MERGE_RESOLUTION|>--- conflicted
+++ resolved
@@ -8,11 +8,8 @@
         }
     },
     JES,
-<<<<<<< HEAD
+    LSF,
     PBS,
-=======
-    LSF,
->>>>>>> c221a1be
     SGE;
 
     public String displayName() {
