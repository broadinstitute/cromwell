import sbt._

object Dependencies {
  private val akkaHttpCirceIntegrationV = "1.29.1"
  private val akkaHttpV = "10.1.9"
  private val akkaV = "2.5.23"
  private val aliyunBcsV = "6.2.1"
  private val aliyunCoreV = "4.3.2"
  private val aliyunCrV = "3.0.0"
<<<<<<< HEAD
  private val aliyunOssV = "3.4.0"
  private val ammoniteOpsV = "1.6.9"
=======
  private val aliyunOssV = "3.4.2"
  private val ammoniteOpsV = "1.6.3"
>>>>>>> 62e47a07
  private val apacheCommonNetV = "3.6"
  private val apacheHttpClientV = "4.5.7"
  private val awsSdkV = "2.10.71"
  private val betterFilesV = "3.9.1"
  private val catsEffectV = "2.0.0"
  private val catsV = "2.0.0"
  private val circeOpticsV = "0.12.0"
  private val circeV = "0.12.1"
  private val circeYamlV = "0.11.0-M1"
  private val commonsCodecV = "1.11"
  private val commonsIoV = "2.6"
  private val commonsLang3V = "3.8.1"
  private val commonsMathV = "3.2"
  private val commonsTextV = "1.6"
  private val configsV = "0.4.4"
  private val delightRhinoSandboxV = "0.0.10"
  private val ficusV = "1.4.4"
  private val fs2V = "2.0.1"
  private val fs2VStatsDProxy = "1.0.3"
  private val googleApiClientV = "1.30.10"
  private val googleCloudBigQueryV = "1.116.3"
  private val googleCloudKmsV = "v1-rev20200609-1.30.10"
  private val googleCloudMonitoringV = "1.100.1"
  private val googleCloudNioV = "0.61.0-alpha"
  private val googleCloudStorageV = "1.111.1"
  private val googleGaxGrpcV = "1.57.1"
  private val googleGenomicsServicesV1ApiV = "v1alpha2-rev495-1.23.0"
  private val googleGenomicsServicesV2Alpha1ApiV = "v2alpha1-rev20200330-1.30.9"
  private val googleHttpClientApacheV = "2.1.2"
  private val googleHttpClientV = "1.36.0"
  private val googleLifeSciencesServicesV2BetaApiV = "v2beta-rev20200603-1.30.10"
  private val googleOauth2V = "0.21.0"
  private val googleOauthClientV = "1.31.0"
  private val googleCloudResourceManagerV = "0.87.0-alpha"
  private val grpcV = "1.30.1"
  private val guavaV = "27.0.1-jre"
  private val heterodonV = "1.0.0-beta3"
  private val hsqldbV = "2.4.1"
  private val http4sVersion = "0.20.0-M5"
  private val jacksonV = "2.10.5"
  private val jacksonJqV = "1.0.0-preview.20190925"
  private val janinoV = "3.0.12"
  private val javaxActivationV = "1.2.0"
  private val jaxbV = "2.3.2"
  private val kindProjectorV = "0.9.9"
  private val kittensV = "2.0.0"
  private val liquibaseSlf4jV = "2.0.0"
  private val liquibaseV = "3.6.3"
  private val logbackV = "1.2.3"
  private val lz4JavaV = "1.7.1"
  private val mariadbV = "2.4.2"
  private val metrics3ScalaV = "3.5.10" // https://github.com/erikvanoosten/metrics-scala/tree/f733e26#download-4x
  private val metrics3StatsdV = "4.2.0"
  private val mockFtpServerV = "2.7.1"
  private val mockserverNettyV = "5.5.1"
  private val mouseV = "0.23"
  private val mysqlV = "8.0.15"
  private val nettyV = "4.1.46.Final"
  private val owlApiV = "5.1.9"
  private val paradiseV = "2.1.1"
  private val pegdownV = "1.6.0"
  private val postgresV = "42.2.5"
  private val rdf4jV = "2.4.2"
  private val refinedV = "0.9.8"
  private val rhinoV = "1.7.10"
  private val scalaGraphV = "1.12.5"
  private val scalaLoggingV = "3.9.2"
  private val scalaPoolV = "0.4.1"
  private val scalacheckV = "1.14.0"
  private val scalacticV = "3.0.5"
  private val scalameterV = "0.10.1"
  private val scalamockV = "4.1.0"
  private val scalatestV = "3.0.5"
  private val scalazV = "7.2.27"
  private val scoptV = "3.7.1"
  private val sentryLogbackV = "1.7.17"
  private val shapelessV = "2.3.3"
  private val simulacrumV = "0.19.0"
  private val slf4jV = "1.7.25"
  private val slickCatsV = "0.9.0"
  private val testContainersScalaV = "0.38.1"

  /* If you're about to update our Slick version:
    * Consider checking whether the new Slick version passes tests with upserts enabled (eg KeyValueDatabaseSpec)
    *
    * Current version 3.3.2-2076hotfix was built locally from https://github.com/grsterin/slick/tree/v3.3.2-2076hotfix
    * and manually uploaded to the Broad Institute artifactory at https://broadinstitute.jfrog.io/broadinstitute/.
    * Consider updating to the official newer Slick version once they fix issue #2076
    * Related Slick PR: https://github.com/slick/slick/pull/2101
  */
  private val slickV = "3.3.2-2076hotfix"
  private val snakeyamlV = "1.23"
  private val specs2MockV = "4.4.1"
  private val sprayJsonV = "1.3.5"
  private val sttpV = "1.5.8"
  private val swaggerParserV = "1.0.41"
  private val swaggerUiV = "3.23.11"
  private val tikaV = "1.20"
  private val typesafeConfigV = "1.3.3"
  private val workbenchGoogleV = "0.15-2fc79a3"
  private val workbenchModelV = "0.10-6800f3a"
  private val workbenchUtilV = "0.3-f3ce961"

  private val slf4jFacadeDependencies = List(
    "org.slf4j" % "slf4j-api" % slf4jV,
    "com.typesafe.scala-logging" %% "scala-logging" % scalaLoggingV,
  )

  private val circeYamlDependency = "io.circe" %% "circe-yaml" % circeYamlV

  private val circeDependencies = List(
    "core",
    "parser",
    "generic",
    "generic-extras",
    "shapes",
    "refined",
    "literal"
  ).map(m => "io.circe" %% s"circe-$m" % circeV) :+ circeYamlDependency

  private val catsDependencies = List(
    "org.typelevel" %% "cats-core" % catsV,
    "org.typelevel" %% "alleycats-core" % catsV,
    "org.typelevel" %% "mouse" % mouseV,
    "org.typelevel" %% "kittens" % kittensV
  )

  private val http4sDependencies = List(
    "org.http4s" %% "http4s-dsl" % http4sVersion,
    "org.http4s" %% "http4s-blaze-client" % http4sVersion,
    "org.http4s" %% "http4s-circe" % http4sVersion
  )

  private val googleApiClientDependencies = List(
    // Used by swagger, but only in tests.  This overrides an older 2.1.3 version of jackson-core brought in by
    // these Google dependencies, but which isn't properly evicted by IntelliJ's sbt integration.
    "com.fasterxml.jackson.core" % "jackson-core" % jacksonV,
    // The exclusions prevent guava from colliding at assembly time.
    "com.google.guava" % "guava" % guavaV,
    "com.google.api-client" % "google-api-client-java6" % googleApiClientV
      exclude("com.google.guava", "guava-jdk5"),
    "com.google.api-client" % "google-api-client-jackson2" % googleApiClientV
      exclude("com.google.guava", "guava-jdk5"),
    "com.google.cloud" % "google-cloud-resourcemanager" % googleCloudResourceManagerV,
  )

  val spiDependencies = List(
    "com.iheart" %% "ficus" % ficusV,
  ) ++ googleApiClientDependencies ++ slf4jFacadeDependencies

  val spiUtilDependencies = List(
    "com.iheart" %% "ficus" % ficusV,
    "org.typelevel" %% "cats-effect" % catsEffectV,
  )

  val implFtpDependencies = List(
    "commons-net" % "commons-net" % apacheCommonNetV,
    "io.github.andrebeat" %% "scala-pool" % scalaPoolV,
    "com.google.guava" % "guava" % guavaV,
    "org.scalamock" %% "scalamock" % scalamockV % Test,
    "org.mockftpserver" % "MockFtpServer" % mockFtpServerV % Test
  )

  val implDrsDependencies = List(
    "org.apache.commons" % "commons-lang3" % commonsLang3V,
    "com.google.cloud" % "google-cloud-storage" % googleCloudStorageV,
    "com.google.oauth-client" % "google-oauth-client" % googleOauthClientV
  ) ++ circeDependencies ++ catsDependencies

  // Internal collections of dependencies

  private val betterFilesDependencies = List(
    "com.github.pathikrit" %% "better-files" % betterFilesV
  )

  private val configDependencies = List(
    "com.typesafe" % "config" % typesafeConfigV,
    "com.iheart" %% "ficus" % ficusV
  )

  /*
  Adds a variety of logging libraries required for actual logging. However, some of these aren't always required.

  Ex: If one isn't using akka & slf4j, then 'akka-slf4j' isn't required. However, for now, all executables are using
  akka & slf4j... so leaving it.

  Similarly, not _all_ executables/logback.xml configs will need logback-access, raven-logback, janino, etc.
  Still, leaving them as dependencies for simplicity's sake.
   */
  private val slf4jBindingDependencies = List(
    // http://logback.qos.ch/dependencies.html
    "ch.qos.logback" % "logback-access" % logbackV,
    "ch.qos.logback" % "logback-classic" % logbackV,
    "ch.qos.logback" % "logback-core" % logbackV,
    "com.typesafe.akka" %% "akka-slf4j" % akkaV,
    "io.sentry" % "sentry-logback" % sentryLogbackV,
    "org.codehaus.janino" % "janino" % janinoV,
    // Replace all log4j usage with slf4j
    // https://www.slf4j.org/legacy.html#log4j-over-slf4j
    "org.slf4j" % "log4j-over-slf4j" % slf4jV
  ) ++ slf4jFacadeDependencies

  private val slickDependencies = List(
    "com.typesafe.slick" %% "slick" % slickV,
    "com.typesafe.slick" %% "slick-hikaricp" % slickV,
    "com.rms.miu" %% "slick-cats" % slickCatsV
  )

  private val liquibaseDependencies = List(
    "org.liquibase" % "liquibase-core" % liquibaseV,
    // This is to stop liquibase from being so noisy by default
    // See: http://stackoverflow.com/questions/20880783/how-to-get-liquibase-to-log-using-slf4j
    "com.mattbertolini" % "liquibase-slf4j" % liquibaseSlf4jV
  )

  private val akkaDependencies = List(
    "com.typesafe.akka" %% "akka-actor" % akkaV,
    "com.typesafe.akka" %% "akka-testkit" % akkaV % Test,
  )

  private val akkaStreamDependencies = List(
    "com.typesafe.akka" %% "akka-stream" % akkaV,
    "com.typesafe.akka" %% "akka-stream-testkit" % akkaV % Test,
  ) ++ akkaDependencies

  private val akkaHttpDependencies = List(
    "com.typesafe.akka" %% "akka-http" % akkaHttpV,
    "com.typesafe.akka" %% "akka-http-testkit" % akkaHttpV % Test,
    // WOM internally embeds spray-json. Leave this import here until WOM externalizes the json library choice like
    // other libraries do. See akka-http, elastic4s, etc.
    "com.typesafe.akka" %% "akka-http-spray-json" % akkaHttpV,
  ) ++ akkaStreamDependencies

  private val akkaHttpCirceIntegrationDependency = List(
    "de.heikoseeberger" %% "akka-http-circe" % akkaHttpCirceIntegrationV
  )

  private val swaggerUiDependencies = List(
    "org.webjars" % "swagger-ui" % swaggerUiV,
    "io.swagger" % "swagger-parser" % swaggerParserV % Test,
    "org.yaml" % "snakeyaml" % snakeyamlV % Test
  )

  // The v1 dependency has been cloned in the broad artifactory so that we can have the 2 versions co-exist in the same jar
  private val googleGenomicsV1Dependency = List(
    "org.broadinstitute" % "cromwell-google-api-services-genomics" % googleGenomicsServicesV1ApiV
      exclude("com.google.guava", "guava-jdk5")
  )

  private val googleGenomicsV2Alpha1Dependency = List(
    "com.google.apis" % "google-api-services-genomics" % googleGenomicsServicesV2Alpha1ApiV
      exclude("com.google.guava", "guava-jdk5")
  )

  private val googleLifeSciencesV2BetaDependency = List(
    "com.google.apis" % "google-api-services-lifesciences" % googleLifeSciencesServicesV2BetaApiV
      exclude("com.google.guava", "guava-jdk5")
  )

  /*
  Used instead of `"org.lerch" % "s3fs" % s3fsV exclude("org.slf4j", "jcl-over-slf4j")`
  org.lerch:s3fs:1.0.1 depends on a preview release of software.amazon.awssdk:s3.

  Instead the code has been re-forked into this repo, just like many of the other FileSystemProvider extensions.
   */
  private val s3fsDependencies = List(
    "com.google.code.findbugs" % "jsr305" % "3.0.2",
    "com.google.guava" % "guava" % guavaV,
    "org.apache.tika" % "tika-core" % tikaV,
    "software.amazon.awssdk" % "s3" % awsSdkV,
  ) ++ slf4jBindingDependencies

  private val awsCloudDependencies = List(
    "com.fasterxml.jackson.core" % "jackson-annotations" % jacksonV,
  ) ++ s3fsDependencies ++ List(
    "batch",
    "core",
    "cloudwatchlogs",
    "s3",
    "sts",
    "ecs"
  ).map(artifactName => "software.amazon.awssdk" % artifactName % awsSdkV)

  private val googleCloudDependencies = List(
    "io.grpc" % "grpc-core" % grpcV,
    "com.google.guava" % "guava" % guavaV,
    "com.google.cloud" % "google-cloud-nio" % googleCloudNioV
      exclude("com.google.api.grpc", "grpc-google-common-protos")
      exclude("com.google.cloud.datastore", "datastore-v1-protos")
      exclude("org.apache.httpcomponents", "httpclient"),
    "org.broadinstitute.dsde.workbench" %% "workbench-google" % workbenchGoogleV
      exclude("com.google.apis", "google-api-services-genomics"),
    "org.apache.httpcomponents" % "httpclient" % apacheHttpClientV,
    "com.google.apis" % "google-api-services-cloudkms" % googleCloudKmsV
      exclude("com.google.guava", "guava-jdk5")
  ) ++ googleGenomicsV1Dependency ++ googleGenomicsV2Alpha1Dependency ++ googleLifeSciencesV2BetaDependency

  private val aliyunOssDependencies = List(
    "com.aliyun.oss" % "aliyun-sdk-oss" % aliyunOssV
      // stax is included twice by oss 3.1.0 and cause assembly merge conflicts via stax vs. javax.xml.stream
      exclude("stax", "stax-api")
      // Exclude jersey-json until aliyun-sdk-oss >3.4.0 is published
      // https://github.com/aliyun/aliyun-oss-java-sdk/pull/149
      exclude("com.sun.jersey", "jersey-json")
      // jaxb-api and jaxb-core and included in jaxb-impl as of 2.3.1
      // https://github.com/eclipse-ee4j/jaxb-ri/issues/1168
      exclude("javax.xml.bind", "jaxb-api")
      exclude("com.sun.xml.bind", "jaxb-core")
      // javax.activation:activation has been replaced. https://stackoverflow.com/a/46493809
      // The old version was causing an assembly merge conflict.
      exclude("javax.activation", "activation"),
    "com.sun.activation" % "javax.activation" % javaxActivationV,
    "com.sun.xml.bind" % "jaxb-impl" % jaxbV,
    "org.glassfish.jaxb" % "jaxb-runtime" % jaxbV
      // already included in com.sun.activation
      exclude("jakarta.activation", "jakarta.activation-api"),
  )

  private val aliyunBatchComputeDependencies = List(
    "com.aliyun" % "aliyun-java-sdk-batchcompute" % aliyunBcsV,
    "com.aliyun" % "aliyun-java-sdk-core" % aliyunCoreV
      // jaxb-api and jaxb-core and included in jaxb-impl as of 2.3.1
      // https://github.com/eclipse-ee4j/jaxb-ri/issues/1168
      exclude("javax.xml.bind", "jaxb-api")
      exclude("com.sun.xml.bind", "jaxb-core")
      // javax.activation:activation has been replaced. https://stackoverflow.com/a/46493809
      // The old version was causing an assembly merge conflict.
      exclude("javax.activation", "activation"),
    "com.sun.activation" % "javax.activation" % javaxActivationV,
    "com.sun.xml.bind" % "jaxb-impl" % jaxbV,
    "org.glassfish.jaxb" % "jaxb-runtime" % jaxbV
      // already included in com.sun.activation
      exclude("jakarta.activation", "jakarta.activation-api"),
  )

  private val aliyunCrDependencies = List(
    "com.aliyun" % "aliyun-java-sdk-cr" % aliyunCrV,
    "com.aliyun" % "aliyun-java-sdk-core" % aliyunCoreV
      exclude("javax.xml.bind", "jaxb-api")
      exclude("com.sun.xml.bind", "jaxb-core")
      exclude("javax.activation", "activation"),
    "com.typesafe.akka" %% "akka-http-spray-json" % akkaHttpV
  )

  private val dbmsDependencies = List(
    "org.hsqldb" % "hsqldb" % hsqldbV,
    "org.mariadb.jdbc" % "mariadb-java-client" % mariadbV,
    "mysql" % "mysql-connector-java" % mysqlV,
    "org.postgresql" % "postgresql" % postgresV
  )

  private val refinedTypeDependenciesList = List(
    "eu.timepit" %% "refined" % refinedV
  )

  // Sub-project dependencies, added in addition to any dependencies inherited from .dependsOn().

  val commonDependencies = List(
    "org.typelevel" %% "cats-effect" % catsEffectV,
    "org.apache.commons" % "commons-lang3" % commonsLang3V,
    "org.apache.commons" % "commons-text" % commonsTextV,
    "com.lihaoyi" %% "pprint" % "0.5.6",
  ) ++ catsDependencies ++ configDependencies ++ slf4jFacadeDependencies ++ refinedTypeDependenciesList

  val cloudSupportDependencies = googleApiClientDependencies ++ googleCloudDependencies ++ betterFilesDependencies ++ awsCloudDependencies

  val databaseSqlDependencies = List(
    "commons-io" % "commons-io" % commonsIoV,
  ) ++ configDependencies ++ catsDependencies ++ slickDependencies ++ dbmsDependencies ++ refinedTypeDependenciesList

  val statsDDependencies = List(
    "nl.grons" %% "metrics-scala" % metrics3ScalaV,
    "com.readytalk" % "metrics3-statsd" % metrics3StatsdV
  )

  val stackdriverDependencies = List(
    "com.google.cloud" % "google-cloud-monitoring" % googleCloudMonitoringV
  )

  val gcsFileSystemDependencies = akkaHttpDependencies

  val httpFileSystemDependencies = akkaHttpDependencies

  val ossFileSystemDependencies = googleCloudDependencies ++ aliyunOssDependencies ++ List(
    "com.github.pathikrit" %% "better-files" % betterFilesV
  )

  val statsDProxyDependencies = List(
    "co.fs2" %% "fs2-io" % fs2VStatsDProxy,
    "com.iheart" %% "ficus" % ficusV,
    "com.google.cloud" % "google-cloud-nio" % googleCloudNioV
  ) ++ commonDependencies

  val womDependencies = List(
    "com.typesafe.scala-logging" %% "scala-logging" % scalaLoggingV,
    "io.spray" %% "spray-json" % sprayJsonV,
    "org.scalacheck" %% "scalacheck" % scalacheckV % Test,
    "com.github.mpilquist" %% "simulacrum" % simulacrumV,
    "commons-codec" % "commons-codec" % commonsCodecV,
  ) ++ circeDependencies ++ refinedTypeDependenciesList

  val wdlDependencies = List(
    "commons-io" % "commons-io" % commonsIoV,
    "org.scala-graph" %% "graph-core" % scalaGraphV,
    "com.chuusai" %% "shapeless" % shapelessV
  ) ++ betterFilesDependencies

  val languageFactoryDependencies = List(
    "com.softwaremill.sttp" %% "core" % sttpV,
    "com.softwaremill.sttp" %% "async-http-client-backend-cats" % sttpV
  )

  val draft2LanguageFactoryDependencies = List(
    "org.mock-server" % "mockserver-netty" % mockserverNettyV % Test
  )

  /*
  The distro artifact contains the actual impl, but transitively includes OSGI bundles that conflict with assembly:
  - https://github.com/owlcs/owlapi/wiki/Documentation/45d8f63d055f820c6ac2ca6c4679a2a7b705449b#howto
  - https://github.com/owlcs/owlapi/issues/455
  - https://github.com/owlcs/owlapi/issues/603

  jcl-over-slf4j.jar is a replacement for commons-logging 1.1.1. Meanwhile our extensive transitive use of apache's
  httpclient has been including commons-logging 1.2 for a while. Now the owl api dependency jcl-over-slf4j is
  conflicting during assembly. As there have been no reported errors AFAIK with commons-logging leaving it in for now.
  However as we use slf4j for cromwell log configuration the correct thing might actually be to exclude commons-logging
  whenever importing httpclient and include jcl-over-slf4j. That way we can control all of our logging in one place.

  - https://www.slf4j.org/legacy.html#jclOverSLF4J
   */
  val owlApiDependencies = List(
    "net.sourceforge.owlapi" % "owlapi-distribution" % owlApiV
      exclude("org.apache.httpcomponents", "httpclient-osgi")
      exclude("org.apache.httpcomponents", "httpcore-osgi")
      exclude("org.slf4j", "jcl-over-slf4j"),
    "org.apache.httpcomponents" % "httpclient-cache" % apacheHttpClientV,
    "org.apache.httpcomponents" % "httpclient" % apacheHttpClientV
  )

  val cwlDependencies = List(
    "com.lihaoyi" %% "ammonite-ops" % ammoniteOpsV,
    "org.broadinstitute" % "heterodon" % heterodonV classifier "single",
    "org.scalactic" %% "scalactic" % scalacticV,
    "org.scalacheck" %% "scalacheck" % scalacheckV % Test,
    "io.circe" %% "circe-optics" % circeOpticsV,
    "org.mozilla" % "rhino" % rhinoV,
    "org.javadelight" % "delight-rhino-sandbox" % delightRhinoSandboxV,
    "org.scalamock" %% "scalamock" % scalamockV % Test,
    "commons-io" % "commons-io" % commonsIoV % Test
  ) ++ betterFilesDependencies ++ owlApiDependencies

  val womtoolDependencies = catsDependencies ++ slf4jBindingDependencies

  val centaurCwlRunnerDependencies = List(
    "com.github.scopt" %% "scopt" % scoptV,
    "io.circe" %% "circe-optics" % circeOpticsV
  ) ++ slf4jBindingDependencies

  val coreDependencies = List(
    "com.google.auth" % "google-auth-library-oauth2-http" % googleOauth2V,
    "com.chuusai" %% "shapeless" % shapelessV,
    "com.storm-enroute" %% "scalameter" % scalameterV % Test,
    "com.github.scopt" %% "scopt" % scoptV,
    "org.scalamock" %% "scalamock" % scalamockV % Test,
  ) ++ akkaStreamDependencies ++ configDependencies ++ catsDependencies ++ circeDependencies ++
    googleApiClientDependencies ++ statsDDependencies ++ betterFilesDependencies ++
    // TODO: We're not using the "F" in slf4j. Core only supports logback, specifically the WorkflowLogger.
    slf4jBindingDependencies ++ stackdriverDependencies

  val databaseMigrationDependencies = liquibaseDependencies ++ dbmsDependencies

  val dockerHashingDependencies = http4sDependencies ++ circeDependencies ++ aliyunCrDependencies

  val cromwellApiClientDependencies = List(
    "org.scalaz" %% "scalaz-core" % scalazV,
    "org.typelevel" %% "cats-effect" % catsEffectV,
    "co.fs2" %% "fs2-io" % fs2V % Test,
  ) ++ akkaHttpDependencies ++ betterFilesDependencies ++ catsDependencies

  val centaurDependencies = List(
    "org.apache.commons" % "commons-math3" % commonsMathV,
    "com.github.kxbmap" %% "configs" % configsV,
    "com.google.cloud" % "google-cloud-bigquery" % googleCloudBigQueryV % IntegrationTest,
    "org.gnieh" %% "diffson-spray-json" % "4.0.1"
  ) ++ circeDependencies ++ slf4jBindingDependencies ++ cloudSupportDependencies ++ http4sDependencies

  val engineDependencies = List(
    "commons-codec" % "commons-codec" % commonsCodecV,
    "commons-io" % "commons-io" % commonsIoV,
    "com.storm-enroute" %% "scalameter" % scalameterV
      exclude("com.fasterxml.jackson.core", "jackson-databind")
      exclude("com.fasterxml.jackson.module", "jackson-module-scala")
      exclude("org.scala-tools.testing", "test-interface"),
    "com.fasterxml.jackson.core" % "jackson-databind" % jacksonV,
    "io.github.andrebeat" %% "scala-pool" % scalaPoolV
  ) ++ swaggerUiDependencies ++ akkaHttpDependencies ++ akkaHttpCirceIntegrationDependency ++ circeDependencies

  val hybridCarboniteMetadataServiceDependencies = List(
    "net.thisptr" % "jackson-jq" % jacksonJqV % Test
  )

  val servicesDependencies = List(
    "com.google.api" % "gax-grpc" % googleGaxGrpcV
  )

  val serverDependencies = slf4jBindingDependencies

  val cromiamDependencies = List(
    "com.softwaremill.sttp" %% "core" % sttpV,
    "com.softwaremill.sttp" %% "async-http-client-backend-future" % sttpV,
    "com.typesafe.scala-logging" %% "scala-logging" % scalaLoggingV,
    "org.broadinstitute.dsde.workbench" %% "workbench-model" % workbenchModelV,
    "org.broadinstitute.dsde.workbench" %% "workbench-util" % workbenchUtilV
  ) ++ akkaHttpDependencies ++ swaggerUiDependencies ++ slf4jBindingDependencies

  val wes2cromwellDependencies = coreDependencies ++ akkaHttpDependencies

  val backendDependencies = List(
    "org.scalacheck" %% "scalacheck" % scalacheckV % Test,
    "co.fs2" %% "fs2-io" % fs2V
  )

  val bcsBackendDependencies = commonDependencies ++ refinedTypeDependenciesList ++ aliyunBatchComputeDependencies
  val tesBackendDependencies = akkaHttpDependencies
  val sparkBackendDependencies = akkaHttpDependencies
  val sfsBackendDependencies = List (
    "org.lz4" % "lz4-java" % lz4JavaV
  )

  val testDependencies = List(
    "org.scalatest" %% "scalatest" % scalatestV,
    "org.pegdown" % "pegdown" % pegdownV,
    "org.specs2" %% "specs2-mock" % specs2MockV,
    "com.dimafeng" %% "testcontainers-scala-scalatest" % testContainersScalaV,
    "com.dimafeng" %% "testcontainers-scala-mysql" % testContainersScalaV,
    "com.dimafeng" %% "testcontainers-scala-mariadb" % testContainersScalaV,
    "com.dimafeng" %% "testcontainers-scala-postgresql" % testContainersScalaV
  ) ++ slf4jBindingDependencies // During testing, add an slf4j binding for _all_ libraries.

  val kindProjectorPlugin = "org.spire-math" %% "kind-projector" % kindProjectorV
  val paradisePlugin = "org.scalamacros" % "paradise" % paradiseV cross CrossVersion.full

  // Version of the swagger UI to write into config files
  val swaggerUiVersion = swaggerUiV

  val perfDependencies = circeDependencies ++ betterFilesDependencies ++ commonDependencies ++
    googleApiClientDependencies ++ googleCloudDependencies

  val drsLocalizerDependencies = List(
    "com.google.auth" % "google-auth-library-oauth2-http" % googleOauth2V,
    "com.google.cloud" % "google-cloud-storage" % googleCloudStorageV,
    "org.typelevel" %% "cats-effect" % catsEffectV,
    "com.iheart" %% "ficus" % ficusV,
    "com.softwaremill.sttp" %% "circe" % sttpV
  ) ++ circeDependencies ++ catsDependencies ++ slf4jBindingDependencies ++ languageFactoryDependencies

  val allProjectDependencies =
    backendDependencies ++
      bcsBackendDependencies ++
      centaurCwlRunnerDependencies ++
      centaurDependencies ++
      cloudSupportDependencies ++
      commonDependencies ++
      coreDependencies ++
      cromiamDependencies ++
      cromwellApiClientDependencies ++
      cwlDependencies ++
      databaseMigrationDependencies ++
      databaseSqlDependencies ++
      dockerHashingDependencies ++
      draft2LanguageFactoryDependencies ++
      drsLocalizerDependencies ++
      engineDependencies ++
      gcsFileSystemDependencies ++
      httpFileSystemDependencies ++
      implDrsDependencies ++
      implFtpDependencies ++
      languageFactoryDependencies ++
      ossFileSystemDependencies ++
      perfDependencies ++
      serverDependencies ++
      sfsBackendDependencies ++
      sparkBackendDependencies ++
      spiDependencies ++
      spiUtilDependencies ++
      statsDProxyDependencies ++
      tesBackendDependencies ++
      wdlDependencies ++
      wes2cromwellDependencies ++
      womDependencies ++
      womtoolDependencies

  /*
  If you see warnings from SBT about evictions, insert a specific dependency version into this list.

  Do not know a good way to check when these are out of date as `sbt dependencyUpdates` does not
  report on dependency overrides.

  Any dependencies that are removed may be also removed from this list.
  However, be careful about downgrading any of these dependencies.
  Older versions have known vulnerabilities, ex: CVE-2017-7525
   */

  val googleHttpClientDependencies = List(
    /*
    Move the google-http-client versions past https://github.com/googleapis/google-http-java-client/issues/606
    This created a situation where com/google/api/client/http/apache/ApacheHttpTransport.class was in *both*
    transitive dependencies causing an assembly merge conflict.

    At the time of this comment older versions are being pulled in via
    https://mvnrepository.com/artifact/com.google.api-client/google-api-client/1.28.0
     */
    "com.google.http-client" % "google-http-client-apache" % googleHttpClientApacheV,
    "com.google.http-client" % "google-http-client" % googleHttpClientV,
  )

  val nettyDependencyOverrides = List(
    "buffer",
    "codec",
    "codec-dns",
    "codec-http",
    "codec-http2",
    "codec-socks",
    "common",
    "handler-proxy",
    "resolver",
    "resolver-dns",
    "transport",
    "transport-native-epoll",
    "transport-native-unix-common",
  ).map(m => "io.netty" % s"netty-$m" % nettyV)

  val rdf4jDependencyOverrides = List(
    /*
    Yes. All of these are required to lock in the rdf4j version.

    Feel free to update versions but do not remove these overrides unless and until an updated
    owl-api is no longer pulling in vulnerable rdf4j dependencies.

    https://cve.mitre.org/cgi-bin/cvename.cgi?name=CVE-2018-1000644

    See comment mentioning "OSGI" further above for more info on the bundling of dependencies.
     */
    "model",
    "rio-api",
    "rio-binary",
    "rio-datatypes",
    "rio-jsonld",
    "rio-languages",
    "rio-n3",
    "rio-nquads",
    "rio-ntriples",
    "rio-rdfjson",
    "rio-rdfxml",
    "rio-trig",
    "rio-trix",
    "rio-turtle",
    "util",
  ).map(m => "org.eclipse.rdf4j" % s"rdf4j-$m" % rdf4jV)

  // Some libraries are importing older version of these dependencies, causing conflicts. Hence the need to override them.
  val grpcDependencyOverrides = List(
    "alts",
    "auth",
    "context",
    "core",
    "grpclb",
    "netty-shaded",
    "protobuf-lite",
    "protobuf",
    "stub",
  ).map(m => "io.grpc" % s"grpc-$m" % grpcV)

  /*
  If we use a version in one of our projects, that's the one we want all the libraries to use
  ...plus other groups of transitive dependencies shared across multiple projects
   */
  val cromwellDependencyOverrides =
    allProjectDependencies ++
      googleHttpClientDependencies ++
      nettyDependencyOverrides ++
      rdf4jDependencyOverrides ++
      grpcDependencyOverrides
}<|MERGE_RESOLUTION|>--- conflicted
+++ resolved
@@ -7,13 +7,8 @@
   private val aliyunBcsV = "6.2.1"
   private val aliyunCoreV = "4.3.2"
   private val aliyunCrV = "3.0.0"
-<<<<<<< HEAD
-  private val aliyunOssV = "3.4.0"
-  private val ammoniteOpsV = "1.6.9"
-=======
   private val aliyunOssV = "3.4.2"
   private val ammoniteOpsV = "1.6.3"
->>>>>>> 62e47a07
   private val apacheCommonNetV = "3.6"
   private val apacheHttpClientV = "4.5.7"
   private val awsSdkV = "2.10.71"
