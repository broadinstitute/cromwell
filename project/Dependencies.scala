import sbt._

object Dependencies {
  private val akkaHttpCirceIntegrationV = "1.39.2"
  private val akkaHttpV = "10.1.15" // (CROM-6619)
  private val akkaV = "2.5.32" // scala-steward:off (CROM-6637)
  private val ammoniteOpsV = "2.4.1"
  private val apacheHttpClientV = "4.5.13"
  private val awsSdkV = "2.17.194"
  // We would like to use the BOM to manage Azure SDK versions, but SBT doesn't support it.
  // https://github.com/Azure/azure-sdk-for-java/tree/main/sdk/boms/azure-sdk-bom
  // https://github.com/sbt/sbt/issues/4531
  private val azureStorageBlobNioV = "12.0.0-beta.19"
  private val azureIdentitySdkV = "1.4.6"
  private val azureKeyVaultSdkV = "4.3.8"
  private val betterFilesV = "3.9.1"
  /*
  cats-effect, fs2, http4s, and sttp (also to v3) should all be upgraded at the same time to use cats-effect 3.x.
   */
  private val catsEffectV = "2.5.3" // scala-steward:off (CROM-6564)
  private val catsV = "2.7.0"
  private val circeConfigV = "0.8.0"
  private val circeGenericExtrasV = "0.14.1"
  private val circeOpticsV = "0.14.1"
  private val circeV = "0.14.1"
  private val circeYamlV = "0.14.1"
  private val commonsCodecV = "1.15" // via: https://commons.apache.org/proper/commons-codec/
  private val commonsCsvV = "1.9.0"
  private val commonsIoV = "2.11.0" // via: https://commons.apache.org/proper/commons-io/
  private val commonsLang3V = "3.12.0"
  private val commonsMathV = "3.6.1"
  private val commonNetV = "3.8.0" // via: https://commons.apache.org/proper/commons-net/
  private val commonsTextV = "1.9"
  private val configsV = "0.6.1"
  private val delightRhinoSandboxV = "0.0.15"
  private val diffsonSprayJsonV = "4.1.1"
  private val ficusV = "1.5.2"
  private val fs2V = "2.5.9" // scala-steward:off (CROM-6564)
  private val googleApiClientV = "1.33.2"
  private val googleCloudBigQueryV = "2.10.0"
  // latest date via: https://github.com/googleapis/google-api-java-client-services/blob/main/clients/google-api-services-cloudkms/v1.metadata.json
  private val googleCloudKmsV = "v1-rev20220104-1.32.1"
  private val googleCloudMonitoringV = "3.2.5"
  private val googleCloudNioV = "0.124.8"
  private val googleCloudStorageV = "2.9.2"
  private val googleGaxGrpcV = "2.12.2"
  // latest date via: https://mvnrepository.com/artifact/com.google.apis/google-api-services-genomics
  private val googleGenomicsServicesV2Alpha1ApiV = "v2alpha1-rev20210811-1.32.1"
  private val googleHttpClientApacheV = "2.1.2"
  private val googleHttpClientV = "1.38.0"
  // latest date via: https://mvnrepository.com/artifact/com.google.apis/google-api-services-lifesciences
  private val googleLifeSciencesServicesV2BetaApiV = "v2beta-rev20210813-1.32.1"
  private val googleOauth2V = "1.5.3"
  private val googleOauthClientV = "1.33.1"
  private val googleCloudResourceManagerV = "1.2.5"
  private val grpcV = "1.45.0"
  private val guavaV = "31.0.1-jre"
  private val heterodonV = "1.0.0-beta3"
  private val hsqldbV = "2.6.1"
  private val http4sV = "0.21.31" // this release is EOL. We need to upgrade further for cats3. https://http4s.org/versions/
  private val jacksonV = "2.13.3"
  private val janinoV = "3.1.6"
  private val jsr305V = "3.0.2"
  private val junitV = "4.13.2"
  private val kindProjectorV = "0.13.2"
  private val kittensV = "2.3.2"
  private val liquibaseV = "4.8.0"
  private val logbackV = "1.2.10"
  private val lz4JavaV = "1.8.0"
  private val mariadbV = "2.7.4"
  /*
  The StatsD reporter for DropWizard's (Code Hale's) Metrics 3.x still works with Metrics 4.x.
  Still would be great to move to Prometheus / OpenCensus
   */
  private val metrics4ScalaV = "4.2.8"
  private val metrics3StatsdV = "4.2.0"
  private val mockFtpServerV = "3.0.0"
  private val mockitoV = "3.12.4"
  private val mockserverNettyV = "5.14.0"
<<<<<<< HEAD
  private val mouseV = "1.0.11"
=======
  private val mouseV = "1.0.10"
>>>>>>> 4884f735
  /*
  Newer version 8.0.29 fails `Control characters should work with metadata` Centaur tests, has charset changes mentioned in release notes
  https://dev.mysql.com/doc/relnotes/mysql/8.0/en/news-8-0-29.html#mysqld-8-0-29-charset
   */
  private val mysqlV = "8.0.28"
  private val nettyV = "4.1.72.Final"
  private val owlApiV = "5.1.19"
  private val postgresV = "42.3.3"
  private val pprintV = "0.7.1"
  private val rdf4jV = "3.7.1"
  private val refinedV = "0.9.29"
<<<<<<< HEAD
  private val rhinoV = "1.7.14"
=======
  private val rhinoV = "1.7.13"
>>>>>>> 4884f735
  private val scalaCollectionCompatV = "2.5.0"
  private val scalaGraphV = "1.13.1"
  private val scalaLoggingV = "3.9.4"
  private val scalaPoolV = "0.4.3"
  private val scalacticV = "3.2.10"
  private val scalameterV = "0.19"
  private val scalatestV = "3.2.10"
  private val scalatestScalacheckV = scalatestV + ".0"
  private val scoptV = "4.1.0"
  private val sentryLogbackV = "5.2.4"
  private val shapelessV = "2.3.9"
  private val simulacrumV = "1.0.1"
  private val slf4jV = "1.7.32"
  private val slickCatsV = "0.10.4"
  /* If you're about to update our Slick version:
    * Consider checking whether the new Slick version passes tests with upserts enabled (eg KeyValueDatabaseSpec)
    *
    * Current version 3.3.2-2076hotfix was built locally from https://github.com/grsterin/slick/tree/v3.3.2-2076hotfix
    * and manually uploaded to the Broad Institute artifactory at https://broadinstitute.jfrog.io/broadinstitute/.
    * Consider updating to the official newer Slick version once they fix issue #2076
    * Related Slick PR: https://github.com/slick/slick/pull/2101
    *
    * Update 2022-03-23: This #2201 PR cherry picks Greg's #2101 PR above and claims to fix the issue:
    * https://github.com/slick/slick/pull/2201
  */
  private val slickV = "3.4.0-M1"
  private val snakeyamlV = "1.30"
  private val sprayJsonV = "1.3.6"
  private val sttpV = "1.7.2"
  private val swaggerParserV = "1.0.56"
  private val swaggerUiV = "4.5.0"
  private val testContainersScalaV = "0.40.2"
  private val tikaV = "2.3.0"
  private val typesafeConfigV = "1.4.1"
  private val workbenchGoogleV = "0.21-5c9c4f6" // via: https://github.com/broadinstitute/workbench-libs/blob/develop/google/CHANGELOG.md
  private val workbenchModelV = "0.15-f9f0d4c" // via: https://github.com/broadinstitute/workbench-libs/blob/develop/model/CHANGELOG.md
  private val workbenchUtilV = "0.6-65bba14" // via: https://github.com/broadinstitute/workbench-libs/blob/develop/util/CHANGELOG.md

  private val slf4jFacadeDependencies = List(
    "org.slf4j" % "slf4j-api" % slf4jV,
    "com.typesafe.scala-logging" %% "scala-logging" % scalaLoggingV,
  )

  private val circeYamlDependency = "io.circe" %% "circe-yaml" % circeYamlV

  private val circeDependencies = List(
    "core",
    "parser",
    "generic",
    "shapes",
    "refined",
    "literal"
  ).map(m => "io.circe" %% s"circe-$m" % circeV) :+ circeYamlDependency :+
  "io.circe" %% "circe-generic-extras" % circeGenericExtrasV :+
  "io.circe" %% "circe-config" % circeConfigV

  private val catsDependencies = List(
    "org.typelevel" %% "cats-core" % catsV,
    "org.typelevel" %% "alleycats-core" % catsV,
    "org.typelevel" %% "mouse" % mouseV,
    "org.typelevel" %% "kittens" % kittensV
  )

  private val http4sDependencies = List(
    "org.http4s" %% "http4s-dsl" % http4sV,
    "org.http4s" %% "http4s-blaze-client" % http4sV,
    "org.http4s" %% "http4s-circe" % http4sV,
  )

  private val googleApiClientDependencies = List(
    // Used by swagger, but only in tests.  This overrides an older 2.1.3 version of jackson-core brought in by
    // these Google dependencies, but which isn't properly evicted by IntelliJ's sbt integration.
    "com.fasterxml.jackson.core" % "jackson-core" % jacksonV,
    // The exclusions prevent guava from colliding at assembly time.
    "com.google.guava" % "guava" % guavaV,
    "com.google.api-client" % "google-api-client-java6" % googleApiClientV
      exclude("com.google.guava", "guava-jdk5"),
    "com.google.api-client" % "google-api-client-jackson2" % googleApiClientV
      exclude("com.google.guava", "guava-jdk5"),
    "com.google.cloud" % "google-cloud-resourcemanager" % googleCloudResourceManagerV,
  )

  val spiDependencies: List[ModuleID] = List(
    "com.iheart" %% "ficus" % ficusV,
  ) ++ googleApiClientDependencies ++ slf4jFacadeDependencies

  val spiUtilDependencies = List(
    "com.iheart" %% "ficus" % ficusV,
    "org.typelevel" %% "cats-effect" % catsEffectV,
  )

  val azureDependencies: List[ModuleID] = List(
    "com.azure" % "azure-storage-blob-nio" % azureStorageBlobNioV
      exclude("jakarta.xml.bind", "jakarta.xml.bind-api")
      exclude("jakarta.activation", "jakarta.activation-api"),
    "com.azure" % "azure-identity" % azureIdentitySdkV
      exclude("jakarta.xml.bind", "jakarta.xml.bind-api")
      exclude("jakarta.activation", "jakarta.activation-api"),
    "com.azure" % "azure-security-keyvault-secrets" % azureKeyVaultSdkV
      exclude("jakarta.xml.bind", "jakarta.xml.bind-api")
      exclude("jakarta.activation", "jakarta.activation-api"),
    "com.azure" % "azure-core-management" % "1.7.1",
    "com.azure.resourcemanager" % "azure-resourcemanager" % "2.18.0"
  )

  val implFtpDependencies = List(
    "commons-net" % "commons-net" % commonNetV,
    "io.github.andrebeat" %% "scala-pool" % scalaPoolV,
    "com.google.guava" % "guava" % guavaV,
    "org.mockftpserver" % "MockFtpServer" % mockFtpServerV % Test
  )

  val implDrsDependencies: List[ModuleID] = List(
    "org.apache.commons" % "commons-lang3" % commonsLang3V,
    "com.google.cloud" % "google-cloud-storage" % googleCloudStorageV,
    "com.google.oauth-client" % "google-oauth-client" % googleOauthClientV
  ) ++ circeDependencies ++ catsDependencies ++ azureDependencies

  // Internal collections of dependencies

  private val betterFilesDependencies = List(
    "com.github.pathikrit" %% "better-files" % betterFilesV
  )

  private val configDependencies = List(
    "com.typesafe" % "config" % typesafeConfigV,
    "com.iheart" %% "ficus" % ficusV
  )

  /*
  Adds a variety of logging libraries required for actual logging. However, some of these aren't always required.

  Ex: If one isn't using akka & slf4j, then 'akka-slf4j' isn't required. However, for now, all executables are using
  akka & slf4j... so leaving it.

  Similarly, not _all_ executables/logback.xml configs will need logback-access, raven-logback, janino, etc.
  Still, leaving them as dependencies for simplicity's sake.
   */
  private val slf4jBindingDependencies = List(
    // http://logback.qos.ch/dependencies.html
    "ch.qos.logback" % "logback-access" % logbackV,
    "ch.qos.logback" % "logback-classic" % logbackV,
    "ch.qos.logback" % "logback-core" % logbackV,
    "com.typesafe.akka" %% "akka-slf4j" % akkaV,
    "io.sentry" % "sentry-logback" % sentryLogbackV,
    "org.codehaus.janino" % "janino" % janinoV,
    // Replace all log4j usage with slf4j
    // https://www.slf4j.org/legacy.html#log4j-over-slf4j
    "org.slf4j" % "log4j-over-slf4j" % slf4jV,
    // Replace all commons-logging usage with slf4j
    // https://www.slf4j.org/legacy.html#jcl-over-slf4j
    "org.slf4j" % "jcl-over-slf4j" % slf4jV,
    // Enable runtime replacing of java.util.logging usage with slf4j
    // https://www.slf4j.org/legacy.html#jul-to-slf4j
    "org.slf4j" % "jul-to-slf4j" % slf4jV,
  ) ++ slf4jFacadeDependencies

  private val slickDependencies = List(
    "com.typesafe.slick" %% "slick" % slickV,
    "com.typesafe.slick" %% "slick-hikaricp" % slickV,
    "com.rms.miu" %% "slick-cats" % slickCatsV
  )

  private val liquibaseDependencies = List(
    "org.liquibase" % "liquibase-core" % liquibaseV
  )

  private val akkaDependencies = List(
    "com.typesafe.akka" %% "akka-actor" % akkaV,
    "com.typesafe.akka" %% "akka-testkit" % akkaV % Test,
  )

  private val akkaStreamDependencies = List(
    "com.typesafe.akka" %% "akka-stream" % akkaV,
    "com.typesafe.akka" %% "akka-stream-testkit" % akkaV % Test,
  ) ++ akkaDependencies

  private val akkaHttpDependencies = List(
    "com.typesafe.akka" %% "akka-http" % akkaHttpV,
    "com.typesafe.akka" %% "akka-http-testkit" % akkaHttpV % Test,
    // WOM internally embeds spray-json. Leave this import here until WOM externalizes the json library choice like
    // other libraries do. See akka-http, elastic4s, etc.
    "com.typesafe.akka" %% "akka-http-spray-json" % akkaHttpV,
  ) ++ akkaStreamDependencies

  private val akkaHttpCirceIntegrationDependency = List(
    "de.heikoseeberger" %% "akka-http-circe" % akkaHttpCirceIntegrationV
  )

  private val swaggerUiDependencies = List(
    "org.webjars" % "swagger-ui" % swaggerUiV,
    "io.swagger" % "swagger-parser" % swaggerParserV % Test,
    "org.yaml" % "snakeyaml" % snakeyamlV % Test
  )

  private val googleGenomicsV2Alpha1Dependency = List(
    "com.google.apis" % "google-api-services-genomics" % googleGenomicsServicesV2Alpha1ApiV
      exclude("com.google.guava", "guava-jdk5")
  )

  private val googleLifeSciencesV2BetaDependency = List(
    "com.google.apis" % "google-api-services-lifesciences" % googleLifeSciencesServicesV2BetaApiV
      exclude("com.google.guava", "guava-jdk5")
  )

  /*
  Used instead of `"org.lerch" % "s3fs" % s3fsV exclude("org.slf4j", "jcl-over-slf4j")`
  org.lerch:s3fs:1.0.1 depends on a preview release of software.amazon.awssdk:s3.

  Instead the code has been re-forked into this repo, just like many of the other FileSystemProvider extensions.
   */
  private val s3fsDependencies = List(
    "com.google.code.findbugs" % "jsr305" % jsr305V,
    "com.google.guava" % "guava" % guavaV,
    "org.apache.tika" % "tika-core" % tikaV,
    "software.amazon.awssdk" % "s3" % awsSdkV,
  ) ++ slf4jBindingDependencies

  private val awsCloudDependencies = List(
    "com.fasterxml.jackson.core" % "jackson-annotations" % jacksonV,
  ) ++ s3fsDependencies ++ List(
    "batch",
    "core",
    "cloudwatchlogs",
    "s3",
    "sts",
  ).map(artifactName => "software.amazon.awssdk" % artifactName % awsSdkV)

  private val googleCloudDependencies = List(
    "io.grpc" % "grpc-core" % grpcV,
    "com.google.guava" % "guava" % guavaV,
    "com.google.cloud" % "google-cloud-nio" % googleCloudNioV
      exclude("com.google.api.grpc", "grpc-google-common-protos")
      exclude("com.google.cloud.datastore", "datastore-v1-protos")
      exclude("org.apache.httpcomponents", "httpclient"),
    "org.broadinstitute.dsde.workbench" %% "workbench-google" % workbenchGoogleV
      exclude("com.google.apis", "google-api-services-genomics"),
    "org.apache.httpcomponents" % "httpclient" % apacheHttpClientV,
    "com.google.apis" % "google-api-services-cloudkms" % googleCloudKmsV
      exclude("com.google.guava", "guava-jdk5")
  ) ++ googleGenomicsV2Alpha1Dependency ++ googleLifeSciencesV2BetaDependency

  private val dbmsDependencies = List(
    "org.hsqldb" % "hsqldb" % hsqldbV,
    "org.mariadb.jdbc" % "mariadb-java-client" % mariadbV,
    "mysql" % "mysql-connector-java" % mysqlV,
    "org.postgresql" % "postgresql" % postgresV
  )

  private val refinedTypeDependenciesList = List(
    "eu.timepit" %% "refined" % refinedV
  )

  // Sub-project dependencies, added in addition to any dependencies inherited from .dependsOn().

  val commonDependencies: List[ModuleID] = List(
    "org.typelevel" %% "cats-effect" % catsEffectV,
    "org.apache.commons" % "commons-lang3" % commonsLang3V,
    "org.apache.commons" % "commons-text" % commonsTextV,
    "com.lihaoyi" %% "pprint" % pprintV,
  ) ++ catsDependencies ++ configDependencies ++ slf4jFacadeDependencies ++ refinedTypeDependenciesList

  val cloudSupportDependencies: List[ModuleID] = googleApiClientDependencies ++ googleCloudDependencies ++ betterFilesDependencies ++ awsCloudDependencies

  val databaseSqlDependencies: List[ModuleID] = List(
    "commons-io" % "commons-io" % commonsIoV,
  ) ++ configDependencies ++ catsDependencies ++ slickDependencies ++ dbmsDependencies ++ refinedTypeDependenciesList

  val statsDDependencies = List(
    "nl.grons" %% "metrics4-scala" % metrics4ScalaV,
    "com.readytalk" % "metrics3-statsd" % metrics3StatsdV
  )

  val stackdriverDependencies = List(
    "com.google.cloud" % "google-cloud-monitoring" % googleCloudMonitoringV
  )

  /*
  Generators are eventually coming to ScalaTest. Someday...
    - https://youtu.be/lKtg-CDVDsI?t=562

  For now use scalatestplus' scalacheck wrapper.

  Tests that insist on using PropertyGenerators should actually use ScalaTest's wrapper. ScalaCheck tests no longer
  run by default. See Testing.scala where only `ScalaTest` is specified in the `testFrameworks`.

  See also (may be out of date):
    - https://github.com/scalatest/scalatest/issues/1735
    - https://www.scalatest.org/user_guide/generator_driven_property_checks
    - https://www.scalatest.org/user_guide/writing_scalacheck_style_properties
   */
  private val scalacheckBaseV = "1.15"
  private val scalacheckDependencies = List(
    "org.scalatestplus" %% s"scalacheck-${scalacheckBaseV.replace(".", "-")}" % scalatestScalacheckV % Test,
  )

  /*
  Note: `junitDependencies` only adds the dependency for JUnit tests to compile.

  To actually _run_ the tests via SBT one would need the SBT to JUnit interface:
    - https://github.com/sbt/junit-interface/

  However, as of Aug 2021 there is only one S3 Java file using JUnit, and that code was copy-pasted from an
  external GitHub repo. See `s3fsDependencies` for more information.

  Also as of Aug 2021 Testing.scala only looks for and runs ScalaTest during regular testing.
   */
  private val junitDependencies = List(
    "junit" % "junit" % junitV % Test
  )

  private val testDatabaseDependencies =
    List("scalatest", "mysql", "mariadb", "postgresql")
      .map(name => "com.dimafeng" %% s"testcontainers-scala-$name" % testContainersScalaV % Test)

  val blobFileSystemDependencies: List[ModuleID] = azureDependencies

  val s3FileSystemDependencies: List[ModuleID] = junitDependencies

  val gcsFileSystemDependencies: List[ModuleID] = akkaHttpDependencies

  val httpFileSystemDependencies: List[ModuleID] = akkaHttpDependencies

  val womDependencies: List[ModuleID] = List(
    "com.typesafe.scala-logging" %% "scala-logging" % scalaLoggingV,
    "io.spray" %% "spray-json" % sprayJsonV,
    "org.typelevel" %% "simulacrum" % simulacrumV,
    "commons-codec" % "commons-codec" % commonsCodecV
  ) ++ scalacheckDependencies ++ circeDependencies ++ refinedTypeDependenciesList

  val wdlDependencies: List[ModuleID] = List(
    "commons-io" % "commons-io" % commonsIoV,
    "org.scala-graph" %% "graph-core" % scalaGraphV,
    "com.chuusai" %% "shapeless" % shapelessV
  ) ++ betterFilesDependencies

  val languageFactoryDependencies = List(
    "com.softwaremill.sttp" %% "core" % sttpV,
    "com.softwaremill.sttp" %% "async-http-client-backend-cats" % sttpV
  )

  val draft2LanguageFactoryDependencies = List(
    "org.mock-server" % "mockserver-netty" % mockserverNettyV % Test
  )

  /*
  The distro artifact contains the actual impl, but transitively includes OSGI bundles that conflict with assembly:
  - https://github.com/owlcs/owlapi/wiki/Documentation/45d8f63d055f820c6ac2ca6c4679a2a7b705449b#howto
  - https://github.com/owlcs/owlapi/issues/455
  - https://github.com/owlcs/owlapi/issues/603

  jcl-over-slf4j.jar is a replacement for commons-logging 1.1.1. Meanwhile our extensive transitive use of apache's
  httpclient has been including commons-logging 1.2 for a while. Now the owl api dependency jcl-over-slf4j is
  conflicting during assembly. As there have been no reported errors AFAIK with commons-logging leaving it in for now.
  However as we use slf4j for cromwell log configuration the correct thing might actually be to exclude commons-logging
  whenever importing httpclient and include jcl-over-slf4j. That way we can control all of our logging in one place.

  - https://www.slf4j.org/legacy.html#jclOverSLF4J
   */
  val owlApiDependencies = List(
    "net.sourceforge.owlapi" % "owlapi-distribution" % owlApiV
      exclude("org.apache.httpcomponents", "httpclient-osgi")
      exclude("org.apache.httpcomponents", "httpcore-osgi")
      exclude("org.slf4j", "jcl-over-slf4j"),
    "org.apache.httpcomponents" % "httpclient-cache" % apacheHttpClientV,
    "org.apache.httpcomponents" % "httpclient" % apacheHttpClientV
  )

  val cwlDependencies: List[ModuleID] = List(
    "com.lihaoyi" %% "ammonite-ops" % ammoniteOpsV,
    "org.broadinstitute" % "heterodon" % heterodonV classifier "single",
    "org.scalactic" %% "scalactic" % scalacticV,
    "io.circe" %% "circe-optics" % circeOpticsV,
    "org.mozilla" % "rhino" % rhinoV,
    "org.javadelight" % "delight-rhino-sandbox" % delightRhinoSandboxV,
    "commons-io" % "commons-io" % commonsIoV % Test
  ) ++ betterFilesDependencies ++ owlApiDependencies

  val womtoolDependencies: List[ModuleID] = catsDependencies ++ slf4jBindingDependencies

  val centaurCwlRunnerDependencies: List[ModuleID] = List(
    "com.github.scopt" %% "scopt" % scoptV,
    "io.circe" %% "circe-optics" % circeOpticsV
  ) ++ slf4jBindingDependencies

  val coreDependencies: List[ModuleID] = List(
    "com.google.auth" % "google-auth-library-oauth2-http" % googleOauth2V,
    "com.chuusai" %% "shapeless" % shapelessV,
    "com.storm-enroute" %% "scalameter" % scalameterV % Test,
    "com.github.scopt" %% "scopt" % scoptV,
  ) ++ akkaStreamDependencies ++ configDependencies ++ catsDependencies ++ circeDependencies ++
    googleApiClientDependencies ++ statsDDependencies ++ betterFilesDependencies ++
    // TODO: We're not using the "F" in slf4j. Core only supports logback, specifically the WorkflowLogger.
    slf4jBindingDependencies ++ stackdriverDependencies

  val databaseMigrationDependencies: List[ModuleID] = liquibaseDependencies ++ dbmsDependencies

  val dockerHashingDependencies: List[ModuleID] = http4sDependencies ++ circeDependencies

  val cromwellApiClientDependencies: List[ModuleID] = List(
    "org.typelevel" %% "cats-effect" % catsEffectV,
    "co.fs2" %% "fs2-io" % fs2V % Test,
  ) ++ akkaHttpDependencies ++ betterFilesDependencies ++ catsDependencies

  val centaurDependencies: List[ModuleID] = List(
    "org.apache.commons" % "commons-math3" % commonsMathV,
    "com.github.kxbmap" %% "configs" % configsV,
    "com.google.cloud" % "google-cloud-bigquery" % googleCloudBigQueryV % IntegrationTest,
    "org.gnieh" %% "diffson-spray-json" % diffsonSprayJsonV
  ) ++ circeDependencies ++ slf4jBindingDependencies ++ cloudSupportDependencies ++ http4sDependencies

  val engineDependencies: List[ModuleID] = List(
    "commons-codec" % "commons-codec" % commonsCodecV,
    "commons-io" % "commons-io" % commonsIoV,
    "com.storm-enroute" %% "scalameter" % scalameterV
      exclude("com.fasterxml.jackson.core", "jackson-databind")
      exclude("com.fasterxml.jackson.module", "jackson-module-scala")
      exclude("org.scala-tools.testing", "test-interface"),
    "com.fasterxml.jackson.core" % "jackson-databind" % jacksonV,
    "io.github.andrebeat" %% "scala-pool" % scalaPoolV
  ) ++ swaggerUiDependencies ++ akkaHttpDependencies ++ akkaHttpCirceIntegrationDependency ++ circeDependencies ++
    testDatabaseDependencies

  val servicesDependencies: List[ModuleID] = List(
    "com.google.api" % "gax-grpc" % googleGaxGrpcV,
    "org.apache.commons" % "commons-csv" % commonsCsvV,
  ) ++ testDatabaseDependencies

  val serverDependencies: List[ModuleID] = slf4jBindingDependencies

  val cromiamDependencies: List[ModuleID] = List(
    "com.softwaremill.sttp" %% "core" % sttpV,
    "com.softwaremill.sttp" %% "async-http-client-backend-future" % sttpV,
    "com.typesafe.scala-logging" %% "scala-logging" % scalaLoggingV,
    "org.broadinstitute.dsde.workbench" %% "workbench-model" % workbenchModelV,
    "org.broadinstitute.dsde.workbench" %% "workbench-util" % workbenchUtilV
  ) ++ akkaHttpDependencies ++ swaggerUiDependencies ++ slf4jBindingDependencies

  val wes2cromwellDependencies: List[ModuleID] = coreDependencies ++ akkaHttpDependencies

  val backendDependencies: List[ModuleID] = List(
    "co.fs2" %% "fs2-io" % fs2V
  ) ++ scalacheckDependencies

  val tesBackendDependencies: List[ModuleID] = akkaHttpDependencies

  val sfsBackendDependencies = List (
    "org.lz4" % "lz4-java" % lz4JavaV
  )

  val testDependencies: List[ModuleID] = List(
    "org.scalatest" %% "scalatest" % scalatestV,
    // Use mockito Java DSL directly instead of the numerous and often hard to keep updated Scala DSLs.
    // See also scaladoc in common.mock.MockSugar and that trait's various usages.
    "org.mockito" % "mockito-core" % mockitoV
  ) ++ slf4jBindingDependencies // During testing, add an slf4j binding for _all_ libraries.

  val kindProjectorPlugin = "org.typelevel" % "kind-projector" % kindProjectorV cross CrossVersion.full

  // Version of the swagger UI to write into config files
  val swaggerUiVersion: String = swaggerUiV

  val perfDependencies: List[ModuleID] = circeDependencies ++ betterFilesDependencies ++ commonDependencies ++
    googleApiClientDependencies ++ googleCloudDependencies

  val drsLocalizerDependencies: List[ModuleID] = List(
    "com.google.auth" % "google-auth-library-oauth2-http" % googleOauth2V,
    "com.google.cloud" % "google-cloud-storage" % googleCloudStorageV,
    "org.typelevel" %% "cats-effect" % catsEffectV,
    "com.iheart" %% "ficus" % ficusV,
    "com.softwaremill.sttp" %% "circe" % sttpV,
    "com.github.scopt" %% "scopt" % scoptV,
  ) ++ circeDependencies ++ catsDependencies ++ slf4jBindingDependencies ++ languageFactoryDependencies ++ azureDependencies

  val allProjectDependencies: List[ModuleID] =
    backendDependencies ++
      centaurCwlRunnerDependencies ++
      centaurDependencies ++
      cloudSupportDependencies ++
      commonDependencies ++
      coreDependencies ++
      cromiamDependencies ++
      cromwellApiClientDependencies ++
      cwlDependencies ++
      databaseMigrationDependencies ++
      databaseSqlDependencies ++
      draft2LanguageFactoryDependencies ++
      drsLocalizerDependencies ++
      engineDependencies ++
      gcsFileSystemDependencies ++
      httpFileSystemDependencies ++
      implDrsDependencies ++
      implFtpDependencies ++
      languageFactoryDependencies ++
      perfDependencies ++
      serverDependencies ++
      sfsBackendDependencies ++
      spiDependencies ++
      spiUtilDependencies ++
      tesBackendDependencies ++
      wdlDependencies ++
      wes2cromwellDependencies ++
      womDependencies ++
      womtoolDependencies

  /*
  If you see warnings from SBT about evictions, insert a specific dependency version into this list.

  Do not know a good way to check when these are out of date as `sbt dependencyUpdates` does not
  report on dependency overrides.

  Any dependencies that are removed may be also removed from this list.
  However, be careful about downgrading any of these dependencies.
  Older versions have known vulnerabilities, ex: CVE-2017-7525

  === SECURITY UPGRADES ===

  When upgrading dependencies to fix security issues, it is preferable to start with upgrading the
  library that brings it in. Only fall back to overriding here when the latest library version still
  has a vulnerable version of the dependency, or a major version upgrade is required and infeasible.
  This algorithm makes it simpler to upgrade libraries in the future, because we don't have to
  remember to remove the override.
   */

  val googleHttpClientDependencies = List(
    /*
    Move the google-http-client versions past https://github.com/googleapis/google-http-java-client/issues/606
    This created a situation where com/google/api/client/http/apache/ApacheHttpTransport.class was in *both*
    transitive dependencies causing an assembly merge conflict.

    At the time of this comment older versions are being pulled in via
    https://mvnrepository.com/artifact/com.google.api-client/google-api-client/1.28.0
     */
    "com.google.http-client" % "google-http-client-apache" % googleHttpClientApacheV,
    "com.google.http-client" % "google-http-client" % googleHttpClientV,
  )

  val nettyDependencyOverrides: List[ModuleID] = List(
    "buffer",
    "codec",
    "codec-dns",
    "codec-http",
    "codec-http2",
    "codec-socks",
    "common",
    "handler-proxy",
    "resolver",
    "resolver-dns",
    "transport",
    "transport-native-epoll",
    "transport-native-unix-common",
  ).map(m => "io.netty" % s"netty-$m" % nettyV)

  val rdf4jDependencyOverrides: List[ModuleID] = List(
    /*
    Yes. All of these are required to lock in the rdf4j version.

    Feel free to update versions but do not remove these overrides unless and until an updated
    owl-api is no longer pulling in vulnerable rdf4j dependencies.

    https://cve.mitre.org/cgi-bin/cvename.cgi?name=CVE-2018-1000644

    See comment mentioning "OSGI" further above for more info on the bundling of dependencies.
     */
    "model",
    "rio-api",
    "rio-binary",
    "rio-datatypes",
    "rio-jsonld",
    "rio-languages",
    "rio-n3",
    "rio-nquads",
    "rio-ntriples",
    "rio-rdfjson",
    "rio-rdfxml",
    "rio-trig",
    "rio-trix",
    "rio-turtle",
    "util",
  ).map(m => "org.eclipse.rdf4j" % s"rdf4j-$m" % rdf4jV)

  // Some libraries are importing older version of these dependencies, causing conflicts. Hence the need to override them.
  val grpcDependencyOverrides: List[ModuleID] = List(
    "alts",
    "auth",
    "context",
    "core",
    "grpclb",
    "netty-shaded",
    "protobuf-lite",
    "protobuf",
    "stub",
  ).map(m => "io.grpc" % s"grpc-$m" % grpcV)

  /*
  Ensure we're using the latest to avoid a shading bug in earlier versions of scala-collection-compat.
  https://github.com/scala/scala-collection-compat/issues/426
   */
  private val scalaCollectionCompatOverrides = List(
    "org.scala-lang.modules" %% "scala-collection-compat" % scalaCollectionCompatV,
  )

  private val asyncHttpClientOverrides = List(
    "org.asynchttpclient" % "async-http-client" % "2.10.5",
  )


  private val nimbusdsOverrides = List(
    "com.nimbusds" % "nimbus-jose-jwt" % "9.23",
  )

  private val bouncyCastleOverrides = List(
    "org.bouncycastle" % "bcprov-jdk15on" % "1.70",
  )

  private val protobufJavaOverrides = List(
    "com.google.protobuf" % "protobuf-java" % "3.21.2",
  )

  /*
  If we use a version in one of our projects, that's the one we want all the libraries to use
  ...plus other groups of transitive dependencies shared across multiple projects
   */
  val cromwellDependencyOverrides: List[ModuleID] =
    allProjectDependencies ++
      googleHttpClientDependencies ++
      nettyDependencyOverrides ++
      rdf4jDependencyOverrides ++
      grpcDependencyOverrides ++
      scalaCollectionCompatOverrides ++
      asyncHttpClientOverrides ++
      nimbusdsOverrides ++
      bouncyCastleOverrides ++
      protobufJavaOverrides

  /*
  Libraries that should be globally excluded.
   */
  val cromwellExcludeDependencies: List[ExclusionRule] = List(
    // Replaced with jcl-over-slf4j
    ExclusionRule("commons-logging", "commons-logging"),
  )
}<|MERGE_RESOLUTION|>--- conflicted
+++ resolved
@@ -77,11 +77,8 @@
   private val mockFtpServerV = "3.0.0"
   private val mockitoV = "3.12.4"
   private val mockserverNettyV = "5.14.0"
-<<<<<<< HEAD
   private val mouseV = "1.0.11"
-=======
-  private val mouseV = "1.0.10"
->>>>>>> 4884f735
+
   /*
   Newer version 8.0.29 fails `Control characters should work with metadata` Centaur tests, has charset changes mentioned in release notes
   https://dev.mysql.com/doc/relnotes/mysql/8.0/en/news-8-0-29.html#mysqld-8-0-29-charset
@@ -93,11 +90,8 @@
   private val pprintV = "0.7.1"
   private val rdf4jV = "3.7.1"
   private val refinedV = "0.9.29"
-<<<<<<< HEAD
   private val rhinoV = "1.7.14"
-=======
-  private val rhinoV = "1.7.13"
->>>>>>> 4884f735
+
   private val scalaCollectionCompatV = "2.5.0"
   private val scalaGraphV = "1.13.1"
   private val scalaLoggingV = "3.9.4"
