site_name: Cromwell
site_url: http://www.software.broadinstitute.org/WDL
site_description: Cromwell documentation
site_author: Red Team at Broad Institute

repo_url: https://github.com/broadinstitute/cromwell/

pages:
- Introduction: index.md
- Tutorials:
#    - Tutorial Map: tutorials/Overview.md
    - Quick Introduction: tutorials/FiveMinuteIntro.md
    - How to Configure Cromwell: tutorials/ConfigurationFiles.md
    - Getting started with Google Cloud: tutorials/PipelinesApi101.md
    - Getting started with Alibaba Cloud: tutorials/BCSIntro.md
    - Getting started with AWS (beta): tutorials/AwsBatch101.md
    - View the Timing Diagrams: tutorials/TimingDiagrams.md
    - Persisting data between restarts: tutorials/PersistentServer.md
    - Getting started on HPC Clusters: tutorials/HPCIntro.md
    - Server Mode: tutorials/ServerMode.md
    - Configuring the Local backend: tutorials/LocalBackendIntro.md
    - Viewing Metadata: tutorials/MetadataEndpoint.md
    - Getting started with Containers: tutorials/Containers.md
#    - Introduction to Call Caching: tutorials/CallCaching101.md
#    - Common Errors: tutorials/FrequentErrors.md
#    - General Debugging Tips: tutorials/GeneralDebuggingTips.md
- Cromwell Basics:
    - Modes: Modes.md
    - Workflow Language Support: LanguageSupport.md
    - Cromwell Releases: Getting.md
    - Support: GettingHelp.md
- Command Line: CommandLine.md
- Feature Documentation:
  - Call Caching: cromwell_features/CallCaching.md
  - Labels: cromwell_features/Labels.md
  - Hog Factors: cromwell_features/HogFactors.md
- Runtime Attributes: RuntimeAttributes.md
- Workflow Options:
  - Overview: wf_options/Overview.md
  - Google Cloud: wf_options/Google.md
- Workflow Optimizations:
  - Optimizations: optimizations/optimizations.md
  - "Task inputs: localization_optional": optimizations/FileLocalization.md
- Configuration: Configuring.md
- WOMtool: WOMtool.md
- Imports: Imports.md
- Sub-Workflows: SubWorkflows.md
- Execution: execution/ExecutionTwists.md
- Logging: Logging.md
- Backends:
    - Overview: backends/Backends.md
    - Local: backends/Local.md
    - Google Cloud: backends/Google.md
    - AWS Batch: backends/AWSBatch.md
    - Alibaba Cloud: backends/BCS.md
    - AWS Batch (beta): backends/AWS.md
    - GA4GH TES: backends/TES.md
    - Spark: backends/Spark.md
    - HPC: backends/HPC.md
    - Sun GridEngine: backends/SGE.md
    - LSF: backends/LSF.md
    - Slurm: backends/SLURM.md
    - HTCondor: backends/HTcondor.md
- Filesystems:
    - Overview: filesystems/Filesystems.md
    - File Transfer Protocol (FTP): filesystems/FileTransferProtocol.md
    - Google Cloud Storage: filesystems/GoogleCloudStorage.md
    - HTTP: filesystems/HTTP.md
    - Data Repository Service: filesystems/DataRepositoryService.md
- REST API:
    - Overview: api/RESTAPI.md
    - Errors: api/ErrorHandling.md
- For Developers:
    - How to Build: developers/Building.md
    - Architecture: developers/Arch.md
    - Instrumentation: developers/Instrumentation.md
    - Integration tests: developers/Centaur.md
    - Security: developers/Security.md
    - Contribute to docs: developers/Contribute.md
    - CWL Parsing: developers/CwlParsing.md
    - Bitesize Design Docs:
      - Workflow Execution:
        - Main Actors: developers/bitesize/workflowExecution/majorActors.md
<<<<<<< HEAD
      - IoActor: developers/bitesize/IoActor/IoActor.md

=======
>>>>>>> 8c6ce0c5

theme: readthedocs

extra_css:
    - css/extra.css
extra_javascript:
    - js/extra.js

copyright: Copyright &copy; 2017 <a href="https://broadinstitute.org">Broad Institute</a>
# google_analytics: ['identifierID', 'URL.org']<|MERGE_RESOLUTION|>--- conflicted
+++ resolved
@@ -81,11 +81,7 @@
     - Bitesize Design Docs:
       - Workflow Execution:
         - Main Actors: developers/bitesize/workflowExecution/majorActors.md
-<<<<<<< HEAD
       - IoActor: developers/bitesize/IoActor/IoActor.md
-
-=======
->>>>>>> 8c6ce0c5
 
 theme: readthedocs
 
