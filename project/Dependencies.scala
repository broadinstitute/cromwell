--- conflicted
+++ resolved
@@ -1,15 +1,9 @@
 import sbt._
 
 object Dependencies {
-<<<<<<< HEAD
-  private val akkaHttpCirceIntegrationV = "1.34.0"
-  private val akkaHttpV = "10.1.9"
-  private val akkaV = "2.5.23"
-=======
   private val akkaHttpCirceIntegrationV = "1.33.0"
   private val akkaHttpV = "10.1.12"
   private val akkaV = "2.5.31"
->>>>>>> 3c093a92
   private val aliyunBcsV = "6.2.4"
   private val aliyunCoreV = "4.3.9"
   private val aliyunCrV = "3.0.1"
