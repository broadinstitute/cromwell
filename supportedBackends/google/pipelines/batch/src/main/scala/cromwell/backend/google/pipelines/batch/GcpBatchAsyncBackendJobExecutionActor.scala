package cromwell.backend.google.pipelines.batch

import cromwell.backend.standard.{StandardAsyncExecutionActor, StandardAsyncExecutionActorParams, StandardAsyncJob}
import cromwell.core.retry.SimpleExponentialBackoff
import cromwell.backend._
import cromwell.backend.google.pipelines.batch.RunStatus.{DeletionInProgress, Failed, StateUnspecified, Unrecognized}
//import cromwell.backend.google.pipelines.common.WorkflowOptionKeys
import cromwell.core.{ExecutionEvent, WorkflowId}
//import wom.callable.RuntimeEnvironment
//import cromwell.core.{ExecutionEvent, WorkflowId}
import cromwell.backend.async.PendingExecutionHandle
import cromwell.backend.async.ExecutionHandle
import akka.actor.ActorRef
import akka.pattern.AskSupport
import cromwell.services.instrumentation.CromwellInstrumentation

import java.util.UUID
import scala.concurrent.Future
import scala.concurrent.duration._
import GcpBatchBackendSingletonActor._
import cromwell.backend.google.pipelines.batch.RunStatus.{Running, Succeeded, TerminalRunStatus}

import com.google.cloud.batch.v1.JobStatus

//import scala.util.Success
//import scala.util.{Failure, Success, Try}
//import cromwell.core.ExecutionEvent

object GcpBatchAsyncBackendJobExecutionActor {

  type GcpBatchPendingExecutionHandle = PendingExecutionHandle[StandardAsyncJob, Run, RunStatus]

}

class GcpBatchAsyncBackendJobExecutionActor(override val standardParams: StandardAsyncExecutionActorParams) extends BackendJobLifecycleActor with StandardAsyncExecutionActor with AskSupport with GcpBatchJobCachingActorHelper with GcpBatchStatusRequestClient with CromwellInstrumentation {

  import GcpBatchAsyncBackendJobExecutionActor._

  lazy val gcpBatchCommand: String = jobDescriptor.taskCall.callable.commandTemplateString(Map.empty)

  lazy val workflowId: WorkflowId = jobDescriptor.workflowDescriptor.id
  //val requestFactory: PipelinesApiRequestFactory = initializationData.genomicsRequestFactory

  /** The type of the run info when a job is started. */
  override type StandardAsyncRunInfo = Run

  /** The type of the run status returned during each poll. */
  override type StandardAsyncRunState = RunStatus

  // temporary until GCP Batch client can generate random job IDs
  private val jobTemp = "job-" + java.util.UUID.randomUUID.toString

  //override def receive: Receive = pollingActorClientReceive orElse runCreationClientReceive orElse super.receive

  /** Should return true if the status contained in `thiz` is equivalent to `that`, delta any other data that might be carried around
    * in the state type.
    */
  def statusEquivalentTo(thiz: StandardAsyncRunState)(that: StandardAsyncRunState): Boolean = thiz == that

  private lazy val jobDockerImage = jobDescriptor.maybeCallCachingEligible.dockerHash
                                                 .getOrElse(runtimeAttributes.dockerImage)

  override def dockerImageUsed: Option[String] = Option(jobDockerImage)

  //type GcpBatchPendingExecutionHandle = PendingExecutionHandle[StandardAsyncJob, Run, StandardAsyncRunState]

  val backendSingletonActor: ActorRef = standardParams.backendSingletonActorOption
                                                      .getOrElse(throw new RuntimeException("GCP Batch actor cannot exist without its backend singleton 2"))

  def uploadScriptFile(): Future[Unit] = {
    commandScriptContents
      .fold(
        errors => Future
          .failed(new RuntimeException(errors
            .toList
            .mkString(", "))),
        asyncIo
          .writeAsync(jobPaths
            .script, _, Seq
            .empty)
      )
  }

  // Primary entry point for cromwell to run GCP Batch job
  override def executeAsync(): Future[ExecutionHandle] = {

    //val cpuPlatformTest = runtimeAttributes.cpuPlatform
<<<<<<< HEAD

    val batchTest = BatchRequest(workflowId, projectId = "batch-testing-350715", region = "us-central1", jobName = jobTemp, runtimeAttributes)
=======
    val batchTest = BatchRequest(workflowId, projectId = "batch-testing-350715", region = "us-central1", jobName = jobTemp, runtimeAttributes, gcpBatchCommand)
>>>>>>> 8166d432

    val runBatchResponse = for {
      _ <- uploadScriptFile()
      _ = backendSingletonActor ! batchTest
      runId = StandardAsyncJob(UUID.randomUUID().toString) //temp to test
    }
    yield runId

    runBatchResponse map { runId => PendingExecutionHandle(jobDescriptor, runId, Option(Run(runId)), previousState = None) }

  }

  override def reconnectAsync(jobId: StandardAsyncJob): Future[ExecutionHandle] = {
    log.info("reconnect async runs") // in for debugging remove later
    val handle = PendingExecutionHandle[StandardAsyncJob, StandardAsyncRunInfo, StandardAsyncRunState](jobDescriptor, jobId, Option(Run(jobId)), previousState = None)
    Future.successful(handle)
  }

  override lazy val pollBackOff: SimpleExponentialBackoff = SimpleExponentialBackoff(1
    .second, 5
    .minutes, 1.1)

  override lazy val executeOrRecoverBackOff: SimpleExponentialBackoff = SimpleExponentialBackoff(
    initialInterval = 3
      .second, maxInterval = 20
      .second, multiplier = 1.1)

  override def pollStatusAsync(handle: GcpBatchPendingExecutionHandle): Future[RunStatus] = {

    //println(batchAttributes.project)
    val gcpBatchPoll = new GcpBatchJobGetRequest
    val result = gcpBatchPoll.GetJob(jobTemp)
    //val temp = result.toString //matches for string
    //val batchRunStatus = RunStatus.fromJobStatus(status=result)
    //val eventList: Seq[ExecutionEvent] = Seq(ExecutionEvent.toString)
    val jobStatus = result.getStatus.getState

    //https://github.com/broadinstitute/cromwell/blob/328a0fe0aa307ee981b00e4af6b397b61a9fbe9e/engine/src/main/scala/cromwell/engine/workflow/lifecycle/execution/SubWorkflowExecutionActor.scala
    jobStatus match {
      case JobStatus.State.QUEUED =>
        log.info("job queued")
        Future.successful(Running)
      case JobStatus.State.SCHEDULED =>
        log.info("job scheduled")
        Future.successful(Running)
      case JobStatus.State.RUNNING =>
        log.info("job running")
        Future.successful(Running)
      case JobStatus.State.SUCCEEDED =>
        log.info("job scheduled")
        Future.successful(Succeeded(List(ExecutionEvent("complete in GCP Batch")))) //update to more specific
      case JobStatus.State.FAILED =>
        log.info("job failed")
        Future.successful(Failed)
      case JobStatus.State.DELETION_IN_PROGRESS =>
        log.info("deletion in progress")
        Future.successful(DeletionInProgress)
      case JobStatus.State.STATE_UNSPECIFIED =>
        log.info("state unspecified")
        Future.successful(StateUnspecified)
      case JobStatus.State.UNRECOGNIZED =>
        log.info("state unrecognized")
        Future.successful(Unrecognized)
      //case _ =>
      //  log.info("job status not matched")
      //  Future.successful(Running)

    }
  }

  override def isTerminal(runStatus: RunStatus): Boolean = {
    //runStatus.isTerminal

    runStatus match {
      case jobSucceeded: RunStatus.Succeeded =>
        log.info("isTerminal match Succeeded running with status {}", jobSucceeded)
        true
      case jobFailed: RunStatus.Failed =>
        log.info("isTerminal match Failed with status {}", jobFailed)
        false
      case _: TerminalRunStatus =>
        val tempTermStatus = runStatus.toString
        println(f"isTerminal match TerminalRunStatus running with status $tempTermStatus")
        true
      case other =>
        println(f"isTerminal match _ running with status $other")
        false
    }
  }

  override def isDone(runStatus: RunStatus): Boolean = {
    runStatus match {
      case _: RunStatus.Succeeded =>
        log.info("GCP job matched isDone")
        true
      case _ =>
        log.info("did not match isDone")
        false //throw new RuntimeException(s"Cromwell programmer blunder: isSuccess was called on an incomplete RunStatus ($runStatus).")
    }
  }

  override def getTerminalEvents(runStatus: RunStatus): Seq[ExecutionEvent] = {
    runStatus match {
      case successStatus: Succeeded => successStatus
        .eventList
      case unknown =>
        throw new RuntimeException(s"handleExecutionSuccess not called with RunStatus.Success. Instead got $unknown")
    }
  }

  override def getTerminalMetadata(runStatus: RunStatus): Map[String, Any] = {
    runStatus match {
      case _: TerminalRunStatus => Map()
      case unknown => throw new RuntimeException(s"Attempt to get terminal metadata from non terminal status: $unknown")
    }
  }

  override val gcpBatchActor: ActorRef = backendSingletonActor

  /*
  override lazy val runtimeEnvironment: RuntimeEnvironment = {
    RuntimeEnvironmentBuilder(jobDescriptor
      .runtimeAttributes, PipelinesApiWorkingDisk
      .MountPoint, PipelinesApiWorkingDisk
      .MountPoint)(standardParams
      .minimumRuntimeSettings)
  }
  */

}



<|MERGE_RESOLUTION|>--- conflicted
+++ resolved
@@ -32,7 +32,13 @@
 
 }
 
-class GcpBatchAsyncBackendJobExecutionActor(override val standardParams: StandardAsyncExecutionActorParams) extends BackendJobLifecycleActor with StandardAsyncExecutionActor with AskSupport with GcpBatchJobCachingActorHelper with GcpBatchStatusRequestClient with CromwellInstrumentation {
+class GcpBatchAsyncBackendJobExecutionActor(override val standardParams: StandardAsyncExecutionActorParams)
+  extends BackendJobLifecycleActor
+    with StandardAsyncExecutionActor
+    with AskSupport
+    with GcpBatchJobCachingActorHelper
+    with GcpBatchStatusRequestClient
+    with CromwellInstrumentation {
 
   import GcpBatchAsyncBackendJobExecutionActor._
 
@@ -85,12 +91,7 @@
   override def executeAsync(): Future[ExecutionHandle] = {
 
     //val cpuPlatformTest = runtimeAttributes.cpuPlatform
-<<<<<<< HEAD
-
-    val batchTest = BatchRequest(workflowId, projectId = "batch-testing-350715", region = "us-central1", jobName = jobTemp, runtimeAttributes)
-=======
     val batchTest = BatchRequest(workflowId, projectId = "batch-testing-350715", region = "us-central1", jobName = jobTemp, runtimeAttributes, gcpBatchCommand)
->>>>>>> 8166d432
 
     val runBatchResponse = for {
       _ <- uploadScriptFile()
