--- conflicted
+++ resolved
@@ -75,11 +75,7 @@
                                      scriptS3BucketName: String,
                                      awsBatchRetryAttempts: Int,
                                      ulimits: Vector[Map[String, String]],
-<<<<<<< HEAD
-                                     fileSystem:String= "s3")
-=======
                                      fileSystem: String= "s3")
->>>>>>> b489bda4
 
 object AwsBatchRuntimeAttributes {
 
@@ -153,11 +149,7 @@
   }
 
   private def ulimitsValidation(runtimeConfig: Option[Config]): RuntimeAttributesValidation[Vector[Map[String, String]]] =
-<<<<<<< HEAD
-    UlimitsValidation.withDefault(UlimitsValidation.configDefaultWomValue(runtimeConfig) getOrElse UlimitsDefaultValue)
-=======
    UlimitsValidation.withDefault(UlimitsValidation.configDefaultWomValue(runtimeConfig) getOrElse UlimitsDefaultValue)
->>>>>>> b489bda4
 
   def runtimeAttributesBuilder(configuration: AwsBatchConfiguration): StandardValidatedRuntimeAttributesBuilder = {
     val runtimeConfig = configuration.runtimeConfig
@@ -173,11 +165,7 @@
                         queueArnValidation(runtimeConfig),
                         scriptS3BucketNameValidation(runtimeConfig),
                         awsBatchRetryAttemptsValidation(runtimeConfig),
-<<<<<<< HEAD
-                        ulimitsValidation(runtimeConfig)
-=======
                         ulimitsValidation(runtimeConfig),
->>>>>>> b489bda4
                       )
    def validationsLocalBackend  = StandardValidatedRuntimeAttributesBuilder.default(runtimeConfig).withValidation(
       cpuValidation(runtimeConfig),
@@ -213,16 +201,9 @@
     val scriptS3BucketName = fileSystem match  {
        case AWSBatchStorageSystems.s3 => RuntimeAttributesValidation.extract(scriptS3BucketNameValidation(runtimeAttrsConfig) , validatedRuntimeAttributes)
        case _ => ""
-<<<<<<< HEAD
     }
     val awsBatchRetryAttempts: Int = RuntimeAttributesValidation.extract(awsBatchRetryAttemptsValidation(runtimeAttrsConfig), validatedRuntimeAttributes)
     val ulimits: Vector[Map[String, String]] = RuntimeAttributesValidation.extract(ulimitsValidation(runtimeAttrsConfig), validatedRuntimeAttributes)
-=======
-     }
-    val awsBatchRetryAttempts: Int = RuntimeAttributesValidation.extract(awsBatchRetryAttemptsValidation(runtimeAttrsConfig), validatedRuntimeAttributes)
-    val ulimits: Vector[Map[String, String]] = RuntimeAttributesValidation.extract(ulimitsValidation(runtimeAttrsConfig), validatedRuntimeAttributes)
-
->>>>>>> b489bda4
 
     new AwsBatchRuntimeAttributes(
       cpu,
@@ -505,4 +486,5 @@
 
   override protected def missingValueMessage: String =
     s"Expecting $key runtime attribute to be an Array[Map[String, String]]"
+
 }