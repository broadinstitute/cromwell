--- conflicted
+++ resolved
@@ -3,10 +3,6 @@
 }
 
 task myTask {
-<<<<<<< HEAD
-
-=======
->>>>>>> 1c1c26c0
     command {
         echo "hello world"
     }
