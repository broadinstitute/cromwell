--- conflicted
+++ resolved
@@ -150,7 +150,6 @@
     val endSubstring = "### END ACQUIRE LOCAL SAS TOKEN ###"
     val curlCommandSubstring =
       s"""
-<<<<<<< HEAD
          |sas_response_json=$$(curl -s \\
          |                    --retry 3 \\
          |                    --retry-delay 2 \\
@@ -161,7 +160,8 @@
          |""".stripMargin
     val exportCommandSubstring =
       s"""export $mockEnvironmentVariableNameFromWom=$$(echo "$${sas_response_json}" | jq -r '.token')"""
-
+    val echoCommandSubstring =
+      s"""echo "Saving sas token: $${$mockEnvironmentVariableNameFromWom:0:4}**** to environment variable $mockEnvironmentVariableNameFromWom...""""
     val generatedBashScript =
       TesAsyncBackendJobExecutionActor.generateLocalizedSasScriptPreamble(mockEnvironmentVariableNameFromWom,
                                                                           expectedEndpoint
@@ -170,25 +170,7 @@
     generatedBashScript should include(beginSubstring)
     generatedBashScript should include(endSubstring)
     generatedBashScript should include(curlCommandSubstring)
+    generatedBashScript should include(echoCommandSubstring)
     generatedBashScript should include(exportCommandSubstring)
-=======
-        |sas_response_json=$$(curl -s \\
-        |                    --retry 3 \\
-        |                    --retry-delay 2 \\
-        |                    -X POST "$expectedEndpoint" \\
-        |                    -H "Content-Type: application/json" \\
-        |                    -H "accept: */*" \\
-        |                    -H "Authorization: Bearer $${BEARER_TOKEN}")
-        |""".stripMargin
-    val exportCommandSubstring = s"""export $mockEnvironmentVariableNameFromWom=$$(echo "$${sas_response_json}" | jq -r '.token')"""
-    val echoCommandSubstring = s"""echo "Saving sas token: $${$mockEnvironmentVariableNameFromWom:0:4}**** to environment variable $mockEnvironmentVariableNameFromWom...""""
-    val generatedBashScript = TesAsyncBackendJobExecutionActor.generateLocalizedSasScriptPreamble(mockEnvironmentVariableNameFromWom, expectedEndpoint)
-
-    generatedBashScript should include (beginSubstring)
-    generatedBashScript should include (endSubstring)
-    generatedBashScript should include (curlCommandSubstring)
-    generatedBashScript should include (echoCommandSubstring)
-    generatedBashScript should include (exportCommandSubstring)
->>>>>>> 84b4480d
   }
 }