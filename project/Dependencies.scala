--- conflicted
+++ resolved
@@ -249,7 +249,6 @@
 
   // Sub-project dependencies, added in addition to any dependencies inherited from .dependsOn().
 
-<<<<<<< HEAD
   val cloudSupportDependencies = googleApiClientDependencies ++ googleCloudDependencies ++ betterFilesDependencies
 
   val databaseSqlDependencies = configDependencies ++ catsDependencies ++ slickDependencies ++ dbmsDependencies ++
@@ -258,15 +257,14 @@
   val statsDDependencies = List(
     "nl.grons" %% "metrics-scala" % metricsScalaV,
     "com.readytalk" % "metrics3-statsd" % metrics3StatsdV
-=======
-  val ossFileSystemDependencies = baseDependencies ++ googleCloudDependencies ++ aliyunOssDependencies ++ List (
+  )
+
+  val ossFileSystemDependencies = googleCloudDependencies ++ aliyunOssDependencies ++ List (
     "com.github.pathikrit" %% "better-files" % betterFilesV
   )
 
-  val gcsFileSystemDependencies = baseDependencies ++ googleApiClientDependencies ++ googleCloudDependencies ++ List (
-    "com.github.pathikrit" %% "better-files" % betterFilesV
->>>>>>> 884fa9a7
-  )
+  val gcsFileSystemDependencies = googleApiClientDependencies ++ googleCloudDependencies ++ List (
+    "com.github.pathikrit" %% "better-files" % betterFilesV)
 
   val commonDependencies = List(
     "org.slf4j" % "slf4j-api" % slf4jV
@@ -343,16 +341,12 @@
 
   val rootDependencies = slf4jBindingDependencies
 
-<<<<<<< HEAD
   val backendDependencies = List(
     "org.scalacheck" %% "scalacheck" % scalacheckV % Test,
     "co.fs2" %% "fs2-io" % fs2V % Test
   )
 
-=======
-  val bcsBackendDependencies = refinedTypeDependenciesList ++ aliyunBatchcomputeDependencies
-  val jesBackendDependencies = refinedTypeDependenciesList
->>>>>>> 884fa9a7
+  val bcsBackendDependencies = commonDependencies ++ refinedTypeDependenciesList ++ aliyunBatchcomputeDependencies
   val tesBackendDependencies = akkaHttpDependencies
   val sparkBackendDependencies = akkaHttpDependencies
 
