import Dependencies._
import Merging.customMergeStrategy
import Publishing._
import Testing._
import Version._
import sbt.Keys._
import sbt._
import sbtassembly.AssemblyPlugin.autoImport._
import sbtdocker.DockerPlugin.autoImport._
import sbtrelease.ReleasePlugin

object Settings {

  val commonResolvers = List(
    Resolver.jcenterRepo,
    "Broad Artifactory Releases" at "https://artifactory.broadinstitute.org/artifactory/libs-release/",
    "Broad Artifactory Snapshots" at "https://artifactory.broadinstitute.org/artifactory/libs-snapshot/"
  )

  /*
    The reason why -Xmax-classfile-name is set is because this will fail
    to build on Docker otherwise.  The reason why it's 200 is because it
    fails if the value is too close to 256 (even 254 fails).  For more info:

    https://github.com/sbt/sbt-assembly/issues/69
    https://github.com/scala/pickling/issues/10

    Other fancy flags from

    http://blog.threatstack.com/useful-scalac-options-for-better-scala-development-part-1

    and

    https://tpolecat.github.io/2014/04/11/scalac-flags.html

  */
  val compilerSettings = List(
    "-Xlint",
    "-feature",
    "-Xmax-classfile-name", "200",
    "-target:jvm-1.8",
    "-encoding", "UTF-8",
    "-unchecked",
    "-deprecation",
    "-Xfuture",
    "-Yno-adapted-args",
    "-Ywarn-dead-code",
    "-Ywarn-numeric-widen",
    "-Ywarn-value-discard",
    "-Ywarn-unused",
    "-Ywarn-unused-import",
    "-Xfatal-warnings"
  )

  val docSettings = List(
    // http://stackoverflow.com/questions/31488335/scaladoc-2-11-6-fails-on-throws-tag-with-unable-to-find-any-member-to-link#31497874
    "-no-link-warnings"
  )

  lazy val assemblySettings = Seq(
    assemblyJarName in assembly := name.value + "-" + version.value + ".jar",
    aggregate in assembly := false,
    test in assembly := {},
    logLevel in assembly := Level.Info,
    assemblyMergeStrategy in assembly := customMergeStrategy
  )

  lazy val dockerSettings = Seq(
    imageNames in docker := Seq(
      ImageName(
        namespace = Option("broadinstitute"),
        repository = name.value,
        tag = Option(cromwellVersion)),
      ImageName(
        namespace = Option("broadinstitute"),
        repository = name.value,
        tag = Option(version.value))
    ),
    dockerfile in docker := {
      // The assembly task generates a fat JAR file
      val artifact: File = assembly.value
      val artifactTargetPath = s"/app/${artifact.name}"

      new Dockerfile {
        from("openjdk:8")
        expose(8000)
        add(artifact, artifactTargetPath)
        runRaw(s"ln -s $artifactTargetPath /app/cromwell.jar")

        // If you use the 'exec' form for an entry point, shell processing is not performed and 
        // environment variable substitution does not occur.  Thus we have to /bin/bash here
        // and pass along any subsequent command line arguments
        // See https://docs.docker.com/engine/reference/builder/#/entrypoint
        entryPoint("/bin/bash", "-c", "java ${JAVA_OPTS} -jar /app/cromwell.jar ${CROMWELL_ARGS} ${*}", "--")
      }
    },
    buildOptions in docker := BuildOptions(
      cache = false,
      removeIntermediateContainers = BuildOptions.Remove.Always
    )
  )

  val commonSettings = ReleasePlugin.projectSettings ++ testSettings ++ assemblySettings ++
    dockerSettings ++ cromwellVersionWithGit ++ publishingSettings ++ List(
    organization := "org.broadinstitute",
    scalaVersion := "2.11.8",
    resolvers ++= commonResolvers,
    scalacOptions ++= compilerSettings,
    scalacOptions in (Compile, doc) ++= docSettings,
    parallelExecution := false
  )

  val coreSettings = List(
    name := "cromwell-core",
    libraryDependencies ++= coreDependencies
  ) ++ commonSettings

  val servicesSettings = List(
    name := "cromwell-services"
  ) ++ commonSettings

  val gcsFileSystemSettings = List(
    name := "cromwell-gcsfilesystem",
    libraryDependencies ++= gcsFileSystemDependencies
  ) ++ commonSettings

  val databaseSqlSettings = List(
    name := "cromwell-database-sql",
    libraryDependencies ++= databaseSqlDependencies
  ) ++ commonSettings

  val databaseMigrationSettings = List(
    name := "cromwell-database-migration",
    libraryDependencies ++= databaseMigrationDependencies
  ) ++ commonSettings

  val backendSettings = List(
    name := "cromwell-backend"
  ) ++ commonSettings

  val sfsBackendSettings = List(
    name := "cromwell-sfs-backend"
  ) ++ commonSettings

<<<<<<< HEAD
=======
  val awsBackendSettings = List(
    name := "cromwell-aws-backend",
    libraryDependencies ++= awsBackendDependencies
  ) ++ commonSettings

  val tesBackendSettings = List(
    name := "cromwell-tes-backend",
    libraryDependencies ++= tesBackendDependencies
  ) ++ commonSettings

>>>>>>> 9d045617
  val htCondorBackendSettings = List(
    name := "cromwell-htcondor-backend",
    libraryDependencies ++= htCondorBackendDependencies
  ) ++ commonSettings

  val sparkBackendSettings = List(
    name := "cromwell-spark-backend",
    libraryDependencies ++= sparkBackendDependencies
  ) ++ commonSettings

  val jesBackendSettings = List(
    name := "cromwell-jes-backend"
  ) ++ commonSettings

  val engineSettings = List(
    name := "cromwell-engine",
    libraryDependencies ++= engineDependencies
  ) ++ commonSettings ++ versionConfCompileSettings

  val rootSettings = List(
    name := "cromwell",
    libraryDependencies ++= rootDependencies
  ) ++ commonSettings

}<|MERGE_RESOLUTION|>--- conflicted
+++ resolved
@@ -142,19 +142,11 @@
     name := "cromwell-sfs-backend"
   ) ++ commonSettings
 
-<<<<<<< HEAD
-=======
-  val awsBackendSettings = List(
-    name := "cromwell-aws-backend",
-    libraryDependencies ++= awsBackendDependencies
-  ) ++ commonSettings
-
   val tesBackendSettings = List(
     name := "cromwell-tes-backend",
     libraryDependencies ++= tesBackendDependencies
   ) ++ commonSettings
 
->>>>>>> 9d045617
   val htCondorBackendSettings = List(
     name := "cromwell-htcondor-backend",
     libraryDependencies ++= htCondorBackendDependencies
