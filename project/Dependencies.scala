import sbt._

object Dependencies {
  private val akkaHttpCirceIntegrationV = "1.29.1"
  private val akkaHttpV = "10.1.9"
  private val akkaV = "2.5.23"
  private val aliyunBcsV = "6.2.4"
  private val aliyunCoreV = "4.3.9"
  private val aliyunCrV = "3.0.1"
  private val aliyunOssV = "3.4.2"
  private val ammoniteOpsV = "1.6.9"
  private val apacheCommonNetV = "3.6"
  private val apacheHttpClientV = "4.5.7"
  private val awsSdkV = "2.10.71"
  private val betterFilesV = "3.9.1"
  private val catsEffectV = "2.0.0"
  private val catsV = "2.0.0"
  private val circeOpticsV = "0.12.0"
  private val circeV = "0.12.1"
  private val circeYamlV = "0.11.0-M1"
  private val commonsCodecV = "1.11"
  private val commonsIoV = "2.6"
  private val commonsLang3V = "3.8.1"
  private val commonsMathV = "3.2"
  private val commonsTextV = "1.6"
  private val configsV = "0.4.4"
  private val delightRhinoSandboxV = "0.0.10"
  private val ficusV = "1.4.7"
  private val fs2V = "2.0.1"
  private val fs2VStatsDProxy = "1.0.5"
  private val googleApiClientV = "1.30.10"
  private val googleCloudBigQueryV = "1.116.7"
  private val googleCloudKmsV = "v1-rev20200609-1.30.10"
  private val googleCloudMonitoringV = "1.100.1"
  private val googleCloudNioV = "0.61.0-alpha" // scala-steward:off
  private val googleCloudStorageV = "1.111.2"
  private val googleGaxGrpcV = "1.57.1"
  private val googleGenomicsServicesV1ApiV = "v1alpha2-rev495-1.23.0"
  private val googleGenomicsServicesV2Alpha1ApiV = "v2alpha1-rev20200330-1.30.9"
  private val googleHttpClientApacheV = "2.1.2"
  private val googleHttpClientV = "1.36.0"
  private val googleLifeSciencesServicesV2BetaApiV = "v2beta-rev20200603-1.30.10"
  private val googleOauth2V = "0.21.1"
  private val googleOauthClientV = "1.31.0"
  private val googleCloudResourceManagerV = "0.87.0-alpha"
  private val grpcV = "1.30.1"
  private val guavaV = "27.1-jre"
  private val heterodonV = "1.0.0-beta3"
  private val hsqldbV = "2.4.1"
  private val http4sVersion = "0.20.0-M5"
  private val jacksonV = "2.10.5"
  private val jacksonJqV = "1.0.0-preview.20190925"
  private val janinoV = "3.0.12"
  private val javaxActivationV = "1.2.0"
  private val jaxbV = "2.3.2"
  private val kindProjectorV = "0.9.9"
  private val kittensV = "2.0.0"
<<<<<<< HEAD
  private val liquibaseSlf4jV = "2.0.0"
  private val liquibaseV = "3.10.2"
=======
  private val liquibaseSlf4jV = "3.0.0"
  private val liquibaseV = "3.6.3"
>>>>>>> 0afccd07
  private val logbackV = "1.2.3"
  private val lz4JavaV = "1.7.1"
  private val mariadbV = "2.4.2"
  private val metrics3ScalaV = "3.5.10" // https://github.com/erikvanoosten/metrics-scala/tree/f733e26#download-4x
  private val metrics3StatsdV = "4.2.0"
  private val mockFtpServerV = "2.7.1"
  private val mockserverNettyV = "5.5.1"
  private val mouseV = "0.23"
  private val mysqlV = "8.0.15"
  private val nettyV = "4.1.46.Final"
  private val owlApiV = "5.1.9"
  private val paradiseV = "2.1.1"
  private val pegdownV = "1.6.0"
  private val postgresV = "42.2.5"
  private val rdf4jV = "2.4.2"
  private val refinedV = "0.9.8"
  private val rhinoV = "1.7.10"
  private val scalaGraphV = "1.12.5"
  private val scalaLoggingV = "3.9.2"
  private val scalaPoolV = "0.4.1"
  private val scalacheckV = "1.14.0"
  private val scalacticV = "3.0.5"
  private val scalameterV = "0.10.1"
  private val scalamockV = "4.1.0"
  private val scalatestV = "3.0.5"
  private val scalazV = "7.2.27"
  private val scoptV = "3.7.1"
  private val sentryLogbackV = "1.7.17"
  private val shapelessV = "2.3.3"
  private val simulacrumV = "0.19.0"
  private val slf4jV = "1.7.25"
  private val slickCatsV = "0.9.1"
  private val testContainersScalaV = "0.38.1"

  /* If you're about to update our Slick version:
    * Consider checking whether the new Slick version passes tests with upserts enabled (eg KeyValueDatabaseSpec)
    *
    * Current version 3.3.2-2076hotfix was built locally from https://github.com/grsterin/slick/tree/v3.3.2-2076hotfix
    * and manually uploaded to the Broad Institute artifactory at https://broadinstitute.jfrog.io/broadinstitute/.
    * Consider updating to the official newer Slick version once they fix issue #2076
    * Related Slick PR: https://github.com/slick/slick/pull/2101
  */
  private val slickV = "3.3.2-2076hotfix"
  private val snakeyamlV = "1.23"
  private val specs2MockV = "4.4.1"
  private val sprayJsonV = "1.3.5"
  private val sttpV = "1.5.8"
  private val swaggerParserV = "1.0.41"
  private val swaggerUiV = "3.23.11" // scala-steward:off
  private val tikaV = "1.20"
  private val typesafeConfigV = "1.3.3"
  private val workbenchGoogleV = "0.15-2fc79a3"
  private val workbenchModelV = "0.10-6800f3a"
  private val workbenchUtilV = "0.3-f3ce961"

  private val slf4jFacadeDependencies = List(
    "org.slf4j" % "slf4j-api" % slf4jV,
    "com.typesafe.scala-logging" %% "scala-logging" % scalaLoggingV,
  )

  private val circeYamlDependency = "io.circe" %% "circe-yaml" % circeYamlV

  private val circeDependencies = List(
    "core",
    "parser",
    "generic",
    "generic-extras",
    "shapes",
    "refined",
    "literal"
  ).map(m => "io.circe" %% s"circe-$m" % circeV) :+ circeYamlDependency

  private val catsDependencies = List(
    "org.typelevel" %% "cats-core" % catsV,
    "org.typelevel" %% "alleycats-core" % catsV,
    "org.typelevel" %% "mouse" % mouseV,
    "org.typelevel" %% "kittens" % kittensV
  )

  private val http4sDependencies = List(
    "org.http4s" %% "http4s-dsl" % http4sVersion,
    "org.http4s" %% "http4s-blaze-client" % http4sVersion,
    "org.http4s" %% "http4s-circe" % http4sVersion
  )

  private val googleApiClientDependencies = List(
    // Used by swagger, but only in tests.  This overrides an older 2.1.3 version of jackson-core brought in by
    // these Google dependencies, but which isn't properly evicted by IntelliJ's sbt integration.
    "com.fasterxml.jackson.core" % "jackson-core" % jacksonV,
    // The exclusions prevent guava from colliding at assembly time.
    "com.google.guava" % "guava" % guavaV,
    "com.google.api-client" % "google-api-client-java6" % googleApiClientV
      exclude("com.google.guava", "guava-jdk5"),
    "com.google.api-client" % "google-api-client-jackson2" % googleApiClientV
      exclude("com.google.guava", "guava-jdk5"),
    "com.google.cloud" % "google-cloud-resourcemanager" % googleCloudResourceManagerV,
  )

  val spiDependencies = List(
    "com.iheart" %% "ficus" % ficusV,
  ) ++ googleApiClientDependencies ++ slf4jFacadeDependencies

  val spiUtilDependencies = List(
    "com.iheart" %% "ficus" % ficusV,
    "org.typelevel" %% "cats-effect" % catsEffectV,
  )

  val implFtpDependencies = List(
    "commons-net" % "commons-net" % apacheCommonNetV,
    "io.github.andrebeat" %% "scala-pool" % scalaPoolV,
    "com.google.guava" % "guava" % guavaV,
    "org.scalamock" %% "scalamock" % scalamockV % Test,
    "org.mockftpserver" % "MockFtpServer" % mockFtpServerV % Test
  )

  val implDrsDependencies = List(
    "org.apache.commons" % "commons-lang3" % commonsLang3V,
    "com.google.cloud" % "google-cloud-storage" % googleCloudStorageV,
    "com.google.oauth-client" % "google-oauth-client" % googleOauthClientV
  ) ++ circeDependencies ++ catsDependencies

  // Internal collections of dependencies

  private val betterFilesDependencies = List(
    "com.github.pathikrit" %% "better-files" % betterFilesV
  )

  private val configDependencies = List(
    "com.typesafe" % "config" % typesafeConfigV,
    "com.iheart" %% "ficus" % ficusV
  )

  /*
  Adds a variety of logging libraries required for actual logging. However, some of these aren't always required.

  Ex: If one isn't using akka & slf4j, then 'akka-slf4j' isn't required. However, for now, all executables are using
  akka & slf4j... so leaving it.

  Similarly, not _all_ executables/logback.xml configs will need logback-access, raven-logback, janino, etc.
  Still, leaving them as dependencies for simplicity's sake.
   */
  private val slf4jBindingDependencies = List(
    // http://logback.qos.ch/dependencies.html
    "ch.qos.logback" % "logback-access" % logbackV,
    "ch.qos.logback" % "logback-classic" % logbackV,
    "ch.qos.logback" % "logback-core" % logbackV,
    "com.typesafe.akka" %% "akka-slf4j" % akkaV,
    "io.sentry" % "sentry-logback" % sentryLogbackV,
    "org.codehaus.janino" % "janino" % janinoV,
    // Replace all log4j usage with slf4j
    // https://www.slf4j.org/legacy.html#log4j-over-slf4j
    "org.slf4j" % "log4j-over-slf4j" % slf4jV
  ) ++ slf4jFacadeDependencies

  private val slickDependencies = List(
    "com.typesafe.slick" %% "slick" % slickV,
    "com.typesafe.slick" %% "slick-hikaricp" % slickV,
    "com.rms.miu" %% "slick-cats" % slickCatsV
  )

  private val liquibaseDependencies = List(
    "org.liquibase" % "liquibase-core" % liquibaseV,
    // This is to stop liquibase from being so noisy by default
    // See: http://stackoverflow.com/questions/20880783/how-to-get-liquibase-to-log-using-slf4j
    "com.mattbertolini" % "liquibase-slf4j" % liquibaseSlf4jV
  )

  private val akkaDependencies = List(
    "com.typesafe.akka" %% "akka-actor" % akkaV,
    "com.typesafe.akka" %% "akka-testkit" % akkaV % Test,
  )

  private val akkaStreamDependencies = List(
    "com.typesafe.akka" %% "akka-stream" % akkaV,
    "com.typesafe.akka" %% "akka-stream-testkit" % akkaV % Test,
  ) ++ akkaDependencies

  private val akkaHttpDependencies = List(
    "com.typesafe.akka" %% "akka-http" % akkaHttpV,
    "com.typesafe.akka" %% "akka-http-testkit" % akkaHttpV % Test,
    // WOM internally embeds spray-json. Leave this import here until WOM externalizes the json library choice like
    // other libraries do. See akka-http, elastic4s, etc.
    "com.typesafe.akka" %% "akka-http-spray-json" % akkaHttpV,
  ) ++ akkaStreamDependencies

  private val akkaHttpCirceIntegrationDependency = List(
    "de.heikoseeberger" %% "akka-http-circe" % akkaHttpCirceIntegrationV
  )

  private val swaggerUiDependencies = List(
    "org.webjars" % "swagger-ui" % swaggerUiV,
    "io.swagger" % "swagger-parser" % swaggerParserV % Test,
    "org.yaml" % "snakeyaml" % snakeyamlV % Test
  )

  // The v1 dependency has been cloned in the broad artifactory so that we can have the 2 versions co-exist in the same jar
  private val googleGenomicsV1Dependency = List(
    "org.broadinstitute" % "cromwell-google-api-services-genomics" % googleGenomicsServicesV1ApiV
      exclude("com.google.guava", "guava-jdk5")
  )

  private val googleGenomicsV2Alpha1Dependency = List(
    "com.google.apis" % "google-api-services-genomics" % googleGenomicsServicesV2Alpha1ApiV
      exclude("com.google.guava", "guava-jdk5")
  )

  private val googleLifeSciencesV2BetaDependency = List(
    "com.google.apis" % "google-api-services-lifesciences" % googleLifeSciencesServicesV2BetaApiV
      exclude("com.google.guava", "guava-jdk5")
  )

  /*
  Used instead of `"org.lerch" % "s3fs" % s3fsV exclude("org.slf4j", "jcl-over-slf4j")`
  org.lerch:s3fs:1.0.1 depends on a preview release of software.amazon.awssdk:s3.

  Instead the code has been re-forked into this repo, just like many of the other FileSystemProvider extensions.
   */
  private val s3fsDependencies = List(
    "com.google.code.findbugs" % "jsr305" % "3.0.2",
    "com.google.guava" % "guava" % guavaV,
    "org.apache.tika" % "tika-core" % tikaV,
    "software.amazon.awssdk" % "s3" % awsSdkV,
  ) ++ slf4jBindingDependencies

  private val awsCloudDependencies = List(
    "com.fasterxml.jackson.core" % "jackson-annotations" % jacksonV,
  ) ++ s3fsDependencies ++ List(
    "batch",
    "core",
    "cloudwatchlogs",
    "s3",
    "sts",
    "ecs"
  ).map(artifactName => "software.amazon.awssdk" % artifactName % awsSdkV)

  private val googleCloudDependencies = List(
    "io.grpc" % "grpc-core" % grpcV,
    "com.google.guava" % "guava" % guavaV,
    "com.google.cloud" % "google-cloud-nio" % googleCloudNioV
      exclude("com.google.api.grpc", "grpc-google-common-protos")
      exclude("com.google.cloud.datastore", "datastore-v1-protos")
      exclude("org.apache.httpcomponents", "httpclient"),
    "org.broadinstitute.dsde.workbench" %% "workbench-google" % workbenchGoogleV
      exclude("com.google.apis", "google-api-services-genomics"),
    "org.apache.httpcomponents" % "httpclient" % apacheHttpClientV,
    "com.google.apis" % "google-api-services-cloudkms" % googleCloudKmsV
      exclude("com.google.guava", "guava-jdk5")
  ) ++ googleGenomicsV1Dependency ++ googleGenomicsV2Alpha1Dependency ++ googleLifeSciencesV2BetaDependency

  private val aliyunOssDependencies = List(
    "com.aliyun.oss" % "aliyun-sdk-oss" % aliyunOssV
      // stax is included twice by oss 3.1.0 and cause assembly merge conflicts via stax vs. javax.xml.stream
      exclude("stax", "stax-api")
      // Exclude jersey-json until aliyun-sdk-oss >3.4.0 is published
      // https://github.com/aliyun/aliyun-oss-java-sdk/pull/149
      exclude("com.sun.jersey", "jersey-json")
      // jaxb-api and jaxb-core and included in jaxb-impl as of 2.3.1
      // https://github.com/eclipse-ee4j/jaxb-ri/issues/1168
      exclude("javax.xml.bind", "jaxb-api")
      exclude("com.sun.xml.bind", "jaxb-core")
      // javax.activation:activation has been replaced. https://stackoverflow.com/a/46493809
      // The old version was causing an assembly merge conflict.
      exclude("javax.activation", "activation"),
    "com.sun.activation" % "javax.activation" % javaxActivationV,
    "com.sun.xml.bind" % "jaxb-impl" % jaxbV,
    "org.glassfish.jaxb" % "jaxb-runtime" % jaxbV
      // already included in com.sun.activation
      exclude("jakarta.activation", "jakarta.activation-api"),
  )

  private val aliyunBatchComputeDependencies = List(
    "com.aliyun" % "aliyun-java-sdk-batchcompute" % aliyunBcsV,
    "com.aliyun" % "aliyun-java-sdk-core" % aliyunCoreV
      // jaxb-api and jaxb-core and included in jaxb-impl as of 2.3.1
      // https://github.com/eclipse-ee4j/jaxb-ri/issues/1168
      exclude("javax.xml.bind", "jaxb-api")
      exclude("com.sun.xml.bind", "jaxb-core")
      // javax.activation:activation has been replaced. https://stackoverflow.com/a/46493809
      // The old version was causing an assembly merge conflict.
      exclude("javax.activation", "activation"),
    "com.sun.activation" % "javax.activation" % javaxActivationV,
    "com.sun.xml.bind" % "jaxb-impl" % jaxbV,
    "org.glassfish.jaxb" % "jaxb-runtime" % jaxbV
      // already included in com.sun.activation
      exclude("jakarta.activation", "jakarta.activation-api"),
  )

  private val aliyunCrDependencies = List(
    "com.aliyun" % "aliyun-java-sdk-cr" % aliyunCrV,
    "com.aliyun" % "aliyun-java-sdk-core" % aliyunCoreV
      exclude("javax.xml.bind", "jaxb-api")
      exclude("com.sun.xml.bind", "jaxb-core")
      exclude("javax.activation", "activation"),
    "com.typesafe.akka" %% "akka-http-spray-json" % akkaHttpV
  )

  private val dbmsDependencies = List(
    "org.hsqldb" % "hsqldb" % hsqldbV,
    "org.mariadb.jdbc" % "mariadb-java-client" % mariadbV,
    "mysql" % "mysql-connector-java" % mysqlV,
    "org.postgresql" % "postgresql" % postgresV
  )

  private val refinedTypeDependenciesList = List(
    "eu.timepit" %% "refined" % refinedV
  )

  // Sub-project dependencies, added in addition to any dependencies inherited from .dependsOn().

  val commonDependencies = List(
    "org.typelevel" %% "cats-effect" % catsEffectV,
    "org.apache.commons" % "commons-lang3" % commonsLang3V,
    "org.apache.commons" % "commons-text" % commonsTextV,
    "com.lihaoyi" %% "pprint" % "0.5.9",
  ) ++ catsDependencies ++ configDependencies ++ slf4jFacadeDependencies ++ refinedTypeDependenciesList

  val cloudSupportDependencies = googleApiClientDependencies ++ googleCloudDependencies ++ betterFilesDependencies ++ awsCloudDependencies

  val databaseSqlDependencies = List(
    "commons-io" % "commons-io" % commonsIoV,
  ) ++ configDependencies ++ catsDependencies ++ slickDependencies ++ dbmsDependencies ++ refinedTypeDependenciesList

  val statsDDependencies = List(
    "nl.grons" %% "metrics-scala" % metrics3ScalaV,
    "com.readytalk" % "metrics3-statsd" % metrics3StatsdV
  )

  val stackdriverDependencies = List(
    "com.google.cloud" % "google-cloud-monitoring" % googleCloudMonitoringV
  )

  val gcsFileSystemDependencies = akkaHttpDependencies

  val httpFileSystemDependencies = akkaHttpDependencies

  val ossFileSystemDependencies = googleCloudDependencies ++ aliyunOssDependencies ++ List(
    "com.github.pathikrit" %% "better-files" % betterFilesV
  )

  val statsDProxyDependencies = List(
    "co.fs2" %% "fs2-io" % fs2VStatsDProxy,
    "com.iheart" %% "ficus" % ficusV,
    "com.google.cloud" % "google-cloud-nio" % googleCloudNioV
  ) ++ commonDependencies

  val womDependencies = List(
    "com.typesafe.scala-logging" %% "scala-logging" % scalaLoggingV,
    "io.spray" %% "spray-json" % sprayJsonV,
    "org.scalacheck" %% "scalacheck" % scalacheckV % Test,
    "com.github.mpilquist" %% "simulacrum" % simulacrumV,
    "commons-codec" % "commons-codec" % commonsCodecV,
  ) ++ circeDependencies ++ refinedTypeDependenciesList

  val wdlDependencies = List(
    "commons-io" % "commons-io" % commonsIoV,
    "org.scala-graph" %% "graph-core" % scalaGraphV,
    "com.chuusai" %% "shapeless" % shapelessV
  ) ++ betterFilesDependencies

  val languageFactoryDependencies = List(
    "com.softwaremill.sttp" %% "core" % sttpV,
    "com.softwaremill.sttp" %% "async-http-client-backend-cats" % sttpV
  )

  val draft2LanguageFactoryDependencies = List(
    "org.mock-server" % "mockserver-netty" % mockserverNettyV % Test
  )

  /*
  The distro artifact contains the actual impl, but transitively includes OSGI bundles that conflict with assembly:
  - https://github.com/owlcs/owlapi/wiki/Documentation/45d8f63d055f820c6ac2ca6c4679a2a7b705449b#howto
  - https://github.com/owlcs/owlapi/issues/455
  - https://github.com/owlcs/owlapi/issues/603

  jcl-over-slf4j.jar is a replacement for commons-logging 1.1.1. Meanwhile our extensive transitive use of apache's
  httpclient has been including commons-logging 1.2 for a while. Now the owl api dependency jcl-over-slf4j is
  conflicting during assembly. As there have been no reported errors AFAIK with commons-logging leaving it in for now.
  However as we use slf4j for cromwell log configuration the correct thing might actually be to exclude commons-logging
  whenever importing httpclient and include jcl-over-slf4j. That way we can control all of our logging in one place.

  - https://www.slf4j.org/legacy.html#jclOverSLF4J
   */
  val owlApiDependencies = List(
    "net.sourceforge.owlapi" % "owlapi-distribution" % owlApiV
      exclude("org.apache.httpcomponents", "httpclient-osgi")
      exclude("org.apache.httpcomponents", "httpcore-osgi")
      exclude("org.slf4j", "jcl-over-slf4j"),
    "org.apache.httpcomponents" % "httpclient-cache" % apacheHttpClientV,
    "org.apache.httpcomponents" % "httpclient" % apacheHttpClientV
  )

  val cwlDependencies = List(
    "com.lihaoyi" %% "ammonite-ops" % ammoniteOpsV,
    "org.broadinstitute" % "heterodon" % heterodonV classifier "single",
    "org.scalactic" %% "scalactic" % scalacticV,
    "org.scalacheck" %% "scalacheck" % scalacheckV % Test,
    "io.circe" %% "circe-optics" % circeOpticsV,
    "org.mozilla" % "rhino" % rhinoV,
    "org.javadelight" % "delight-rhino-sandbox" % delightRhinoSandboxV,
    "org.scalamock" %% "scalamock" % scalamockV % Test,
    "commons-io" % "commons-io" % commonsIoV % Test
  ) ++ betterFilesDependencies ++ owlApiDependencies

  val womtoolDependencies = catsDependencies ++ slf4jBindingDependencies

  val centaurCwlRunnerDependencies = List(
    "com.github.scopt" %% "scopt" % scoptV,
    "io.circe" %% "circe-optics" % circeOpticsV
  ) ++ slf4jBindingDependencies

  val coreDependencies = List(
    "com.google.auth" % "google-auth-library-oauth2-http" % googleOauth2V,
    "com.chuusai" %% "shapeless" % shapelessV,
    "com.storm-enroute" %% "scalameter" % scalameterV % Test,
    "com.github.scopt" %% "scopt" % scoptV,
    "org.scalamock" %% "scalamock" % scalamockV % Test,
  ) ++ akkaStreamDependencies ++ configDependencies ++ catsDependencies ++ circeDependencies ++
    googleApiClientDependencies ++ statsDDependencies ++ betterFilesDependencies ++
    // TODO: We're not using the "F" in slf4j. Core only supports logback, specifically the WorkflowLogger.
    slf4jBindingDependencies ++ stackdriverDependencies

  val databaseMigrationDependencies = liquibaseDependencies ++ dbmsDependencies

  val dockerHashingDependencies = http4sDependencies ++ circeDependencies ++ aliyunCrDependencies

  val cromwellApiClientDependencies = List(
    "org.scalaz" %% "scalaz-core" % scalazV,
    "org.typelevel" %% "cats-effect" % catsEffectV,
    "co.fs2" %% "fs2-io" % fs2V % Test,
  ) ++ akkaHttpDependencies ++ betterFilesDependencies ++ catsDependencies

  val centaurDependencies = List(
    "org.apache.commons" % "commons-math3" % commonsMathV,
    "com.github.kxbmap" %% "configs" % configsV,
    "com.google.cloud" % "google-cloud-bigquery" % googleCloudBigQueryV % IntegrationTest,
    "org.gnieh" %% "diffson-spray-json" % "4.0.1"
  ) ++ circeDependencies ++ slf4jBindingDependencies ++ cloudSupportDependencies ++ http4sDependencies

  val engineDependencies = List(
    "commons-codec" % "commons-codec" % commonsCodecV,
    "commons-io" % "commons-io" % commonsIoV,
    "com.storm-enroute" %% "scalameter" % scalameterV
      exclude("com.fasterxml.jackson.core", "jackson-databind")
      exclude("com.fasterxml.jackson.module", "jackson-module-scala")
      exclude("org.scala-tools.testing", "test-interface"),
    "com.fasterxml.jackson.core" % "jackson-databind" % jacksonV,
    "io.github.andrebeat" %% "scala-pool" % scalaPoolV
  ) ++ swaggerUiDependencies ++ akkaHttpDependencies ++ akkaHttpCirceIntegrationDependency ++ circeDependencies

  val hybridCarboniteMetadataServiceDependencies = List(
    "net.thisptr" % "jackson-jq" % jacksonJqV % Test
  )

  val servicesDependencies = List(
    "com.google.api" % "gax-grpc" % googleGaxGrpcV
  )

  val serverDependencies = slf4jBindingDependencies

  val cromiamDependencies = List(
    "com.softwaremill.sttp" %% "core" % sttpV,
    "com.softwaremill.sttp" %% "async-http-client-backend-future" % sttpV,
    "com.typesafe.scala-logging" %% "scala-logging" % scalaLoggingV,
    "org.broadinstitute.dsde.workbench" %% "workbench-model" % workbenchModelV,
    "org.broadinstitute.dsde.workbench" %% "workbench-util" % workbenchUtilV
  ) ++ akkaHttpDependencies ++ swaggerUiDependencies ++ slf4jBindingDependencies

  val wes2cromwellDependencies = coreDependencies ++ akkaHttpDependencies

  val backendDependencies = List(
    "org.scalacheck" %% "scalacheck" % scalacheckV % Test,
    "co.fs2" %% "fs2-io" % fs2V
  )

  val bcsBackendDependencies = commonDependencies ++ refinedTypeDependenciesList ++ aliyunBatchComputeDependencies
  val tesBackendDependencies = akkaHttpDependencies
  val sparkBackendDependencies = akkaHttpDependencies
  val sfsBackendDependencies = List (
    "org.lz4" % "lz4-java" % lz4JavaV
  )

  val testDependencies = List(
    "org.scalatest" %% "scalatest" % scalatestV,
    "org.pegdown" % "pegdown" % pegdownV,
    "org.specs2" %% "specs2-mock" % specs2MockV,
    "com.dimafeng" %% "testcontainers-scala-scalatest" % testContainersScalaV,
    "com.dimafeng" %% "testcontainers-scala-mysql" % testContainersScalaV,
    "com.dimafeng" %% "testcontainers-scala-mariadb" % testContainersScalaV,
    "com.dimafeng" %% "testcontainers-scala-postgresql" % testContainersScalaV
  ) ++ slf4jBindingDependencies // During testing, add an slf4j binding for _all_ libraries.

  val kindProjectorPlugin = "org.spire-math" %% "kind-projector" % kindProjectorV
  val paradisePlugin = "org.scalamacros" % "paradise" % paradiseV cross CrossVersion.full

  // Version of the swagger UI to write into config files
  val swaggerUiVersion = swaggerUiV

  val perfDependencies = circeDependencies ++ betterFilesDependencies ++ commonDependencies ++
    googleApiClientDependencies ++ googleCloudDependencies

  val drsLocalizerDependencies = List(
    "com.google.auth" % "google-auth-library-oauth2-http" % googleOauth2V,
    "com.google.cloud" % "google-cloud-storage" % googleCloudStorageV,
    "org.typelevel" %% "cats-effect" % catsEffectV,
    "com.iheart" %% "ficus" % ficusV,
    "com.softwaremill.sttp" %% "circe" % sttpV
  ) ++ circeDependencies ++ catsDependencies ++ slf4jBindingDependencies ++ languageFactoryDependencies

  val allProjectDependencies =
    backendDependencies ++
      bcsBackendDependencies ++
      centaurCwlRunnerDependencies ++
      centaurDependencies ++
      cloudSupportDependencies ++
      commonDependencies ++
      coreDependencies ++
      cromiamDependencies ++
      cromwellApiClientDependencies ++
      cwlDependencies ++
      databaseMigrationDependencies ++
      databaseSqlDependencies ++
      dockerHashingDependencies ++
      draft2LanguageFactoryDependencies ++
      drsLocalizerDependencies ++
      engineDependencies ++
      gcsFileSystemDependencies ++
      httpFileSystemDependencies ++
      implDrsDependencies ++
      implFtpDependencies ++
      languageFactoryDependencies ++
      ossFileSystemDependencies ++
      perfDependencies ++
      serverDependencies ++
      sfsBackendDependencies ++
      sparkBackendDependencies ++
      spiDependencies ++
      spiUtilDependencies ++
      statsDProxyDependencies ++
      tesBackendDependencies ++
      wdlDependencies ++
      wes2cromwellDependencies ++
      womDependencies ++
      womtoolDependencies

  /*
  If you see warnings from SBT about evictions, insert a specific dependency version into this list.

  Do not know a good way to check when these are out of date as `sbt dependencyUpdates` does not
  report on dependency overrides.

  Any dependencies that are removed may be also removed from this list.
  However, be careful about downgrading any of these dependencies.
  Older versions have known vulnerabilities, ex: CVE-2017-7525
   */

  val googleHttpClientDependencies = List(
    /*
    Move the google-http-client versions past https://github.com/googleapis/google-http-java-client/issues/606
    This created a situation where com/google/api/client/http/apache/ApacheHttpTransport.class was in *both*
    transitive dependencies causing an assembly merge conflict.

    At the time of this comment older versions are being pulled in via
    https://mvnrepository.com/artifact/com.google.api-client/google-api-client/1.28.0
     */
    "com.google.http-client" % "google-http-client-apache" % googleHttpClientApacheV,
    "com.google.http-client" % "google-http-client" % googleHttpClientV,
  )

  val nettyDependencyOverrides = List(
    "buffer",
    "codec",
    "codec-dns",
    "codec-http",
    "codec-http2",
    "codec-socks",
    "common",
    "handler-proxy",
    "resolver",
    "resolver-dns",
    "transport",
    "transport-native-epoll",
    "transport-native-unix-common",
  ).map(m => "io.netty" % s"netty-$m" % nettyV)

  val rdf4jDependencyOverrides = List(
    /*
    Yes. All of these are required to lock in the rdf4j version.

    Feel free to update versions but do not remove these overrides unless and until an updated
    owl-api is no longer pulling in vulnerable rdf4j dependencies.

    https://cve.mitre.org/cgi-bin/cvename.cgi?name=CVE-2018-1000644

    See comment mentioning "OSGI" further above for more info on the bundling of dependencies.
     */
    "model",
    "rio-api",
    "rio-binary",
    "rio-datatypes",
    "rio-jsonld",
    "rio-languages",
    "rio-n3",
    "rio-nquads",
    "rio-ntriples",
    "rio-rdfjson",
    "rio-rdfxml",
    "rio-trig",
    "rio-trix",
    "rio-turtle",
    "util",
  ).map(m => "org.eclipse.rdf4j" % s"rdf4j-$m" % rdf4jV)

  // Some libraries are importing older version of these dependencies, causing conflicts. Hence the need to override them.
  val grpcDependencyOverrides = List(
    "alts",
    "auth",
    "context",
    "core",
    "grpclb",
    "netty-shaded",
    "protobuf-lite",
    "protobuf",
    "stub",
  ).map(m => "io.grpc" % s"grpc-$m" % grpcV)

  /*
  If we use a version in one of our projects, that's the one we want all the libraries to use
  ...plus other groups of transitive dependencies shared across multiple projects
   */
  val cromwellDependencyOverrides =
    allProjectDependencies ++
      googleHttpClientDependencies ++
      nettyDependencyOverrides ++
      rdf4jDependencyOverrides ++
      grpcDependencyOverrides
}<|MERGE_RESOLUTION|>--- conflicted
+++ resolved
@@ -55,13 +55,8 @@
   private val jaxbV = "2.3.2"
   private val kindProjectorV = "0.9.9"
   private val kittensV = "2.0.0"
-<<<<<<< HEAD
-  private val liquibaseSlf4jV = "2.0.0"
-  private val liquibaseV = "3.10.2"
-=======
   private val liquibaseSlf4jV = "3.0.0"
   private val liquibaseV = "3.6.3"
->>>>>>> 0afccd07
   private val logbackV = "1.2.3"
   private val lz4JavaV = "1.7.1"
   private val mariadbV = "2.4.2"
