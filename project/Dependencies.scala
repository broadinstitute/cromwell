import sbt._

object Dependencies {
  private val akkaHttpCirceIntegrationV = "1.34.0"
  private val akkaHttpV = "10.1.12"
  val akkaV = "2.6.9" // When updating: Do we still need the merge "fix" from https://github.com/broadinstitute/cromwell/pull/5776 (not private because used in Merging.scala)
  private val aliyunBcsV = "6.2.4"
<<<<<<< HEAD
  private val aliyunCoreV = "4.5.11"
=======
  private val aliyunCoreV = "4.5.10"
>>>>>>> 4a57939b
  private val aliyunCrV = "4.1.1"
  private val aliyunOssV = "3.11.1"
  private val ammoniteOpsV = "2.2.0"
  private val apacheCommonNetV = "3.7"
  private val apacheHttpClientV = "4.5.12"
  private val awsSdkV = "2.14.23"
  private val betterFilesV = "3.9.1"
  private val catsEffectV = "2.2.0"
  private val catsV = "2.2.0"
  private val circeGenericExtrasV = "0.13.0"
  private val circeOpticsV = "0.13.0"
  private val circeV = "0.13.0"
  private val circeYamlV = "0.13.1"
  private val commonsCodecV = "1.15"
  private val commonsIoV = "2.8.0"
  private val commonsLang3V = "3.11"
  private val commonsMathV = "3.6.1"
  private val commonsTextV = "1.9"
  private val configsV = "0.4.4"
  private val delightRhinoSandboxV = "0.0.11"
  private val ficusV = "1.5.0"
  // The "com.vladsch.flexmark" % "flexmark-profile-pegdown" % flexmarkV dependency is an implicit, version-specific
  // runtime dependency of ScalaTest. At the time of this writing this is the newest version known to work.
  private val flexmarkV = "0.36.8" // scala-steward:off
  private val fs2V = "2.0.1"
  // Scala Steward opened PR #5775 titled "Update fs2-io from 2.0.1 to 2.4.3" to upgrade the following dependency.
  // However that PR was actually attempting an upgrade from 1.0.5 to 2.4.3 which is a much more significant
  // undertaking, resulting in some thoroughly broken statsd proxy code. As this component lacks tests and is
  // probably not the most important corner of the Cromwell repo, going to punt on this for now.
  private val fs2VStatsDProxy = "1.0.5" // scala-steward:off
  private val googleApiClientV = "1.30.10"
  private val googleCloudBigQueryV = "1.120.0"
  private val googleCloudKmsV = "v1-rev20200903-1.30.10"
  private val googleCloudMonitoringV = "2.0.1"
  private val googleCloudNioV = "0.61.0-alpha" // scala-steward:off
  private val googleCloudStorageV = "1.113.1"
  private val googleGaxGrpcV = "1.58.2"
  private val googleGenomicsServicesV1ApiV = "v1alpha2-rev495-1.23.0"
  private val googleGenomicsServicesV2Alpha1ApiV = "v2alpha1-rev20200330-1.30.9"
  private val googleHttpClientApacheV = "2.1.2"
  private val googleHttpClientV = "1.36.0"
  private val googleLifeSciencesServicesV2BetaApiV = "v2beta-rev20200806-1.30.10"
  private val googleOauth2V = "0.21.1"
  private val googleOauthClientV = "1.31.0"
  private val googleCloudResourceManagerV = "0.87.0-alpha"
  private val grpcV = "1.32.1"
  private val guavaV = "29.0-jre"
  private val heterodonV = "1.0.0-beta3"
  private val hsqldbV = "2.5.1"
  private val http4sVersion = "0.21.7"
  private val jacksonV = "2.11.2"
  private val jacksonJqV = "1.0.0-preview.20191208"
  private val janinoV = "3.1.2"
  private val javaxActivationV = "1.2.0"
  // jaxb-impl 2.3.3 depends on com.sun.activation:jakarta.activation and jakarta.xml.bind:jakarta.xml.bind-api,
  // which jaxb-impl 2.3.2 did not. jakarta.activation corresponds to the "updated" Maven coordinates for the Java
  // Activation Framework (https://wiki.eclipse.org/Jakarta_EE_Maven_Coordinates), but Cromwell has many transitive
  // dependencies on the "old" javax.activation coordinates as well. At assembly time the classes from these two
  // different jars collide and produce merge conflicts.
  // It's possible that after updating all other dependencies in Cromwell we might purge the transitive dependencies on
  // javax.activation and then be able to upgrade to jaxb-impl 2.3.3 or beyond, but some of those other dependencies
  // such as googleCloudNioV have already been pinned for Scala Steward so this might not be a trivial undertaking.
  private val jaxbV = "2.3.2" // scala-steward:off
  private val kindProjectorV = "0.9.9"
  private val kittensV = "2.1.0"
  private val liquibaseSlf4jV = "3.0.0"
  // Scala Steward wanted to upgrade liquibase-core to 3.10.2 but that version does not find some uniqueness
  // constraints and models datatypes in ways that are incompatible with our test expectations.
  // liquibase-core 4.0.0 did not have either of those problems but produced tons of strange warnings at runtime
  // similar in form to this: https://github.com/liquibase/liquibase/issues/1294
  // Pinning Liquibase version for the time being.
  private val liquibaseV = "3.6.3" // scala-steward:off
  private val logbackV = "1.2.3"
  private val lz4JavaV = "1.7.1"
  private val mariadbV = "2.6.2"
  private val metrics3ScalaV = "4.0.0" // https://github.com/erikvanoosten/metrics-scala/tree/f733e26#download-4x
  private val metrics3StatsdV = "4.2.0"
  private val mockFtpServerV = "2.7.1"
  private val mockserverNettyV = "5.5.4"
  private val mouseV = "0.25"
  private val mysqlV = "8.0.21"
  private val nettyV = "4.1.46.Final"
  private val owlApiV = "5.1.16"
  private val paradiseV = "2.1.1"
  private val pegdownV = "1.6.0"
  // For org.postgresql:postgresql 42.2.6 - 42.2.14:
  // java.lang.NoSuchFieldException: m_mesgParts in KeyValueSpec "fail if one of the inserts fails"
  private val postgresV = "42.2.5" // scala-steward:off
  private val rdf4jV = "2.4.2"
  private val refinedV = "0.9.16"
  private val rhinoV = "1.7.13"
  private val scalaGraphV = "1.13.1"
  private val scalaLoggingV = "3.9.2"
  private val scalaPoolV = "0.4.3"
  private val scalacheckV = "1.14.3"
  private val scalacticV = "3.2.2"
  private val scalameterV = "0.19"
  private val scalamockV = "5.0.0"
  private val scalatestV = "3.2.2"
  private val scalatestPlusMockitoV = "1.0.0-M2"
  private val scalazV = "7.3.2"
  private val scoptV = "3.7.1"
  private val sentryLogbackV = "1.7.30"
  private val shapelessV = "2.3.3"
  private val simulacrumV = "1.0.0"
  private val slf4jV = "1.7.30"
  private val slickCatsV = "0.10.2"
  private val testContainersScalaV = "0.38.3"

  /* If you're about to update our Slick version:
    * Consider checking whether the new Slick version passes tests with upserts enabled (eg KeyValueDatabaseSpec)
    *
    * Current version 3.3.2-2076hotfix was built locally from https://github.com/grsterin/slick/tree/v3.3.2-2076hotfix
    * and manually uploaded to the Broad Institute artifactory at https://broadinstitute.jfrog.io/broadinstitute/.
    * Consider updating to the official newer Slick version once they fix issue #2076
    * Related Slick PR: https://github.com/slick/slick/pull/2101
  */
  private val slickV = "3.3.2-2076hotfix"
  private val snakeyamlV = "1.27"
  private val specs2MockV = "4.10.2"
  private val sprayJsonV = "1.3.5"
  private val sttpV = "1.5.19"
  private val swaggerParserV = "1.0.51"
  private val swaggerUiV = "3.23.11" // scala-steward:off
  private val tikaV = "1.24.1"
  private val typesafeConfigV = "1.4.0"
  private val workbenchGoogleV = "0.15-2fc79a3"
  private val workbenchModelV = "0.14-27810079-SNAP"
  private val workbenchUtilV = "0.6-27810079-SNAP"

  private val slf4jFacadeDependencies = List(
    "org.slf4j" % "slf4j-api" % slf4jV,
    "com.typesafe.scala-logging" %% "scala-logging" % scalaLoggingV,
  )

  private val circeYamlDependency = "io.circe" %% "circe-yaml" % circeYamlV

  private val circeDependencies = List(
    "core",
    "parser",
    "generic",
    "shapes",
    "refined",
    "literal"
  ).map(m => "io.circe" %% s"circe-$m" % circeV) :+ circeYamlDependency :+
  "io.circe" %% "circe-generic-extras" % circeGenericExtrasV

  private val catsDependencies = List(
    "org.typelevel" %% "cats-core" % catsV,
    "org.typelevel" %% "alleycats-core" % catsV,
    "org.typelevel" %% "mouse" % mouseV,
    "org.typelevel" %% "kittens" % kittensV
  )

  private val http4sDependencies = List(
    "org.http4s" %% "http4s-dsl" % http4sVersion,
    "org.http4s" %% "http4s-blaze-client" % http4sVersion,
    "org.http4s" %% "http4s-circe" % http4sVersion
  )

  private val googleApiClientDependencies = List(
    // Used by swagger, but only in tests.  This overrides an older 2.1.3 version of jackson-core brought in by
    // these Google dependencies, but which isn't properly evicted by IntelliJ's sbt integration.
    "com.fasterxml.jackson.core" % "jackson-core" % jacksonV,
    // The exclusions prevent guava from colliding at assembly time.
    "com.google.guava" % "guava" % guavaV,
    "com.google.api-client" % "google-api-client-java6" % googleApiClientV
      exclude("com.google.guava", "guava-jdk5"),
    "com.google.api-client" % "google-api-client-jackson2" % googleApiClientV
      exclude("com.google.guava", "guava-jdk5"),
    "com.google.cloud" % "google-cloud-resourcemanager" % googleCloudResourceManagerV,
  )

  val spiDependencies = List(
    "com.iheart" %% "ficus" % ficusV,
  ) ++ googleApiClientDependencies ++ slf4jFacadeDependencies

  val spiUtilDependencies = List(
    "com.iheart" %% "ficus" % ficusV,
    "org.typelevel" %% "cats-effect" % catsEffectV,
  )

  val implFtpDependencies = List(
    "commons-net" % "commons-net" % apacheCommonNetV,
    "io.github.andrebeat" %% "scala-pool" % scalaPoolV,
    "com.google.guava" % "guava" % guavaV,
    "org.scalamock" %% "scalamock" % scalamockV % Test,
    "org.mockftpserver" % "MockFtpServer" % mockFtpServerV % Test
  )

  val implDrsDependencies = List(
    "org.apache.commons" % "commons-lang3" % commonsLang3V,
    "com.google.cloud" % "google-cloud-storage" % googleCloudStorageV,
    "com.google.oauth-client" % "google-oauth-client" % googleOauthClientV
  ) ++ circeDependencies ++ catsDependencies

  // Internal collections of dependencies

  private val betterFilesDependencies = List(
    "com.github.pathikrit" %% "better-files" % betterFilesV
  )

  private val configDependencies = List(
    "com.typesafe" % "config" % typesafeConfigV,
    "com.iheart" %% "ficus" % ficusV
  )

  /*
  Adds a variety of logging libraries required for actual logging. However, some of these aren't always required.

  Ex: If one isn't using akka & slf4j, then 'akka-slf4j' isn't required. However, for now, all executables are using
  akka & slf4j... so leaving it.

  Similarly, not _all_ executables/logback.xml configs will need logback-access, raven-logback, janino, etc.
  Still, leaving them as dependencies for simplicity's sake.
   */
  private val slf4jBindingDependencies = List(
    // http://logback.qos.ch/dependencies.html
    "ch.qos.logback" % "logback-access" % logbackV,
    "ch.qos.logback" % "logback-classic" % logbackV,
    "ch.qos.logback" % "logback-core" % logbackV,
    "com.typesafe.akka" %% "akka-slf4j" % akkaV,
    "io.sentry" % "sentry-logback" % sentryLogbackV,
    "org.codehaus.janino" % "janino" % janinoV,
    // Replace all log4j usage with slf4j
    // https://www.slf4j.org/legacy.html#log4j-over-slf4j
    "org.slf4j" % "log4j-over-slf4j" % slf4jV
  ) ++ slf4jFacadeDependencies

  private val slickDependencies = List(
    "com.typesafe.slick" %% "slick" % slickV,
    "com.typesafe.slick" %% "slick-hikaricp" % slickV,
    "com.rms.miu" %% "slick-cats" % slickCatsV
  )

  private val liquibaseDependencies = List(
    "org.liquibase" % "liquibase-core" % liquibaseV,
      // The exclusion below will be needed if / when liquibase-core is upgraded to 3.10+
      // Avert collision with jakarta.xml.bind-api
      // exclude("javax.xml.bind", "jaxb-api"),
    // This is to stop liquibase from being so noisy by default
    // See: http://stackoverflow.com/questions/20880783/how-to-get-liquibase-to-log-using-slf4j
    "com.mattbertolini" % "liquibase-slf4j" % liquibaseSlf4jV
  )

  private val akkaDependencies = List(
    "com.typesafe.akka" %% "akka-actor" % akkaV,
    "com.typesafe.akka" %% "akka-testkit" % akkaV % Test,
  )

  private val akkaStreamDependencies = List(
    "com.typesafe.akka" %% "akka-stream" % akkaV,
    "com.typesafe.akka" %% "akka-stream-testkit" % akkaV % Test,
  ) ++ akkaDependencies

  private val akkaHttpDependencies = List(
    "com.typesafe.akka" %% "akka-http" % akkaHttpV,
    "com.typesafe.akka" %% "akka-http-testkit" % akkaHttpV % Test,
    // WOM internally embeds spray-json. Leave this import here until WOM externalizes the json library choice like
    // other libraries do. See akka-http, elastic4s, etc.
    "com.typesafe.akka" %% "akka-http-spray-json" % akkaHttpV,
  ) ++ akkaStreamDependencies

  private val akkaHttpCirceIntegrationDependency = List(
    "de.heikoseeberger" %% "akka-http-circe" % akkaHttpCirceIntegrationV
  )

  private val swaggerUiDependencies = List(
    "org.webjars" % "swagger-ui" % swaggerUiV,
    "io.swagger" % "swagger-parser" % swaggerParserV % Test,
    "org.yaml" % "snakeyaml" % snakeyamlV % Test
  )

  // The v1 dependency has been cloned in the broad artifactory so that we can have the 2 versions co-exist in the same jar
  private val googleGenomicsV1Dependency = List(
    "org.broadinstitute" % "cromwell-google-api-services-genomics" % googleGenomicsServicesV1ApiV
      exclude("com.google.guava", "guava-jdk5")
  )

  private val googleGenomicsV2Alpha1Dependency = List(
    "com.google.apis" % "google-api-services-genomics" % googleGenomicsServicesV2Alpha1ApiV
      exclude("com.google.guava", "guava-jdk5")
  )

  private val googleLifeSciencesV2BetaDependency = List(
    "com.google.apis" % "google-api-services-lifesciences" % googleLifeSciencesServicesV2BetaApiV
      exclude("com.google.guava", "guava-jdk5")
  )

  /*
  Used instead of `"org.lerch" % "s3fs" % s3fsV exclude("org.slf4j", "jcl-over-slf4j")`
  org.lerch:s3fs:1.0.1 depends on a preview release of software.amazon.awssdk:s3.

  Instead the code has been re-forked into this repo, just like many of the other FileSystemProvider extensions.
   */
  private val s3fsDependencies = List(
    "com.google.code.findbugs" % "jsr305" % "3.0.2",
    "com.google.guava" % "guava" % guavaV,
    "org.apache.tika" % "tika-core" % tikaV,
    "software.amazon.awssdk" % "s3" % awsSdkV,
  ) ++ slf4jBindingDependencies

  private val awsCloudDependencies = List(
    "com.fasterxml.jackson.core" % "jackson-annotations" % jacksonV,
  ) ++ s3fsDependencies ++ List(
    "batch",
    "core",
    "cloudwatchlogs",
    "s3",
    "sts",
    "ecs"
  ).map(artifactName => "software.amazon.awssdk" % artifactName % awsSdkV)

  private val googleCloudDependencies = List(
    "io.grpc" % "grpc-core" % grpcV,
    "com.google.guava" % "guava" % guavaV,
    "com.google.cloud" % "google-cloud-nio" % googleCloudNioV
      exclude("com.google.api.grpc", "grpc-google-common-protos")
      exclude("com.google.cloud.datastore", "datastore-v1-protos")
      exclude("org.apache.httpcomponents", "httpclient"),
    "org.broadinstitute.dsde.workbench" %% "workbench-google" % workbenchGoogleV
      exclude("com.google.apis", "google-api-services-genomics"),
    "org.apache.httpcomponents" % "httpclient" % apacheHttpClientV,
    "com.google.apis" % "google-api-services-cloudkms" % googleCloudKmsV
      exclude("com.google.guava", "guava-jdk5")
  ) ++ googleGenomicsV1Dependency ++ googleGenomicsV2Alpha1Dependency ++ googleLifeSciencesV2BetaDependency

  private val aliyunOssDependencies = List(
    "com.aliyun.oss" % "aliyun-sdk-oss" % aliyunOssV
      // stax is included twice by oss 3.1.0 and cause assembly merge conflicts via stax vs. javax.xml.stream
      exclude("stax", "stax-api")
      // Exclude jersey-json until aliyun-sdk-oss >3.4.0 is published
      // https://github.com/aliyun/aliyun-oss-java-sdk/pull/149
      exclude("com.sun.jersey", "jersey-json")
      // jaxb-api and jaxb-core and included in jaxb-impl as of 2.3.1
      // https://github.com/eclipse-ee4j/jaxb-ri/issues/1168
      exclude("javax.xml.bind", "jaxb-api")
      exclude("com.sun.xml.bind", "jaxb-core")
      // javax.activation:activation has been replaced. https://stackoverflow.com/a/46493809
      // The old version was causing an assembly merge conflict.
      exclude("javax.activation", "activation"),
    "com.sun.activation" % "javax.activation" % javaxActivationV,
    "com.sun.xml.bind" % "jaxb-impl" % jaxbV,
    "org.glassfish.jaxb" % "jaxb-runtime" % jaxbV
      // already included in com.sun.activation
      exclude("jakarta.activation", "jakarta.activation-api"),
  )

  private val aliyunBatchComputeDependencies = List(
    "com.aliyun" % "aliyun-java-sdk-batchcompute" % aliyunBcsV,
    "com.aliyun" % "aliyun-java-sdk-core" % aliyunCoreV
      // jaxb-api and jaxb-core and included in jaxb-impl as of 2.3.1
      // https://github.com/eclipse-ee4j/jaxb-ri/issues/1168
      exclude("javax.xml.bind", "jaxb-api")
      exclude("com.sun.xml.bind", "jaxb-core")
      // javax.activation:activation has been replaced. https://stackoverflow.com/a/46493809
      // The old version was causing an assembly merge conflict.
      exclude("javax.activation", "activation"),
    "com.sun.activation" % "javax.activation" % javaxActivationV,
    "com.sun.xml.bind" % "jaxb-impl" % jaxbV,
    "org.glassfish.jaxb" % "jaxb-runtime" % jaxbV
      // already included in com.sun.activation
      exclude("jakarta.activation", "jakarta.activation-api"),
  )

  private val aliyunCrDependencies = List(
    "com.aliyun" % "aliyun-java-sdk-cr" % aliyunCrV,
    "com.aliyun" % "aliyun-java-sdk-core" % aliyunCoreV
      exclude("javax.xml.bind", "jaxb-api")
      exclude("com.sun.xml.bind", "jaxb-core")
      exclude("javax.activation", "activation"),
    "com.typesafe.akka" %% "akka-http-spray-json" % akkaHttpV
  )

  private val dbmsDependencies = List(
    "org.hsqldb" % "hsqldb" % hsqldbV,
    "org.mariadb.jdbc" % "mariadb-java-client" % mariadbV,
    "mysql" % "mysql-connector-java" % mysqlV,
    "org.postgresql" % "postgresql" % postgresV
  )

  private val refinedTypeDependenciesList = List(
    "eu.timepit" %% "refined" % refinedV
  )

  // Sub-project dependencies, added in addition to any dependencies inherited from .dependsOn().

  val commonDependencies = List(
    "org.typelevel" %% "cats-effect" % catsEffectV,
    "org.apache.commons" % "commons-lang3" % commonsLang3V,
    "org.apache.commons" % "commons-text" % commonsTextV,
    "com.lihaoyi" %% "pprint" % "0.6.0",
  ) ++ catsDependencies ++ configDependencies ++ slf4jFacadeDependencies ++ refinedTypeDependenciesList

  val cloudSupportDependencies = googleApiClientDependencies ++ googleCloudDependencies ++ betterFilesDependencies ++ awsCloudDependencies

  val databaseSqlDependencies = List(
    "commons-io" % "commons-io" % commonsIoV,
  ) ++ configDependencies ++ catsDependencies ++ slickDependencies ++ dbmsDependencies ++ refinedTypeDependenciesList

  val statsDDependencies = List(
    "nl.grons" %% "metrics-scala" % metrics3ScalaV,
    "com.readytalk" % "metrics3-statsd" % metrics3StatsdV
  )

  val stackdriverDependencies = List(
    "com.google.cloud" % "google-cloud-monitoring" % googleCloudMonitoringV
  )

  val gcsFileSystemDependencies = akkaHttpDependencies

  val httpFileSystemDependencies = akkaHttpDependencies

  val ossFileSystemDependencies = googleCloudDependencies ++ aliyunOssDependencies ++ List(
    "com.github.pathikrit" %% "better-files" % betterFilesV
  )

  val statsDProxyDependencies = List(
    "co.fs2" %% "fs2-io" % fs2VStatsDProxy,
    "com.iheart" %% "ficus" % ficusV,
    "com.google.cloud" % "google-cloud-nio" % googleCloudNioV
  ) ++ commonDependencies

  val womDependencies = List(
    "com.typesafe.scala-logging" %% "scala-logging" % scalaLoggingV,
    "io.spray" %% "spray-json" % sprayJsonV,
    "org.scalacheck" %% "scalacheck" % scalacheckV % Test,
    "org.typelevel" %% "simulacrum" % simulacrumV,
    "commons-codec" % "commons-codec" % commonsCodecV,
  ) ++ circeDependencies ++ refinedTypeDependenciesList

  val wdlDependencies = List(
    "commons-io" % "commons-io" % commonsIoV,
    "org.scala-graph" %% "graph-core" % scalaGraphV,
    "com.chuusai" %% "shapeless" % shapelessV
  ) ++ betterFilesDependencies

  val languageFactoryDependencies = List(
    "com.softwaremill.sttp" %% "core" % sttpV,
    "com.softwaremill.sttp" %% "async-http-client-backend-cats" % sttpV
  )

  val draft2LanguageFactoryDependencies = List(
    "org.mock-server" % "mockserver-netty" % mockserverNettyV % Test
  )

  /*
  The distro artifact contains the actual impl, but transitively includes OSGI bundles that conflict with assembly:
  - https://github.com/owlcs/owlapi/wiki/Documentation/45d8f63d055f820c6ac2ca6c4679a2a7b705449b#howto
  - https://github.com/owlcs/owlapi/issues/455
  - https://github.com/owlcs/owlapi/issues/603

  jcl-over-slf4j.jar is a replacement for commons-logging 1.1.1. Meanwhile our extensive transitive use of apache's
  httpclient has been including commons-logging 1.2 for a while. Now the owl api dependency jcl-over-slf4j is
  conflicting during assembly. As there have been no reported errors AFAIK with commons-logging leaving it in for now.
  However as we use slf4j for cromwell log configuration the correct thing might actually be to exclude commons-logging
  whenever importing httpclient and include jcl-over-slf4j. That way we can control all of our logging in one place.

  - https://www.slf4j.org/legacy.html#jclOverSLF4J
   */
  val owlApiDependencies = List(
    "net.sourceforge.owlapi" % "owlapi-distribution" % owlApiV
      exclude("org.apache.httpcomponents", "httpclient-osgi")
      exclude("org.apache.httpcomponents", "httpcore-osgi")
      exclude("org.slf4j", "jcl-over-slf4j"),
    "org.apache.httpcomponents" % "httpclient-cache" % apacheHttpClientV,
    "org.apache.httpcomponents" % "httpclient" % apacheHttpClientV
  )

  val cwlDependencies = List(
    "com.lihaoyi" %% "ammonite-ops" % ammoniteOpsV,
    "org.broadinstitute" % "heterodon" % heterodonV classifier "single",
    "org.scalactic" %% "scalactic" % scalacticV,
    "org.scalacheck" %% "scalacheck" % scalacheckV % Test,
    "io.circe" %% "circe-optics" % circeOpticsV,
    "org.mozilla" % "rhino" % rhinoV,
    "org.javadelight" % "delight-rhino-sandbox" % delightRhinoSandboxV,
    "org.scalamock" %% "scalamock" % scalamockV % Test,
    "commons-io" % "commons-io" % commonsIoV % Test
  ) ++ betterFilesDependencies ++ owlApiDependencies

  val womtoolDependencies = catsDependencies ++ slf4jBindingDependencies

  val centaurCwlRunnerDependencies = List(
    "com.github.scopt" %% "scopt" % scoptV,
    "io.circe" %% "circe-optics" % circeOpticsV
  ) ++ slf4jBindingDependencies

  val coreDependencies = List(
    "com.google.auth" % "google-auth-library-oauth2-http" % googleOauth2V,
    "com.chuusai" %% "shapeless" % shapelessV,
    "com.storm-enroute" %% "scalameter" % scalameterV % Test,
    "com.github.scopt" %% "scopt" % scoptV,
    "org.scalamock" %% "scalamock" % scalamockV % Test,
  ) ++ akkaStreamDependencies ++ configDependencies ++ catsDependencies ++ circeDependencies ++
    googleApiClientDependencies ++ statsDDependencies ++ betterFilesDependencies ++
    // TODO: We're not using the "F" in slf4j. Core only supports logback, specifically the WorkflowLogger.
    slf4jBindingDependencies ++ stackdriverDependencies

  val databaseMigrationDependencies = liquibaseDependencies ++ dbmsDependencies

  val dockerHashingDependencies = http4sDependencies ++ circeDependencies ++ aliyunCrDependencies

  val cromwellApiClientDependencies = List(
    "org.scalaz" %% "scalaz-core" % scalazV,
    "org.typelevel" %% "cats-effect" % catsEffectV,
    "co.fs2" %% "fs2-io" % fs2V % Test,
  ) ++ akkaHttpDependencies ++ betterFilesDependencies ++ catsDependencies

  val centaurDependencies = List(
    "org.apache.commons" % "commons-math3" % commonsMathV,
    "com.github.kxbmap" %% "configs" % configsV,
    "com.google.cloud" % "google-cloud-bigquery" % googleCloudBigQueryV % IntegrationTest,
    "org.gnieh" %% "diffson-spray-json" % "4.0.3"
  ) ++ circeDependencies ++ slf4jBindingDependencies ++ cloudSupportDependencies ++ http4sDependencies

  val engineDependencies = List(
    "commons-codec" % "commons-codec" % commonsCodecV,
    "commons-io" % "commons-io" % commonsIoV,
    "com.storm-enroute" %% "scalameter" % scalameterV
      exclude("com.fasterxml.jackson.core", "jackson-databind")
      exclude("com.fasterxml.jackson.module", "jackson-module-scala")
      exclude("org.scala-tools.testing", "test-interface"),
    "com.fasterxml.jackson.core" % "jackson-databind" % jacksonV,
    "io.github.andrebeat" %% "scala-pool" % scalaPoolV
  ) ++ swaggerUiDependencies ++ akkaHttpDependencies ++ akkaHttpCirceIntegrationDependency ++ circeDependencies

  val hybridCarboniteMetadataServiceDependencies = List(
    "net.thisptr" % "jackson-jq" % jacksonJqV % Test
  )

  val servicesDependencies = List(
    "com.google.api" % "gax-grpc" % googleGaxGrpcV
  )

  val serverDependencies = slf4jBindingDependencies

  val cromiamDependencies = List(
    "com.softwaremill.sttp" %% "core" % sttpV,
    "com.softwaremill.sttp" %% "async-http-client-backend-future" % sttpV,
    "com.typesafe.scala-logging" %% "scala-logging" % scalaLoggingV,
    "org.broadinstitute.dsde.workbench" %% "workbench-model" % workbenchModelV,
    "org.broadinstitute.dsde.workbench" %% "workbench-util" % workbenchUtilV
  ) ++ akkaHttpDependencies ++ swaggerUiDependencies ++ slf4jBindingDependencies

  val wes2cromwellDependencies = coreDependencies ++ akkaHttpDependencies

  val backendDependencies = List(
    "org.scalacheck" %% "scalacheck" % scalacheckV % Test,
    "co.fs2" %% "fs2-io" % fs2V
  )

  val bcsBackendDependencies = commonDependencies ++ refinedTypeDependenciesList ++ aliyunBatchComputeDependencies
  val tesBackendDependencies = akkaHttpDependencies
  val sparkBackendDependencies = akkaHttpDependencies
  val sfsBackendDependencies = List (
    "org.lz4" % "lz4-java" % lz4JavaV
  )

  val testDependencies = List(
    "org.scalatest" %% "scalatest" % scalatestV,
    "org.scalatestplus" %% "scalatestplus-mockito" % scalatestPlusMockitoV,
    "com.vladsch.flexmark" % "flexmark-profile-pegdown" % flexmarkV,
    "org.pegdown" % "pegdown" % pegdownV,
    "org.specs2" %% "specs2-mock" % specs2MockV,
    "com.dimafeng" %% "testcontainers-scala-scalatest" % testContainersScalaV,
    "com.dimafeng" %% "testcontainers-scala-mysql" % testContainersScalaV,
    "com.dimafeng" %% "testcontainers-scala-mariadb" % testContainersScalaV,
    "com.dimafeng" %% "testcontainers-scala-postgresql" % testContainersScalaV
  ) ++ slf4jBindingDependencies // During testing, add an slf4j binding for _all_ libraries.

  val kindProjectorPlugin = "org.spire-math" %% "kind-projector" % kindProjectorV
  val paradisePlugin = "org.scalamacros" % "paradise" % paradiseV cross CrossVersion.full

  // Version of the swagger UI to write into config files
  val swaggerUiVersion = swaggerUiV

  val perfDependencies = circeDependencies ++ betterFilesDependencies ++ commonDependencies ++
    googleApiClientDependencies ++ googleCloudDependencies

  val drsLocalizerDependencies = List(
    "com.google.auth" % "google-auth-library-oauth2-http" % googleOauth2V,
    "com.google.cloud" % "google-cloud-storage" % googleCloudStorageV,
    "org.typelevel" %% "cats-effect" % catsEffectV,
    "com.iheart" %% "ficus" % ficusV,
    "com.softwaremill.sttp" %% "circe" % sttpV
  ) ++ circeDependencies ++ catsDependencies ++ slf4jBindingDependencies ++ languageFactoryDependencies

  val allProjectDependencies =
    backendDependencies ++
      bcsBackendDependencies ++
      centaurCwlRunnerDependencies ++
      centaurDependencies ++
      cloudSupportDependencies ++
      commonDependencies ++
      coreDependencies ++
      cromiamDependencies ++
      cromwellApiClientDependencies ++
      cwlDependencies ++
      databaseMigrationDependencies ++
      databaseSqlDependencies ++
      dockerHashingDependencies ++
      draft2LanguageFactoryDependencies ++
      drsLocalizerDependencies ++
      engineDependencies ++
      gcsFileSystemDependencies ++
      httpFileSystemDependencies ++
      implDrsDependencies ++
      implFtpDependencies ++
      languageFactoryDependencies ++
      ossFileSystemDependencies ++
      perfDependencies ++
      serverDependencies ++
      sfsBackendDependencies ++
      sparkBackendDependencies ++
      spiDependencies ++
      spiUtilDependencies ++
      statsDProxyDependencies ++
      tesBackendDependencies ++
      wdlDependencies ++
      wes2cromwellDependencies ++
      womDependencies ++
      womtoolDependencies

  /*
  If you see warnings from SBT about evictions, insert a specific dependency version into this list.

  Do not know a good way to check when these are out of date as `sbt dependencyUpdates` does not
  report on dependency overrides.

  Any dependencies that are removed may be also removed from this list.
  However, be careful about downgrading any of these dependencies.
  Older versions have known vulnerabilities, ex: CVE-2017-7525
   */

  val googleHttpClientDependencies = List(
    /*
    Move the google-http-client versions past https://github.com/googleapis/google-http-java-client/issues/606
    This created a situation where com/google/api/client/http/apache/ApacheHttpTransport.class was in *both*
    transitive dependencies causing an assembly merge conflict.

    At the time of this comment older versions are being pulled in via
    https://mvnrepository.com/artifact/com.google.api-client/google-api-client/1.28.0
     */
    "com.google.http-client" % "google-http-client-apache" % googleHttpClientApacheV,
    "com.google.http-client" % "google-http-client" % googleHttpClientV,
  )

  val nettyDependencyOverrides = List(
    "buffer",
    "codec",
    "codec-dns",
    "codec-http",
    "codec-http2",
    "codec-socks",
    "common",
    "handler-proxy",
    "resolver",
    "resolver-dns",
    "transport",
    "transport-native-epoll",
    "transport-native-unix-common",
  ).map(m => "io.netty" % s"netty-$m" % nettyV)

  val rdf4jDependencyOverrides = List(
    /*
    Yes. All of these are required to lock in the rdf4j version.

    Feel free to update versions but do not remove these overrides unless and until an updated
    owl-api is no longer pulling in vulnerable rdf4j dependencies.

    https://cve.mitre.org/cgi-bin/cvename.cgi?name=CVE-2018-1000644

    See comment mentioning "OSGI" further above for more info on the bundling of dependencies.
     */
    "model",
    "rio-api",
    "rio-binary",
    "rio-datatypes",
    "rio-jsonld",
    "rio-languages",
    "rio-n3",
    "rio-nquads",
    "rio-ntriples",
    "rio-rdfjson",
    "rio-rdfxml",
    "rio-trig",
    "rio-trix",
    "rio-turtle",
    "util",
  ).map(m => "org.eclipse.rdf4j" % s"rdf4j-$m" % rdf4jV)

  // Some libraries are importing older version of these dependencies, causing conflicts. Hence the need to override them.
  val grpcDependencyOverrides = List(
    "alts",
    "auth",
    "context",
    "core",
    "grpclb",
    "netty-shaded",
    "protobuf-lite",
    "protobuf",
    "stub",
  ).map(m => "io.grpc" % s"grpc-$m" % grpcV)

  /*
  If we use a version in one of our projects, that's the one we want all the libraries to use
  ...plus other groups of transitive dependencies shared across multiple projects
   */
  val cromwellDependencyOverrides =
    allProjectDependencies ++
      googleHttpClientDependencies ++
      nettyDependencyOverrides ++
      rdf4jDependencyOverrides ++
      grpcDependencyOverrides
}<|MERGE_RESOLUTION|>--- conflicted
+++ resolved
@@ -5,11 +5,7 @@
   private val akkaHttpV = "10.1.12"
   val akkaV = "2.6.9" // When updating: Do we still need the merge "fix" from https://github.com/broadinstitute/cromwell/pull/5776 (not private because used in Merging.scala)
   private val aliyunBcsV = "6.2.4"
-<<<<<<< HEAD
-  private val aliyunCoreV = "4.5.11"
-=======
   private val aliyunCoreV = "4.5.10"
->>>>>>> 4a57939b
   private val aliyunCrV = "4.1.1"
   private val aliyunOssV = "3.11.1"
   private val ammoniteOpsV = "2.2.0"
