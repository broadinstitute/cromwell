--- conflicted
+++ resolved
@@ -65,13 +65,8 @@
   private val guavaV = "31.0.1-jre"
   private val heterodonV = "1.0.0-beta3"
   private val hsqldbV = "2.6.0"
-<<<<<<< HEAD
-  private val http4sV = "0.21.7" // scala-steward:off (CROM-6678)
-  private val jacksonV = "2.13.1"
-=======
   private val http4sV = "0.21.31" // this release is EOL. We need to upgrade further for cats3. https://http4s.org/versions/
   private val jacksonV = "2.13.0"
->>>>>>> 857b0b27
   private val janinoV = "3.1.6"
   private val jsr305V = "3.0.2"
   private val kindProjectorV = "0.10.0"
