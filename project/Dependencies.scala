--- conflicted
+++ resolved
@@ -26,12 +26,8 @@
   private val commonsTextV = "1.9"
   private val configsV = "0.4.4"
   private val delightRhinoSandboxV = "0.0.11"
-<<<<<<< HEAD
-  private val ficusV = "1.5.0"
-=======
   private val ficusV = "1.4.7"
   private val flexmarkV = "0.36.8"
->>>>>>> 3ab8375e
   private val fs2V = "2.0.1"
   private val fs2VStatsDProxy = "1.0.5"
   private val googleApiClientV = "1.30.10"
