--- conflicted
+++ resolved
@@ -213,22 +213,6 @@
       RuntimeAttributesValidation.extract(disksValidation(runtimeAttrsConfig), validatedRuntimeAttributes)
 
     new GcpBatchRuntimeAttributes(
-<<<<<<< HEAD
-      cpu,
-      cpuPlatform,
-      gpuResource,
-      zones,
-      preemptible,
-      bootDiskSize,
-      memory,
-      disks,
-      docker,
-      failOnStderr,
-      continueOnReturnCode,
-      noAddress,
-      useDockerImageCache,
-      checkpointFileName
-=======
       cpu = cpu,
       cpuPlatform = cpuPlatform,
       gpuResource = gpuResource,
@@ -242,7 +226,6 @@
       continueOnReturnCode = continueOnReturnCode,
       noAddress = noAddress,
       checkpointFilename = checkpointFileName
->>>>>>> 74885eff
     )
   }
 
