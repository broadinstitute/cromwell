package cromwell.backend.google.pipelines.common

import java.net.SocketTimeoutException

import _root_.io.grpc.Status
import akka.actor.ActorRef
import akka.http.scaladsl.model.{ContentType, ContentTypes}
import cats.data.Validated.{Invalid, Valid}
import cats.syntax.validated._
import com.google.api.client.googleapis.json.GoogleJsonResponseException
import com.google.cloud.storage.contrib.nio.CloudStorageOptions
import common.util.StringUtil._
import common.validation.ErrorOr._
import common.validation.Validation._
import cromwell.backend._
import cromwell.backend.async.{AbortedExecutionHandle, ExecutionHandle, FailedNonRetryableExecutionHandle, FailedRetryableExecutionHandle, PendingExecutionHandle}
import cromwell.backend.google.pipelines.common.PipelinesApiConfigurationAttributes.GcsTransferConfiguration
import cromwell.backend.google.pipelines.common.PipelinesApiJobPaths.GcsTransferLibraryName
import cromwell.backend.google.pipelines.common.api.PipelinesApiRequestFactory._
import cromwell.backend.google.pipelines.common.api.RunStatus.TerminalRunStatus
import cromwell.backend.google.pipelines.common.api._
import cromwell.backend.google.pipelines.common.api.clients.PipelinesApiRunCreationClient.JobAbortedException
import cromwell.backend.google.pipelines.common.api.clients.{PipelinesApiAbortClient, PipelinesApiRunCreationClient, PipelinesApiStatusRequestClient}
import cromwell.backend.google.pipelines.common.authentication.PipelinesApiDockerCredentials
import cromwell.backend.google.pipelines.common.errors.FailedToDelocalizeFailure
import cromwell.backend.google.pipelines.common.io._
import cromwell.backend.google.pipelines.common.monitoring.MonitoringImage
import cromwell.backend.io.DirectoryFunctions
import cromwell.backend.standard.{StandardAdHocValue, StandardAsyncExecutionActor, StandardAsyncExecutionActorParams, StandardAsyncJob}
import cromwell.core._
import cromwell.core.io.IoCommandBuilder
import cromwell.core.path.{DefaultPathBuilder, Path}
import cromwell.core.retry.SimpleExponentialBackoff
import cromwell.filesystems.drs.{DrsPath, DrsResolver}
import cromwell.filesystems.gcs.GcsPath
import cromwell.filesystems.gcs.batch.GcsBatchCommandBuilder
import cromwell.filesystems.http.HttpPath
import cromwell.filesystems.sra.SraPath
import cromwell.google.pipelines.common.PreviousRetryReasons
import cromwell.services.keyvalue.KeyValueServiceActor._
import cromwell.services.metadata.CallMetadataKeys
import shapeless.Coproduct
import wdl4s.parser.MemoryUnit
import wom.callable.Callable.OutputDefinition
import wom.callable.MetaValueElement.{MetaValueElementBoolean, MetaValueElementObject}
import wom.callable.{AdHocValue, RuntimeEnvironment}
import wom.core.FullyQualifiedName
import wom.expression.{FileEvaluation, NoIoFunctionSet}
import wom.format.MemorySize
import wom.types.{WomArrayType, WomSingleFileType}
import wom.values._

import scala.concurrent.Future
import scala.concurrent.duration._
import scala.language.postfixOps
import scala.util.{Success, Try}

object PipelinesApiAsyncBackendJobExecutionActor {
  val JesOperationIdKey = "__jes_operation_id"

  type JesPendingExecutionHandle = PendingExecutionHandle[StandardAsyncJob, Run, RunStatus]

  private val ExtraConfigParamName = "__extra_config_gcs_path"

  val maxUnexpectedRetries = 2

  val JesFailedToDelocalize = 5
  val JesUnexpectedTermination = 13
  val JesPreemption = 14

  val PapiFailedPreConditionErrorCode = 9
  val PapiMysteriouslyCrashedErrorCode = 10

  // If the JES code is 2 (UNKNOWN), this sub-string indicates preemption:
  val FailedToStartDueToPreemptionSubstring = "failed to start due to preemption"
  val FailedV2Style = "The assigned worker has failed to complete the operation"

  val plainTextContentType: Option[ContentType.WithCharset] = Option(ContentTypes.`text/plain(UTF-8)`)

  def StandardException(errorCode: Status,
                        message: String,
                        jobTag: String,
                        returnCodeOption: Option[Int],
                        stderrPath: Path): Exception = {
    val returnCodeMessage = returnCodeOption match {
      case Some(returnCode) if returnCode == 0 => "Job exited without an error, exit code 0."
      case Some(returnCode) => s"Job exit code $returnCode. Check $stderrPath for more information."
      case None => "The job was stopped before the command finished."
    }

    new Exception(s"Task $jobTag failed. $returnCodeMessage PAPI error code ${errorCode.getCode.value}. $message")
  }
}

class PipelinesApiAsyncBackendJobExecutionActor(override val standardParams: StandardAsyncExecutionActorParams)
  extends BackendJobLifecycleActor
    with StandardAsyncExecutionActor
    with PipelinesApiJobCachingActorHelper
    with PipelinesApiStatusRequestClient
    with PipelinesApiRunCreationClient
    with PipelinesApiAbortClient
    with PapiInstrumentation {

  override lazy val ioCommandBuilder: IoCommandBuilder = GcsBatchCommandBuilder

  import PipelinesApiAsyncBackendJobExecutionActor._

  override lazy val workflowId: WorkflowId = jobDescriptor.workflowDescriptor.id
  override lazy val requestFactory: PipelinesApiRequestFactory = initializationData.genomicsRequestFactory

  val jesBackendSingletonActor: ActorRef =
    standardParams.backendSingletonActorOption.getOrElse(
      throw new RuntimeException("JES Backend actor cannot exist without the JES backend singleton actor"))

  override type StandardAsyncRunInfo = Run

  override type StandardAsyncRunState = RunStatus

  def statusEquivalentTo(thiz: StandardAsyncRunState)(that: StandardAsyncRunState): Boolean = thiz == that

  override val papiApiActor: ActorRef = jesBackendSingletonActor

  override lazy val pollBackOff: SimpleExponentialBackoff = SimpleExponentialBackoff(
    initialInterval = 30 seconds, maxInterval = jesAttributes.maxPollingInterval seconds, multiplier = 1.1)

  override lazy val executeOrRecoverBackOff: SimpleExponentialBackoff = SimpleExponentialBackoff(
    initialInterval = 3 seconds, maxInterval = 20 seconds, multiplier = 1.1)

  override lazy val runtimeEnvironment: RuntimeEnvironment = {
    RuntimeEnvironmentBuilder(jobDescriptor.runtimeAttributes, PipelinesApiWorkingDisk.MountPoint, PipelinesApiWorkingDisk.MountPoint)(standardParams.minimumRuntimeSettings)
  }

  protected lazy val cmdInput: PipelinesApiFileInput =
    PipelinesApiFileInput(PipelinesApiJobPaths.JesExecParamName, pipelinesApiCallPaths.script, DefaultPathBuilder.get(pipelinesApiCallPaths.scriptFilename), workingDisk)

  protected lazy val dockerConfiguration: Option[PipelinesApiDockerCredentials] = pipelinesConfiguration.dockerCredentials

  protected val previousRetryReasons: ErrorOr[PreviousRetryReasons] = PreviousRetryReasons.tryApply(jobDescriptor.prefetchedKvStoreEntries, jobDescriptor.key.attempt)

  protected lazy val jobDockerImage: String = jobDescriptor.maybeCallCachingEligible.dockerHash.getOrElse(runtimeAttributes.dockerImage)

  override lazy val dockerImageUsed: Option[String] = Option(jobDockerImage)

  override lazy val preemptible: Boolean = previousRetryReasons match {
    case Valid(PreviousRetryReasons(p, _)) => p < maxPreemption
    case _ => false
  }

  override lazy val memoryRetryFactor: Option[GreaterEqualRefined] = initializationData.papiConfiguration.papiAttributes.memoryRetryConfiguration.map(_.multiplier)

  override def tryAbort(job: StandardAsyncJob): Unit = abortJob(job)

  override def requestsAbortAndDiesImmediately: Boolean = false

  override def receive: Receive = pollingActorClientReceive orElse runCreationClientReceive orElse abortActorClientReceive orElse kvClientReceive orElse super.receive

  private def gcsAuthParameter: Option[PipelinesApiLiteralInput] = {
    if (jesAttributes.auths.gcs.requiresAuthFile || dockerConfiguration.isDefined)
      Option(PipelinesApiLiteralInput(ExtraConfigParamName, pipelinesApiCallPaths.workflowPaths.gcsAuthFilePath.pathAsString))
    else None
  }

  /**
    * Takes two arrays of remote and local WOM File paths and generates the necessary `PipelinesApiInput`s.
    */
  protected def pipelinesApiInputsFromWomFiles(jesNamePrefix: String,
                                               remotePathArray: Seq[WomFile],
                                               localPathArray: Seq[WomFile],
                                               jobDescriptor: BackendJobDescriptor): Iterable[PipelinesApiInput] = {
    (remotePathArray zip localPathArray zipWithIndex) flatMap {
      case ((remotePath, localPath), index) =>
        Seq(PipelinesApiFileInput(s"$jesNamePrefix-$index", getPath(remotePath.valueString).get, DefaultPathBuilder.get(localPath.valueString), workingDisk))
    }
  }

  /**
    * Turns WomFiles into relative paths.  These paths are relative to the working disk.
    *
    * relativeLocalizationPath("foo/bar.txt") -> "foo/bar.txt"
    * relativeLocalizationPath("gs://some/bucket/foo.txt") -> "some/bucket/foo.txt"
    */
  override protected def relativeLocalizationPath(file: WomFile): WomFile = {
    file.mapFile(value =>
      getPath(value) match {
        case Success(drsPath: DrsPath) => DrsResolver.getContainerRelativePath(drsPath).unsafeRunSync()
        case Success(path) => path.pathWithoutScheme
        case _ => value
      }
    )
  }

  override protected def fileName(file: WomFile): WomFile = {
    file.mapFile(value =>
      getPath(value) match {
        case Success(drsPath: DrsPath) => DefaultPathBuilder.get(DrsResolver.getContainerRelativePath(drsPath).unsafeRunSync()).name
        case Success(path) => path.name
        case _ => value
      }
    )
  }

  override lazy val inputsToNotLocalize: Set[WomFile] = {
    jobDescriptor.findInputFilesByParameterMeta {
      case MetaValueElementObject(values) => values.get("localization_optional").contains(MetaValueElementBoolean(true))
      case _ => false
    }
  }

  protected def callInputFiles: Map[FullyQualifiedName, Seq[WomFile]] = {

    jobDescriptor.fullyQualifiedInputs map {
      case (key, womFile) =>
        val arrays: Seq[WomArray] = womFile collectAsSeq {
          case womFile: WomFile if !inputsToNotLocalize.contains(womFile) =>
            val files: List[WomSingleFile] = DirectoryFunctions
              .listWomSingleFiles(womFile, pipelinesApiCallPaths.workflowPaths)
              .toTry(s"Error getting single files for $womFile").get
            WomArray(WomArrayType(WomSingleFileType), files)
        }

        key -> arrays.flatMap(_.value).collect {
          case womFile: WomFile => womFile
        }
    }
  }

  private[pipelines] def generateInputs(jobDescriptor: BackendJobDescriptor): Set[PipelinesApiInput] = {
    // We need to tell PAPI about files that were created as part of command instantiation (these need to be defined
    // as inputs that will be localized down to the VM). Make up 'names' for these files that are just the short
    // md5's of their paths.
    val writeFunctionFiles = instantiatedCommand.createdFiles map { f => f.file.value.md5SumShort -> List(f) } toMap

    val writeFunctionInputs = writeFunctionFiles flatMap {
      case (name, files) => pipelinesApiInputsFromWomFiles(name, files.map(_.file), files.map(localizationPath), jobDescriptor)
    }

    val callInputInputs = callInputFiles flatMap {
      case (name, files) => pipelinesApiInputsFromWomFiles(name, files, files.map(relativeLocalizationPath), jobDescriptor)
    }

    (writeFunctionInputs ++ callInputInputs).toSet
  }

  /**
    * Given a path (relative or absolute), returns a (Path, JesAttachedDisk) tuple where the Path is
    * relative to the AttachedDisk's mount point
    *
    * @throws Exception if the `path` does not live in one of the supplied `disks`
    */
  protected def relativePathAndAttachedDisk(path: String, disks: Seq[PipelinesApiAttachedDisk]): (Path, PipelinesApiAttachedDisk) = {
    val absolutePath = DefaultPathBuilder.get(path) match {
      case p if !p.isAbsolute => PipelinesApiWorkingDisk.MountPoint.resolve(p)
      case p => p
    }

    disks.find(d => absolutePath.startsWith(d.mountPoint)) match {
      case Some(disk) => (disk.mountPoint.relativize(absolutePath), disk)
      case None =>
        throw new Exception(s"Absolute path $path doesn't appear to be under any mount points: ${disks.map(_.toString).mkString(", ")}")
    }
  }

  /**
    * If the desired reference name is too long, we don't want to break JES or risk collisions by arbitrary truncation. So,
    * just use a hash. We only do this when needed to give better traceability in the normal case.
    */
  protected def makeSafeReferenceName(referenceName: String): String = {
    if (referenceName.length <= 127) referenceName else referenceName.md5Sum
  }

  protected [pipelines] def generateOutputs(jobDescriptor: BackendJobDescriptor): Set[PipelinesApiOutput] = {
    import cats.syntax.validated._
    def evaluateFiles(output: OutputDefinition): List[FileEvaluation] = {
      Try(
        output.expression.evaluateFiles(jobDescriptor.localInputs, NoIoFunctionSet, output.womType).map(_.toList)
      ).getOrElse(List.empty[FileEvaluation].validNel)
        .getOrElse(List.empty)
    }

    def relativeFileEvaluation(evaluation: FileEvaluation): FileEvaluation = {
      evaluation.copy(file = relativeLocalizationPath(evaluation.file))
    }

    val womFileOutputs = jobDescriptor.taskCall.callable.outputs.flatMap(evaluateFiles) map relativeFileEvaluation

    val outputs: Seq[PipelinesApiOutput] = womFileOutputs.distinct flatMap { fileEvaluation =>
      fileEvaluation.file.flattenFiles flatMap {
        case unlistedDirectory: WomUnlistedDirectory => generateUnlistedDirectoryOutputs(unlistedDirectory, fileEvaluation)
        case singleFile: WomSingleFile => generateSingleFileOutputs(singleFile, fileEvaluation)
        case globFile: WomGlobFile => generateGlobFileOutputs(globFile) // Assumes optional = false for globs.
      }
    }

    val additionalGlobOutput = jobDescriptor.taskCall.callable.additionalGlob.toList.flatMap(generateGlobFileOutputs).toSet

    outputs.toSet ++ additionalGlobOutput
  }

  protected def generateUnlistedDirectoryOutputs(womFile: WomUnlistedDirectory, fileEvaluation: FileEvaluation): List[PipelinesApiOutput] = {
    val directoryPath = womFile.value.ensureSlashed
    val directoryListFile = womFile.value.ensureUnslashed + ".list"
    val gcsDirDestinationPath = callRootPath.resolve(directoryPath)
    val gcsListDestinationPath = callRootPath.resolve(directoryListFile)

    val (_, directoryDisk) = relativePathAndAttachedDisk(womFile.value, runtimeAttributes.disks)

    // We need both the collection directory and the collection list:
    List(
      // The collection directory:
      PipelinesApiFileOutput(
        makeSafeReferenceName(directoryListFile),
        gcsListDestinationPath,
        DefaultPathBuilder.get(directoryListFile),
        directoryDisk,
        fileEvaluation.optional,
        fileEvaluation.secondary
      ),
      // The collection list file:
      PipelinesApiFileOutput(
        makeSafeReferenceName(directoryPath),
        gcsDirDestinationPath,
        DefaultPathBuilder.get(directoryPath + "*"),
        directoryDisk,
        fileEvaluation.optional,
        fileEvaluation.secondary
      )
    )
  }

  protected def generateSingleFileOutputs(womFile: WomSingleFile, fileEvaluation: FileEvaluation): List[PipelinesApiFileOutput] = {
    val destination = callRootPath.resolve(womFile.value.stripPrefix("/"))
    val (relpath, disk) = relativePathAndAttachedDisk(womFile.value, runtimeAttributes.disks)
    val jesFileOutput = PipelinesApiFileOutput(makeSafeReferenceName(womFile.value), destination, relpath, disk, fileEvaluation.optional, fileEvaluation.secondary)
    List(jesFileOutput)
  }

  protected def generateGlobFileOutputs(womFile: WomGlobFile): List[PipelinesApiOutput] = {
    val globName = GlobFunctions.globName(womFile.value)
    val globDirectory = globName + "/"
    val globListFile = globName + ".list"
    val gcsGlobDirectoryDestinationPath = callRootPath.resolve(globDirectory)
    val gcsGlobListFileDestinationPath = callRootPath.resolve(globListFile)

    val (_, globDirectoryDisk) = relativePathAndAttachedDisk(womFile.value, runtimeAttributes.disks)

    // We need both the glob directory and the glob list:
    List(
      // The glob directory:
      PipelinesApiFileOutput(makeSafeReferenceName(globDirectory), gcsGlobDirectoryDestinationPath, DefaultPathBuilder.get(globDirectory + "*"), globDirectoryDisk,
        optional = false, secondary = false),
      // The glob list file:
      PipelinesApiFileOutput(makeSafeReferenceName(globListFile), gcsGlobListFileDestinationPath, DefaultPathBuilder.get(globListFile), globDirectoryDisk,
        optional = false, secondary = false)
    )
  }

  lazy val jesMonitoringParamName: String = PipelinesApiJobPaths.JesMonitoringKey
  lazy val localMonitoringLogPath: Path = DefaultPathBuilder.get(pipelinesApiCallPaths.jesMonitoringLogFilename)
  lazy val localMonitoringScriptPath: Path = DefaultPathBuilder.get(pipelinesApiCallPaths.jesMonitoringScriptFilename)
  lazy val localMonitoringImageScriptPath: Path =
    DefaultPathBuilder.get(pipelinesApiCallPaths.jesMonitoringImageScriptFilename)

  lazy val monitoringScript: Option[PipelinesApiFileInput] = {
    pipelinesApiCallPaths.workflowPaths.monitoringScriptPath map { path =>
      PipelinesApiFileInput(s"$jesMonitoringParamName-in", path, localMonitoringScriptPath, workingDisk)
    }
  }

  lazy val monitoringOutput: Option[PipelinesApiFileOutput] = monitoringScript map { _ =>
    PipelinesApiFileOutput(s"$jesMonitoringParamName-out",
      pipelinesApiCallPaths.jesMonitoringLogPath, localMonitoringLogPath, workingDisk, optional = false, secondary = false,
      contentType = plainTextContentType)
  }

  override lazy val commandDirectory: Path = PipelinesApiWorkingDisk.MountPoint

  private val DockerMonitoringLogPath: Path = PipelinesApiWorkingDisk.MountPoint.resolve(pipelinesApiCallPaths.jesMonitoringLogFilename)
  private val DockerMonitoringScriptPath: Path = PipelinesApiWorkingDisk.MountPoint.resolve(pipelinesApiCallPaths.jesMonitoringScriptFilename)
  //noinspection ActorMutableStateInspection
  private var hasDockerCredentials: Boolean = false

  override def scriptPreamble: String = {
    if (monitoringOutput.isDefined) {
      s"""|touch $DockerMonitoringLogPath
          |chmod u+x $DockerMonitoringScriptPath
          |$DockerMonitoringScriptPath > $DockerMonitoringLogPath &""".stripMargin
    } else ""
  }

  override def globParentDirectory(womGlobFile: WomGlobFile): Path = {
    val (_, disk) = relativePathAndAttachedDisk(womGlobFile.value, runtimeAttributes.disks)
    disk.mountPoint
  }

  protected def googleProject(descriptor: BackendWorkflowDescriptor): String = {
    descriptor.workflowOptions.getOrElse(WorkflowOptionKeys.GoogleProject, jesAttributes.project)
  }

  protected def computeServiceAccount(descriptor: BackendWorkflowDescriptor): String = {
    descriptor.workflowOptions.getOrElse(WorkflowOptionKeys.GoogleComputeServiceAccount, jesAttributes.computeServiceAccount)
  }

  protected def fuseEnabled(descriptor: BackendWorkflowDescriptor): Boolean = {
    descriptor.workflowOptions.getBoolean(WorkflowOptionKeys.EnableFuse).toOption.getOrElse(jesAttributes.enableFuse)
  }

  protected def googleLegacyMachineSelection(descriptor: BackendWorkflowDescriptor): Boolean = {
    descriptor.workflowOptions.getBoolean(WorkflowOptionKeys.GoogleLegacyMachineSelection).getOrElse(false)
  }

  override def isTerminal(runStatus: RunStatus): Boolean = {
    runStatus match {
      case _: TerminalRunStatus => true
      case _ => false
    }
  }

  private def createPipelineParameters(inputOutputParameters: InputOutputParameters,
                                       customLabels: Seq[GoogleLabel],
                                       referenceFilesMapping: PipelinesApiReferenceFilesMapping): CreatePipelineParameters = {
    standardParams.backendInitializationDataOption match {
      case Some(data: PipelinesApiBackendInitializationData) =>
        val dockerKeyAndToken: Option[CreatePipelineDockerKeyAndToken] = for {
          key <- data.privateDockerEncryptionKeyName
          token <- data.privateDockerEncryptedToken
        } yield CreatePipelineDockerKeyAndToken(key, token)

        /*
           * Right now this doesn't cost anything, because sizeOption returns the size if it was previously already fetched
           * for some reason (expression evaluation for instance), but otherwise does not retrieve it and returns None.
           * In CWL-land we tend to be aggressive in pre-fetching the size in order to be able to evaluate JS expressions,
           * but less in WDL as we can get it last minute and on demand because size is a WDL function, whereas in CWL
           * we don't inspect the JS to know if size is called and therefore always pre-fetch it.
           *
           * We could decide to call withSize before in which case we would retrieve the size for all files and have
           * a guaranteed more accurate total size, but there might be performance impacts ?
           */
        val inputFileSize = Option(callInputFiles.values.flatMap(_.flatMap(_.sizeOption)).sum)

        // Attempt to adjust the disk size by taking into account the size of input files
        val adjustedSizeDisks = inputFileSize.map(size => MemorySize.apply(size.toDouble, MemoryUnit.Bytes).to(MemoryUnit.GB)) map { inputFileSizeInformation =>
          runtimeAttributes.disks.adjustWorkingDiskWithNewMin(
            inputFileSizeInformation,
            jobLogger.info(s"Adjusted working disk size to ${inputFileSizeInformation.amount} GB to account for input files")
          )
        } getOrElse runtimeAttributes.disks

<<<<<<< HEAD
        val inputFilePaths = inputOutputParameters.jobInputParameters.map(_.cloudPath.pathAsString).toSet
        val referenceDisksToMount = PipelinesApiReferenceFilesMapping.getReferenceDisksToMount(jesAttributes.referenceFilesMapping, inputFilePaths)
=======
        val referenceDisks = getReferenceDisksToBeMountedFromManifests(pipelinesConfiguration.papiAttributes.referenceDiskLocalizationManifestFiles, inputOutputParameters.fileInputParameters)

        val workflowOptions = workflowDescriptor.workflowOptions

        val monitoringImage =
          new MonitoringImage(
            jobDescriptor = jobDescriptor,
            workflowOptions = workflowOptions,
            workflowPaths = workflowPaths,
            commandDirectory = commandDirectory,
            workingDisk = workingDisk,
            localMonitoringImageScriptPath = localMonitoringImageScriptPath,
          )

        val enableSshAccess = workflowOptions.getBoolean(WorkflowOptionKeys.EnableSSHAccess).toOption.contains(true)

>>>>>>> 3ab8375e
        CreatePipelineParameters(
          jobDescriptor = jobDescriptor,
          runtimeAttributes = runtimeAttributes,
          dockerImage = jobDockerImage,
          cloudWorkflowRoot = workflowPaths.workflowRoot,
          cloudCallRoot = callRootPath,
          commandScriptContainerPath = cmdInput.containerPath,
          logGcsPath = jesLogPath,
          inputOutputParameters = inputOutputParameters,
          projectId = googleProject(jobDescriptor.workflowDescriptor),
          computeServiceAccount = computeServiceAccount(jobDescriptor.workflowDescriptor),
          googleLabels = backendLabels ++ customLabels,
          preemptible = preemptible,
          pipelineTimeout = pipelinesConfiguration.pipelineTimeout,
          jobShell = pipelinesConfiguration.jobShell,
          privateDockerKeyAndEncryptedToken = dockerKeyAndToken,
          womOutputRuntimeExtractor = jobDescriptor.workflowDescriptor.outputRuntimeExtractor,
          adjustedSizeDisks = adjustedSizeDisks,
          virtualPrivateCloudConfiguration = jesAttributes.virtualPrivateCloudConfiguration,
          retryWithMoreMemoryKeys = jesAttributes.memoryRetryConfiguration.map(_.errorKeys),
          fuseEnabled = fuseEnabled(jobDescriptor.workflowDescriptor),
          allowNoAddress = pipelinesConfiguration.papiAttributes.allowNoAddress,
<<<<<<< HEAD
          referenceDisksForLocalization = referenceDisksToMount
=======
          referenceDisksForLocalization = referenceDisks,
          monitoringImage = monitoringImage,
          enableSshAccess = enableSshAccess,
>>>>>>> 3ab8375e
        )
      case Some(other) =>
        throw new RuntimeException(s"Unexpected initialization data: $other")
      case None =>
        throw new RuntimeException("No pipelines API backend initialization data found?")
    }
  }

  override def isFatal(throwable: Throwable): Boolean = super.isFatal(throwable) || isFatalJesException(throwable)

  override def isTransient(throwable: Throwable): Boolean = isTransientJesException(throwable)

  override def executeAsync(): Future[ExecutionHandle] = createNewJob()

  val futureKvJobKey: KvJobKey = KvJobKey(jobDescriptor.key.call.fullyQualifiedName, jobDescriptor.key.index, jobDescriptor.key.attempt + 1)

  override def recoverAsync(jobId: StandardAsyncJob): Future[ExecutionHandle] = reconnectToExistingJob(jobId)

  override def reconnectAsync(jobId: StandardAsyncJob): Future[ExecutionHandle] = reconnectToExistingJob(jobId)

  override def reconnectToAbortAsync(jobId: StandardAsyncJob): Future[ExecutionHandle] = reconnectToExistingJob(jobId, forceAbort = true)

  private def reconnectToExistingJob(jobForResumption: StandardAsyncJob, forceAbort: Boolean = false) = {
    if (forceAbort) tryAbort(jobForResumption)
    Future.successful(PendingExecutionHandle(jobDescriptor, jobForResumption, Option(Run(jobForResumption)), previousState = None))
  }

  protected def uploadGcsTransferLibrary(createPipelineParameters: CreatePipelineParameters, cloudPath: Path, gcsTransferConfiguration: GcsTransferConfiguration): Future[Unit] = Future.successful(())

  protected def uploadGcsLocalizationScript(createPipelineParameters: CreatePipelineParameters,
                                            cloudPath: Path,
                                            transferLibraryContainerPath: Path,
                                            gcsTransferConfiguration: GcsTransferConfiguration): Future[Unit] = Future.successful(())

  protected def uploadGcsDelocalizationScript(createPipelineParameters: CreatePipelineParameters,
                                              cloudPath: Path,
                                              transferLibraryContainerPath: Path,
                                              gcsTransferConfiguration: GcsTransferConfiguration): Future[Unit] = Future.successful(())

  private def createNewJob(): Future[ExecutionHandle] = {
    // Want to force runtimeAttributes to evaluate so we can fail quickly now if we need to:
    def evaluateRuntimeAttributes = Future.fromTry(Try(runtimeAttributes))

    def generateInputOutputParameters: Future[InputOutputParameters] = Future.fromTry(Try {
      val rcFileOutput = PipelinesApiFileOutput(returnCodeFilename, returnCodeGcsPath, DefaultPathBuilder.get(returnCodeFilename), workingDisk, optional = false, secondary = false,
        contentType = plainTextContentType)

      val memoryRetryRCFileOutput = PipelinesApiFileOutput(
        memoryRetryRCFilename,
        memoryRetryRCGcsPath,
        DefaultPathBuilder.get(memoryRetryRCFilename),
        workingDisk,
        optional = true,
        secondary = false,
        contentType = plainTextContentType
      )

      case class StandardStream(name: String, f: StandardPaths => Path) {
        val filename: String = f(pipelinesApiCallPaths.standardPaths).name
      }

      val standardStreams = List(
        StandardStream("stdout", _.output),
        StandardStream("stderr", _.error)
      ) map { s =>
        PipelinesApiFileOutput(s.name, returnCodeGcsPath.sibling(s.filename), DefaultPathBuilder.get(s.filename),
          workingDisk, optional = false, secondary = false, uploadPeriod = jesAttributes.logFlushPeriod, contentType = plainTextContentType)
      }

      InputOutputParameters(
        DetritusInputParameters(
          executionScriptInputParameter = cmdInput,
          monitoringScriptInputParameter = monitoringScript
        ),
        generateInputs(jobDescriptor).toList,
        standardStreams ++ generateOutputs(jobDescriptor).toList,
        DetritusOutputParameters(
          monitoringScriptOutputParameter = monitoringOutput,
          rcFileOutputParameter = rcFileOutput,
          memoryRetryRCFileOutputParameter = memoryRetryRCFileOutput
        ),
        gcsAuthParameter.toList
      )
    })

    def uploadScriptFile = commandScriptContents.fold(
      errors => Future.failed(new RuntimeException(errors.toList.mkString(", "))),
      asyncIo.writeAsync(jobPaths.script, _, Seq(CloudStorageOptions.withMimeType("text/plain")))
    )

    def sendGoogleLabelsToMetadata(customLabels: Seq[GoogleLabel]): Unit = {
      lazy val backendLabelEvents: Map[String, String] = ((backendLabels ++ customLabels) map { l => s"${CallMetadataKeys.BackendLabels}:${l.key}" -> l.value }).toMap
      tellMetadata(backendLabelEvents)
    }

    val runPipelineResponse = for {
      _ <- evaluateRuntimeAttributes
      _ <- uploadScriptFile
      customLabels <- Future.fromTry(GoogleLabels.fromWorkflowOptions(workflowDescriptor.workflowOptions))
      jesParameters <- generateInputOutputParameters
      createParameters = createPipelineParameters(jesParameters, customLabels, jesAttributes.referenceFilesMapping)
      gcsTransferConfiguration = initializationData.papiConfiguration.papiAttributes.gcsTransferConfiguration
      gcsTransferLibraryCloudPath = jobPaths.callExecutionRoot / PipelinesApiJobPaths.GcsTransferLibraryName
      transferLibraryContainerPath = createParameters.commandScriptContainerPath.sibling(GcsTransferLibraryName)
      _ <- uploadGcsTransferLibrary(createParameters, gcsTransferLibraryCloudPath, gcsTransferConfiguration)
      gcsLocalizationScriptCloudPath = jobPaths.callExecutionRoot / PipelinesApiJobPaths.GcsLocalizationScriptName
      _ <- uploadGcsLocalizationScript(createParameters, gcsLocalizationScriptCloudPath, transferLibraryContainerPath, gcsTransferConfiguration)
      gcsDelocalizationScriptCloudPath = jobPaths.callExecutionRoot / PipelinesApiJobPaths.GcsDelocalizationScriptName
      _ <- uploadGcsDelocalizationScript(createParameters, gcsDelocalizationScriptCloudPath, transferLibraryContainerPath, gcsTransferConfiguration)
      _ = this.hasDockerCredentials = createParameters.privateDockerKeyAndEncryptedToken.isDefined
      runId <- runPipeline(workflowId, createParameters, jobLogger)
      _ = sendGoogleLabelsToMetadata(customLabels)
    } yield runId

    runPipelineResponse map { runId =>
      PendingExecutionHandle(jobDescriptor, runId, Option(Run(runId)), previousState = None)
    } recover {
      case JobAbortedException => AbortedExecutionHandle
    }
  }

  override def pollStatusAsync(handle: JesPendingExecutionHandle): Future[RunStatus] = {
    super[PipelinesApiStatusRequestClient].pollStatus(workflowId, handle.pendingJob)
  }

  override def customPollStatusFailure: PartialFunction[(ExecutionHandle, Exception), ExecutionHandle] = {
    case (_: JesPendingExecutionHandle@unchecked, JobAbortedException) =>
      AbortedExecutionHandle
    case (oldHandle: JesPendingExecutionHandle@unchecked, e: GoogleJsonResponseException) if e.getStatusCode == 404 =>
      jobLogger.error(s"JES Job ID ${oldHandle.runInfo.get.job} has not been found, failing call")
      FailedNonRetryableExecutionHandle(e, kvPairsToSave = None)
  }

  override lazy val startMetadataKeyValues: Map[String, Any] = super[PipelinesApiJobCachingActorHelper].startMetadataKeyValues

  override def getTerminalMetadata(runStatus: RunStatus): Map[String, Any] = {
    runStatus match {
      case terminalRunStatus: TerminalRunStatus =>
        Map(
          PipelinesApiMetadataKeys.MachineType -> terminalRunStatus.machineType.getOrElse("unknown"),
          PipelinesApiMetadataKeys.InstanceName -> terminalRunStatus.instanceName.getOrElse("unknown"),
          PipelinesApiMetadataKeys.Zone -> terminalRunStatus.zone.getOrElse("unknown")
        )
      case unknown => throw new RuntimeException(s"Attempt to get terminal metadata from non terminal status: $unknown")
    }
  }

  override def mapOutputWomFile(womFile: WomFile): WomFile = {
    womFileToGcsPath(generateOutputs(jobDescriptor))(womFile)
  }

  protected [pipelines] def womFileToGcsPath(jesOutputs: Set[PipelinesApiOutput])(womFile: WomFile): WomFile = {
    womFile mapFile { path =>
      jesOutputs collectFirst {
        case jesOutput if jesOutput.name == makeSafeReferenceName(path) => jesOutput.cloudPath.pathAsString
      } getOrElse path
    }
  }

  override def isDone(runStatus: RunStatus): Boolean = {
    runStatus match {
      case _: RunStatus.Success => true
      case _: RunStatus.UnsuccessfulRunStatus => false
      case _ => throw new RuntimeException(s"Cromwell programmer blunder: isSuccess was called on an incomplete RunStatus ($runStatus).")
    }
  }

  override def getTerminalEvents(runStatus: RunStatus): Seq[ExecutionEvent] = {
    runStatus match {
      case successStatus: RunStatus.Success => successStatus.eventList
      case unknown =>
        throw new RuntimeException(s"handleExecutionSuccess not called with RunStatus.Success. Instead got $unknown")
    }
  }

  override def retryEvaluateOutputs(exception: Exception): Boolean = {
    exception match {
      case aggregated: CromwellAggregatedException =>
        aggregated.throwables.collectFirst { case s: SocketTimeoutException => s }.isDefined
      case _ => false
    }
  }

  private lazy val standardPaths = jobPaths.standardPaths

  override def handleExecutionFailure(runStatus: RunStatus,
                                      returnCode: Option[Int]): Future[ExecutionHandle] = {

    def generateBetterErrorMsg(runStatus: RunStatus.UnsuccessfulRunStatus, errorMsg: String): String = {
      if (runStatus.errorCode.getCode.value == PapiFailedPreConditionErrorCode
          && errorMsg.contains("Execution failed")
          && (errorMsg.contains("Localization") || errorMsg.contains("Delocalization"))) {
        s"Please check the log file for more details: $jesLogPath."
      }
      //If error code 10, add some extra messaging to the server logging
      else if (runStatus.errorCode.getCode.value == PapiMysteriouslyCrashedErrorCode) {
        jobLogger.info(s"Job Failed with Error Code 10 for a machine where Preemptible is set to $preemptible")
        errorMsg
      }
      else errorMsg
    }

    // Inner function: Handles a 'Failed' runStatus (or Preempted if preemptible was false)
    def handleFailedRunStatus(runStatus: RunStatus.UnsuccessfulRunStatus,
                              returnCode: Option[Int]): ExecutionHandle = {

      lazy val prettyError = runStatus.prettyPrintedError

      def isDockerPullFailure: Boolean = prettyError.contains("not found: does not exist or no pull access")

      (runStatus.errorCode, runStatus.jesCode) match {
        case (Status.NOT_FOUND, Some(JesFailedToDelocalize)) =>
          FailedNonRetryableExecutionHandle(
            FailedToDelocalizeFailure(prettyError, jobTag, Option(standardPaths.error)),
            kvPairsToSave = None
          )
        case (Status.ABORTED, Some(JesUnexpectedTermination)) =>
          handleUnexpectedTermination(runStatus.errorCode, prettyError, returnCode)
        case _ if isDockerPullFailure =>
          val unable = s"Unable to pull Docker image '$jobDockerImage' "
          val details = if (hasDockerCredentials)
            "but Docker credentials are present; is this Docker account authorized to pull the image? " else
            "and there are effectively no Docker credentials present (one or more of token, authorization, or Google KMS key may be missing). " +
            "Please check your private Docker configuration and/or the pull access for this image. "
          val message = unable + details + prettyError
          FailedNonRetryableExecutionHandle(
            StandardException(runStatus.errorCode, message, jobTag, returnCode, standardPaths.error),
            returnCode,
            None
          )
        case _ =>
          val finalPrettyPrintedError = generateBetterErrorMsg(runStatus, prettyError)
          FailedNonRetryableExecutionHandle(
            StandardException(runStatus.errorCode, finalPrettyPrintedError, jobTag, returnCode, standardPaths.error),
            returnCode,
            None
          )
      }
    }

    Future.fromTry {
      Try {
        runStatus match {
          case preemptedStatus: RunStatus.Preempted if preemptible => handlePreemption(preemptedStatus, returnCode)
          case _: RunStatus.Cancelled => AbortedExecutionHandle
          case failedStatus: RunStatus.UnsuccessfulRunStatus => handleFailedRunStatus(failedStatus, returnCode)
          case unknown => throw new RuntimeException(s"handleExecutionFailure not called with RunStatus.Failed or RunStatus.Preempted. Instead got $unknown")
        }
      }
    }
  }

  private def nextAttemptPreemptedAndUnexpectedRetryCountsToKvPairs(p: Int, ur: Int): Seq[KvPair] = {
    Seq(
      KvPair(ScopedKey(workflowId, futureKvJobKey, PipelinesApiBackendLifecycleActorFactory.unexpectedRetryCountKey), ur.toString),
      KvPair(ScopedKey(workflowId, futureKvJobKey, PipelinesApiBackendLifecycleActorFactory.preemptionCountKey), p.toString)
    )
  }

  private def handleUnexpectedTermination(errorCode: Status, errorMessage: String, jobReturnCode: Option[Int]): ExecutionHandle = {
    val msg = s"Retrying. $errorMessage"
    previousRetryReasons match {
      case Valid(PreviousRetryReasons(p, ur)) =>
        val thisUnexpectedRetry = ur + 1
        if (thisUnexpectedRetry <= maxUnexpectedRetries) {
          val preemptionAndUnexpectedRetryCountsKvPairs = nextAttemptPreemptedAndUnexpectedRetryCountsToKvPairs(p, thisUnexpectedRetry)
          // Increment unexpected retry count and preemption count stays the same
          FailedRetryableExecutionHandle(
            StandardException(errorCode, msg, jobTag, jobReturnCode, standardPaths.error),
            jobReturnCode,
            kvPairsToSave = Option(preemptionAndUnexpectedRetryCountsKvPairs)
          )
        }
        else {
          FailedNonRetryableExecutionHandle(
            StandardException(errorCode, errorMessage, jobTag, jobReturnCode, standardPaths.error),
            jobReturnCode,
            None
          )
        }
      case Invalid(_) =>
        FailedNonRetryableExecutionHandle(
          StandardException(errorCode, errorMessage, jobTag, jobReturnCode, standardPaths.error),
          jobReturnCode,
          None
        )
    }
  }

  private def handlePreemption(runStatus: RunStatus.Preempted, jobReturnCode: Option[Int]): ExecutionHandle = {
    import common.numeric.IntegerUtil._

    val errorCode: Status = runStatus.errorCode
    val prettyPrintedError: String = runStatus.prettyPrintedError
    previousRetryReasons match {
      case Valid(PreviousRetryReasons(p, ur)) =>
        val thisPreemption = p + 1
        val taskName = s"${workflowDescriptor.id}:${call.localName}"
        val baseMsg = s"Task $taskName was preempted for the ${thisPreemption.toOrdinal} time."

        val preemptionAndUnexpectedRetryCountsKvPairs = nextAttemptPreemptedAndUnexpectedRetryCountsToKvPairs(thisPreemption, ur)
        if (thisPreemption < maxPreemption) {
          // Increment preemption count and unexpectedRetryCount stays the same
          val msg =
            s"$baseMsg The call will be restarted with another preemptible VM (max preemptible attempts number is " +
              s"$maxPreemption). Error code $errorCode.$prettyPrintedError"
          FailedRetryableExecutionHandle(
            StandardException(errorCode, msg, jobTag, jobReturnCode, standardPaths.error),
            jobReturnCode,
            kvPairsToSave = Option(preemptionAndUnexpectedRetryCountsKvPairs)
          )
        }
        else {
          val msg = s"$baseMsg The maximum number of preemptible attempts ($maxPreemption) has been reached. The " +
            s"call will be restarted with a non-preemptible VM. Error code $errorCode.$prettyPrintedError)"
          FailedRetryableExecutionHandle(StandardException(
            errorCode, msg, jobTag, jobReturnCode, standardPaths.error), jobReturnCode, kvPairsToSave = Option(preemptionAndUnexpectedRetryCountsKvPairs))
        }
      case Invalid(_) =>
        FailedNonRetryableExecutionHandle(
          StandardException(errorCode, prettyPrintedError, jobTag, jobReturnCode, standardPaths.error),
          jobReturnCode,
          None
        )
    }
  }

  override def mapCommandLineWomFile(womFile: WomFile): WomFile = {
    womFile.mapFile { value =>
      (getPath(value), asAdHocFile(womFile)) match {
        case (Success(gcsPath: GcsPath), Some(adHocFile)) =>
          // Ad hoc files will be placed directly at the root ("/cromwell_root/ad_hoc_file.txt") unlike other input files
          // for which the full path is being propagated ("/cromwell_root/path/to/input_file.txt")
          workingDisk.mountPoint.resolve(adHocFile.alternativeName.getOrElse(gcsPath.name)).pathAsString
        case (Success(path @ ( _: GcsPath | _: HttpPath)), _) =>
          workingDisk.mountPoint.resolve(path.pathWithoutScheme).pathAsString
        case (Success(drsPath: DrsPath), _) =>
          val filePath = DrsResolver.getContainerRelativePath(drsPath).unsafeRunSync()
          workingDisk.mountPoint.resolve(filePath).pathAsString
        case (Success(sraPath: SraPath), _) =>
          workingDisk.mountPoint.resolve(s"sra-${sraPath.accession}/${sraPath.pathWithoutScheme}").pathAsString
        case _ => value
      }
    }
  }

  override def mapCommandLineJobInputWomFile(womFile: WomFile): WomFile = {
    womFile.mapFile(value =>
      getPath(value) match {
        case Success(gcsPath: GcsPath) => workingDisk.mountPoint.resolve(gcsPath.pathWithoutScheme).pathAsString
        case Success(drsPath: DrsPath) =>
          val filePath = DrsResolver.getContainerRelativePath(drsPath).unsafeRunSync()
          workingDisk.mountPoint.resolve(filePath).pathAsString
        case _ => value
      }
    )
  }

  // No need for Cromwell-performed localization in the PAPI backend, ad hoc values are localized directly from GCS to the VM by PAPI.
  override lazy val localizeAdHocValues: List[AdHocValue] => ErrorOr[List[StandardAdHocValue]] = _.map(Coproduct[StandardAdHocValue](_)).validNel
}<|MERGE_RESOLUTION|>--- conflicted
+++ resolved
@@ -445,11 +445,8 @@
           )
         } getOrElse runtimeAttributes.disks
 
-<<<<<<< HEAD
         val inputFilePaths = inputOutputParameters.jobInputParameters.map(_.cloudPath.pathAsString).toSet
         val referenceDisksToMount = PipelinesApiReferenceFilesMapping.getReferenceDisksToMount(jesAttributes.referenceFilesMapping, inputFilePaths)
-=======
-        val referenceDisks = getReferenceDisksToBeMountedFromManifests(pipelinesConfiguration.papiAttributes.referenceDiskLocalizationManifestFiles, inputOutputParameters.fileInputParameters)
 
         val workflowOptions = workflowDescriptor.workflowOptions
 
@@ -465,7 +462,6 @@
 
         val enableSshAccess = workflowOptions.getBoolean(WorkflowOptionKeys.EnableSSHAccess).toOption.contains(true)
 
->>>>>>> 3ab8375e
         CreatePipelineParameters(
           jobDescriptor = jobDescriptor,
           runtimeAttributes = runtimeAttributes,
@@ -488,13 +484,9 @@
           retryWithMoreMemoryKeys = jesAttributes.memoryRetryConfiguration.map(_.errorKeys),
           fuseEnabled = fuseEnabled(jobDescriptor.workflowDescriptor),
           allowNoAddress = pipelinesConfiguration.papiAttributes.allowNoAddress,
-<<<<<<< HEAD
-          referenceDisksForLocalization = referenceDisksToMount
-=======
-          referenceDisksForLocalization = referenceDisks,
+          referenceDisksForLocalization = referenceDisksToMount,
           monitoringImage = monitoringImage,
           enableSshAccess = enableSshAccess,
->>>>>>> 3ab8375e
         )
       case Some(other) =>
         throw new RuntimeException(s"Unexpected initialization data: $other")
