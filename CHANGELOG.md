# Cromwell Change Log

## 55 Release Notes

<<<<<<< HEAD
### Apple Silicon support statement

Users with access to the new Mac hardware should review [important information provided here](https://cromwell.readthedocs.io/en/stable/Releases).
=======
### Bug Fixes

* Fixed a bug that prevented `read_json()` from working with arrays and primitives. The function now works as expected for all valid JSON data inputs. 
More information on JSON Type to WDL Type conversion can be found [here](https://github.com/openwdl/wdl/blob/main/versions/1.0/SPEC.md#mixed-read_jsonstringfile).
>>>>>>> 8ea7dec1

## 54 Release Notes

### Bug Fixes

* Fixed a bug that prevented `write_json()` from working with arrays and primitives. The function now works as expected for `Boolean`, `String`, `Integer`, `Float`,
 `Pair[_, _]`, `Object`, `Map[_, _]` and `Array[_]` (including array of objects) type inputs. More information on WDL Type to JSON Type 
 conversion can be found [here](https://github.com/openwdl/wdl/blob/main/versions/1.0/SPEC.md#mixed-read_jsonstringfile).

### Spark backend support removal

Spark backend was not widely used and it was decided to remove it from the codebase in order to narrow the scope of Cromwell code. 

### Improved DRS Localizer logging

Error logging while localizing a DRS URI should now be more clear especially when there is a Requester Pays bucket involved.

### Per-backend hog factors
Cromwell now allows overriding system-level log factors on back-end level. First, Cromwell will try to use hog-factor 
defined in the backend config, and if it is not defined, it will default to using system-wide hog factor.
```conf
backend {
  providers {
    PAPIv2 {
      config {
        hog-factor: 2
      }
    }
  }
}
```
For more information about hog factors please see [this page](https://cromwell.readthedocs.io/en/develop/cromwell_features/HogFactors/).

### `martha_v2` Support Removed

Cromwell now only supports resolving DOS or DRS URIs through [Martha](https://github.com/broadinstitute/martha)'s most
recent metadata endpoint `martha_v3`, dropping support for Martha's previous metadata endpoint `martha_v2`. To switch to
the new version of Martha's metadata endpoint, update the `martha.url` found in the [filesystems
config](https://cromwell.readthedocs.io/en/stable/filesystems/Filesystems/#overview) to point to `/martha_v3`. More
information on Martha's `martha_v3` request and response schema can be found
[here](https://github.com/broadinstitute/martha#martha-v3).

### DOS/DRS `localization_optional` Support

When running on a backend that supports `localization_optional: true` any DOS or DRS `File` values in the generated
command line will be substituted with the `gsUri` returned from Martha's `martha_v3` endpoint. More information on
`localization_optional` can be found [here](https://cromwell.readthedocs.io/en/stable/optimizations/FileLocalization/).

### DOS/DRS metadata retrieval retried by default

Attempts to retrieve DOS/DRS metadata from Martha will be retried by default. More information can be found
[here](https://cromwell.readthedocs.io/en/stable/optimizations/FileLocalization/).

## 53 Release Notes

### Martha v3 Support

Cromwell now supports resolving DRS URIs through Martha v3 (in addition to Martha v2). To switch to the new version of Martha, update the `martha.url` found in the [filesystems config](https://cromwell.readthedocs.io/en/stable/filesystems/Filesystems/#overview) to
point to `/martha_v3`. More information on Martha v3 request and response schema can be found [here](https://github.com/broadinstitute/martha#martha-v3).

### Support for custom entrypoints on Docker images

Cromwell can now support docker images which have custom entrypoints in the PAPIv2 alpha and beta backends.

### Alpha support for WDL optional outputs on PAPI v2

* Alpha support for WDL optional output files on the PAPI v2 backend has been added, please see the
[documentation](https://cromwell.readthedocs.io/en/stable/wf_options/Google#alpha-support-for-wdl-optional-outputs-on-papi-v2)
for known limitations.

### Monitoring Image Script

* Cromwell now supports an optional `monitoring_image_script` workflow option in addition to the existing
`monitoring_script` and `monitoring_image` options. For more information see the [Google Pipelines API Workflow Options
documentation](https://cromwell.readthedocs.io/en/stable/wf_options/Google#google-pipelines-api-workflow-options).

## 52 Release Notes

### Documentation

Information on how to properly use the Singularity cache with Cromwell is now
provided in the [Cromwell Singularity documentation](
https://cromwell.readthedocs.io/en/stable/tutorials/Containers/#singularity).

### Google library upgrade [(#5565)](https://github.com/broadinstitute/cromwell/pull/5565)

All previous versions of Cromwell shipped with Google Cloud Storage (GCS) libraries that are now deprecated and will [stop working in August 2020](https://developers.googleblog.com/2018/03/discontinuing-support-for-json-rpc-and.html). This release adopts updated libraries to ensure uninterrupted operation. The only user action required is upgrading Cromwell.   

### Bug fixes

* Fixed a bug that required Cromwell to be restarted in order to pick up DNS changes.
    * By default, the JVM caches DNS records with a TTL of infinity.
    * Cromwell now configures its JVM with a 3-minute TTL. This value can be customized by setting `system.dns-cache-ttl`.  
* Clarified an error message that Cromwell emits when the compute backend terminates a job of its own volition (as opposed to termination in response to an abort request from Cromwell)
    * Previously, the error read `The job was aborted from outside Cromwell`
    * The new error reads `The compute backend terminated the job. If this termination is unexpected, examine likely causes such as preemption, running out of disk or memory on the compute instance, or exceeding the backend's maximum job duration.` 

## 51 Release Notes

### Changes and Warnings

The configuration format for call cache blacklisting has been updated, please see the [call caching documentation](
https://cromwell.readthedocs.io/en/stable/Configuring/#call-caching) for details.

### Bug fixes

* Fixed a bug where the `size(...)` function did not work correctly on files 
  from a shared filesystem if `size(...)` was called in the input section on a 
  relative path.
+ Fixed a bug where the `use_relative_output_paths` option would not preserve intermediate folders.

### New functionality

#### Call caching blacklisting improvements

Cromwell previously supported blacklisting GCS buckets containing cache hits which could not be copied for permissions 
reasons. Cromwell now adds support for blacklisting individual cache hits which could not be copied for any reason,
as well as grouping blacklist caches according to a workflow option key. More information available in the [
call caching documentation]( https://cromwell.readthedocs.io/en/stable/Configuring/#call-caching). 

#### new xxh64 and fingerprint strategies for call caching

Existing call cache strategies `path` and `path+modtime` don't work when using docker on shared filesystems 
(SFS backend, i.e. not in cloud storage). The `file` (md5sum) strategy works, but uses a lot of resources.
Two faster strategies have been added for this use case: `xxh64` and 
`fingerprint`. `xxh64` is a lightweight hashing algorithm, `fingerprint` is a strategy designed to be very 
lightweight. Read more about it in the [call caching documentation](
https://cromwell.readthedocs.io/en/stable/Configuring/#call-caching).

## 50 Release Notes

### Changes and Warnings

#### Metadata Archival Config Change

**Note:** Unless you have already opted-in to GCS-archival of metadata during its development, this change will not affect you.
Cromwell's metadata archival configuration has changed in a backwards incompatible way to increase consistency,
please see
[the updated documentation](https://cromwell.readthedocs.io/en/stable/Configuring#hybrid-metadata-storage-classic-carbonite) for details.

## 49 Release Notes

### Changes and Warnings

#### Job store database refactoring

The primary keys of Cromwell's job store tables have been refactored to use a `BIGINT` datatype in place of the previous
`INT` datatype. Cromwell will not be usable during the time the Liquibase migration for this refactor is running.
In the Google Cloud SQL with SSD environment this migration runs at a rate of approximately 40,000 `JOB_STORE_SIMPLETON_ENTRY`
rows per second. In deployments with millions or billions of `JOB_STORE_SIMPLETON_ENTRY` rows the migration may require
a significant amount of downtime so please plan accordingly. The following SQL could be used to estimate the number of
rows in this table:

```
SELECT table_rows FROM INFORMATION_SCHEMA.TABLES WHERE TABLE_SCHEMA = 'cromwell' AND table_name = 'JOB_STORE_SIMPLETON_ENTRY';
```

#### Execution Directory Layout (cache copies)

When an attempt to copy a cache result is made, you'll now see a `cacheCopy` directory in the call root directory. 
This prevents them clashing with the files staged to the same directory for attempt 1 if the cache copy fails (see also: Bug Fixes).

The directory layout used to be:

```
[...]/callRoot/
  - script [from the cache copy attempt, or for execution attempt 1 if the cache copy fails]
  - stdout [from the cache copy attempt, or for execution attempt 1 if the cache copy fails]
  - output.file [from the cache copy attempt, or for execution attempt 1 if the cache copy fails]
  - attempt-2/ [if attempt 1 fails]
    - script
    - stdout
    - output.file
```

but is now:

```
[...]/callRoot/
  - cacheCopy/
    - script
    - stdout
    - output.file
  - script [for attempt 1 if the cache copy fails]
  - stdout [for attempt 1 if the cache copy fails]
  - output.file [for attempt 1 if the cache copy fails]
  - attempt-2/ [if attempt 1 fails]
    - script
    - stdout
    - output.file
```

### New Functionality

#### Disable call-caching for tasks

It is now possible to indicate in a workflow that a task should not be call-cached. See details 
[here](https://cromwell.readthedocs.io/en/stable/optimizations/VolatileTasks).

#### Delete Intermediate Outputs on PapiV2

* **Experimental:** When a new workflow option `delete_intermediate_output_files` is submitted with the workflow,
intermediate `File` objects will be deleted when the workflow completes. See the [Google Pipelines API Workflow Options
documentation](https://cromwell.readthedocs.io/en/stable/wf_options/Google#google-pipelines-api-workflow-options)
for more information.

#### Metadata Archival Support

Cromwell 49 now offers the option to archive metadata to GCS and remove the equivalent metadata from relational
database storage. Please see 
[the documentation](https://cromwell.readthedocs.io/en/stable/Configuring#hybrid-metadata-storage-classic-carbonite) for more details. 

#### Adding support for Google Cloud Life Sciences v2beta
Cromwell now supports running workflows using Google Cloud Life Sciences v2beta API in addition to Google Cloud Genomics v2alpha1. 
More information about migration to the new API from v2alpha1 
[here](https://cromwell.readthedocs.io/en/stable/backends/Google#migration-from-google-cloud-genomics-v2alpha1-to-google-cloud-life-sciences-v2beta). 
* **Note** Google Cloud Life Sciences is the new name for newer versions of Google Cloud Genomics.
* **Note** Support for Google Cloud Genomics v2alpha1 will be removed in a future version of Cromwell. Advance notice will be provided.

### New Docs

#### Installation methods

Links to the conda package and docker container are now available in 
[the install documentation](https://cromwell.readthedocs.io/en/stable/Getting/).


### Bug Fixes

+ Fix a bug where zip files with directories could not be imported. 
  For example a zip with `a.wdl` and `b.wdl` could be imported but one with `sub_workflows/a.wdl` 
  and `imports/b.wdl` could not.
+ Fix a bug which sometimes allowed execution scripts copied by a failed cache-copy to be run instead
  of the attempt-1 script for a live job execution. 
  
## 48 Release Notes

### Womtool Graph for WDL 1.0

The `womtool graph` command now supports WDL 1.0 workflows. 
* **Note:** Generated graphs - including in WDL draft 2 - may look slightly different than they did in version 47.

### Documentation

+ Documented the use of a HSQLDB file-based database so users can try call-caching without needing a database server.
  Please checkout [the database documentation](https://cromwell.readthedocs.io/en/stable/Configuring#database).

## 47 Release Notes

### Retry with more memory on Papiv2 [(#5180)](https://github.com/broadinstitute/cromwell/pull/5180)

Cromwell now allows user defined retries. With `memory-retry` config you can specify an array of strings which when encountered in the `stderr` 
file by Cromwell, allows the task to be retried with multiplier factor mentioned in the config. More information [here](https://cromwell.readthedocs.io/en/stable/backends/Google/).

### GCS Parallel Composite Upload Support

Cromwell 47 now supports GCS parallel composite uploads which can greatly improve delocalization performance.
This feature is turned off by default, it can be turned on by either a backend-level configuration setting or
on a per-workflow basis with workflow options. More details [here](https://cromwell.readthedocs.io/en/stable/backends/Google/).

### Papi V2 Localization Using GCR [(#5200)](https://github.com/broadinstitute/cromwell/pull/5200)

The Docker image for the Google Cloud SDK was previously only [published on Docker
Hub](https://hub.docker.com/r/google/cloud-sdk). Now that the image is [publicly hosted in
GCR](http://gcr.io/google.com/cloudsdktool/cloud-sdk), Papi V2 jobs will localize inputs and delocalize outputs using
the GCR image.

## 46 Release Notes

### Nvidia GPU Driver Update

The default driver for Nvidia GPU's on Google Cloud has been updated from `390` to `418.87.00`.  A user may override this option at anytime by providing the `nvidiaDriverVersion` runtime attribute.  See the [Runtime Attribute description for GPUs](https://cromwell.readthedocs.io/en/stable/RuntimeAttributes/#runtime-attribute-descriptions) for detailed information.

### Enhanced "error code 10" handling in PAPIv2

On Google Pipelines API v2, a worker VM that is preempted may emit a generic error message like
```
PAPI error code 10. The assigned worker has failed to complete the operation
```
instead of a preemption-specific message like
```
PAPI error code 14. Task was preempted for the 2nd time.
```
Cromwell 44 introduced special handling that detects both preemption indicators and re-runs the job consistent with the `preemptible` setting.

Cromwell 46 enhances this handling in response to user reports of possible continued issues.   

## 45 Release Notes

### Improved input and output transfer performance on PAPI v2

Cromwell now requires only a single PAPI "action" each for the entire localization or delocalization process, rather than two per file or directory.
This greatly increases execution speed for jobs with large numbers of input or output files.
In testing, total execution time for a call with 800 inputs improved from more than 70 minutes to less than 20 minutes.

### List dependencies flag in Womtool Command Line [(#5098)](https://github.com/broadinstitute/cromwell/pull/5098)

Womtool now outputs the list of files referenced in import statements using `-l` flag for `validate` command.
More info [here](https://cromwell.readthedocs.io/en/stable/WOMtool/)

### BCS backend new Features support

#### New docker registry
Alibaba Cloud Container Registry is now supported for the `docker` runtime attribute, and the previous `dockerTag` 
runtime attribute continues to be available for Alibaba Cloud OSS Registry.
#### Call caching
Cromwell now supports Call caching when using the BCS backend.
#### Workflow output glob
Globs can be used to define outputs for BCS backend.
#### NAS mount
Alibaba Cloud NAS is now supported for the `mounts` runtime attribute.

### Call Caching Failure Messages [(#5095)](https://github.com/broadinstitute/cromwell/pull/5095)

Call cache failures are no longer sent to the workflow metadata. Instead a limited number of call cache failure messages
will be sent to the workflow log. See [the Cromwell call caching
documentation](https://cromwell.readthedocs.io/en/stable/cromwell_features/CallCaching/) for more information on call
cache failure logging.

## 44 Release Notes

### Improved PAPI v2 Preemptible VM Support

In some cases PAPI v2 will report the preemption of a VM in a way that differs from PAPI v1. This novel means of reporting
preemption was not recognized by Cromwell's PAPI v2 backend and would result in preemptions being miscategorized as call failures.
Cromwell's PAPI v2 backend will now handle this type of preemption.

## 43 Release Notes

### Virtual Private Cloud with Subnetworks

Cromwell now allows PAPIV2 jobs to run on a specific subnetwork inside a private network by adding the subnetwork key 
`subnetwork-label-key` inside `virtual-private-cloud` in backend configuration. More info [here](https://cromwell.readthedocs.io/en/stable/backends/Google/).

### Call caching database refactoring

Cromwell's `CALL_CACHING_HASH_ENTRY` primary key has been refactored to use a `BIGINT` datatype in place of the previous
`INT` datatype. Cromwell will not be usable during the time the Liquibase migration for this refactor is running.
In the Google Cloud SQL with SSD environment this migration runs at a rate of approximately 100,000 `CALL_CACHING_HASH_ENTRY`
rows per second. In deployments with millions or billions of `CALL_CACHING_HASH_ENTRY` rows the migration may require  
a significant amount of downtime so please plan accordingly. The following SQL could be used to estimate the number of
rows in this table:

```
select max(CALL_CACHING_HASH_ENTRY_ID) from CALL_CACHING_HASH_ENTRY
```

### Stackdriver Instrumentation

Cromwell now supports sending metrics to [Google's Stackdriver API](https://cloud.google.com/monitoring/api/v3/). 
Learn more on how to configure [here](https://cromwell.readthedocs.io/en/stable/developers/Instrumentation/).

### BigQuery in PAPI

Cromwell now allows a user to specify BigQuery jobs when using the PAPIv2 backend

### Configuration Changes

#### StatsD Instrumentation

There is a small change in StatsD's configuration path. Originally, the path to the config was `services.Instrumentation.config.statsd`
which now has been updated to `services.Instrumentation.config`. More info on its configuration can be found
[here](https://cromwell.readthedocs.io/en/stable/developers/Instrumentation/).

#### cached-copy

A new experimental feature, the `cached-copy` localization strategy is available for the shared filesystem. 
More information can be found in the [documentation on localization](https://cromwell.readthedocs.io/en/stable/backends/HPC).

#### Yaml node limits

Yaml parsing now checks for cycles, and limits the maximum number of parsed nodes to a configurable value. It also
limits the nesting depth of sequences and mappings. See [the documentation on configuring
YAML](https://cromwell.readthedocs.io/en/stable/Configuring/#yaml) for more information.

### API Changes

#### Workflow Metadata

* It is now possible to use `includeKey` and `excludeKey` at the same time. If so, the metadata key must match the `includeKey` **and not** match the `excludeKey` to be included.
* It is now possible to use "`calls`" as one of your `excludeKey`s, to request that only workflow metadata gets returned.

### PostgreSQL support

Cromwell now supports PostgreSQL (version 9.6 or higher, with the Large Object
extension installed) as a database backend.
See [here](https://cromwell.readthedocs.io/en/stable/Configuring/#database) for
instructions for configuring the database connection.

## 42 Release Notes

### Womtool endpoint

The `/describe` endpoint now differentiates between an invalid workflow and a valid workflow with invalid inputs.

Specifically, the new `validWorkflow` key indicates whether the workflow file is valid by itself. If inputs are provided, they are not considered when calculating this field; if inputs are not provided, the value is identical to `valid`.

### Configuration Changes

 *  Virtual private networks can now be configured. See the section below for details.
 
#### Batch Request Timeouts

The timeout on Cromwell's requests to PAPIv2 can now be configured. See the sample PAPIv2.conf for more documentation:

```conf
backend {
  providers {
    PAPIv2 {
      config { 
        batch-requests {
          timeouts {
            read = 10 seconds
            connect = 10 seconds
          }
        }
      }
    }
  }
}
```

### Virtual Private Networks

Cromwell now allows PAPIV2 jobs to run on a private network by adding the network name inside `virtual-private-cloud` in backend configuration.
More info [here](https://cromwell.readthedocs.io/en/stable/backends/Google/).

### AWS Backend

Now includes background job status polling to hopefully reduce the incidence of 'HTTP 429' errors for large workflows.

## 41 Release Notes

### Workflow Options

* It is now possible to supply custom `google-labels` in [workflow options](https://cromwell.readthedocs.io/en/stable/wf_options/Google/).

### AWS backend

It is now possible to use WDL disk attributes with the following formats on AWS.
```
disks: "local-disk 20 SSD"
```
```
disks: "/some/mnt 20 SSD"
```
Because Cromwell's AWS backend auto-sizes disks, the size specification is simply discarded.

### Time Formatting

In previous versions of Cromwell, times were converted to strings using
[the default Java formatter](https://docs.oracle.com/javase/8/docs/api/java/time/OffsetDateTime.html#toString--) which
generates a variety of ISO-8601 formats. String conversions also retained whatever server time zone generated that
specific time instance.

Going forward, times stored in Cromwell metadata, and later returned via the HTTP endpoint, are now converted to UTC
then formatted with exactly three digits of milliseconds.

For example:
- `2017-01-19T12:34:56-04:00` will now be formatted as
- `2017-01-19T16:34:56.000Z`

This change only affects newly formatted dates. Older dates already formatted and stored by previous versions of
Cromwell will not be updated however they will still return a
[valid ISO-8601 format](https://en.wikipedia.org/wiki/ISO_8601). The older format may be in various non-UTC time zones,
and may or may not include microseconds or even nanoseconds, for example `2017-01-19T12:34:56.123456789-04:00`.

### Config Changes

#### Heartbeat failure shutdown

When a Cromwell instance is unable to write heartbeats for some period of time it will automatically shut down. For more
information see the docs on [configuring Workflow Hearbeats](https://cromwell.readthedocs.io/en/stable/Configuring/).

NOTE: In the remote chance that the `system.workflow-heartbeats.ttl` has been configured to be less than `5 minutes`
then the new configuration value `system.workflow-heartbeats.write-failure-shutdown-duration` must also be explicitly
set less than the `ttl`.

#### nVidia Driver Attribute Change

The runtime attribute `nvidia-driver-version` was previously allowed only as a default runtime attribute in configuration.
Because WDL does not allow attribute names to contain `-` characters, this has been changed to `nvidiaDriverVersion`.
This field is now accepted within WDL files as well as within the configuration file.

#### Logging long running jobs

All backends can now emit slow job warnings after a configurable time running. 
NB This example shows how to configure this setting for the PAPIv2 backend:
```conf
# Emit a warning if jobs last longer than this amount of time. This might indicate that something got stuck.
backend {
  providers {
    PAPIv2 {
      config { 
        slow-job-warning-time: 24 hours
      }
    }
  }
}
```

### Runtime Attributes

#### GPU Attributes

* The `gpuType` attribute is no longer validated against a whitelist at workflow submission time. Instead, validation now happens at runtime. This allows any valid accelerator to be used.
* The `nvidiaDriverVersion` attribute is now available in WDL `runtime` sections. The default continues to be `390.46` which applies if and only if GPUs are being used.
* A default `gpuType` ("nvidia-tesla-k80") will now be applied if `gpuCount` is specified but `gpuType` is not.
* Similarly, a default `gpuCount` (1) will be applied if `gpuType` is specified but `cpuCount` is not. 

### Bug fixes

#### Better validation of workflow heartbeats

An error will be thrown on startup when the `system.workflow-heartbeats.heartbeat-interval` is not less than the
`system.workflow-heartbeats.ttl`.


## 40 Release Notes

### Config Changes

#### Cromwell ID in instrumentation path

When set, the configuration value of `system.cromwell_id` will be prepended to StatsD metrics. More info [here](https://cromwell.readthedocs.io/en/stable/developers/Instrumentation/).

#### HealthMonitor Configuration

The HealthMonitor configuration has been refactored to provide a simpler interface:
* You no longer need to specify a monitor class in your `cromwell.conf` as this will now be inherited from the `reference.conf` value.
* You can now opt-in and opt-out of any combination of status monitors.
* The PAPI backends to monitor can now be listed in a single field.

##### Upgrading

You are no longer tied to the previous preset combinations of health checks. However if you just want to carry forward
the exact same set of health checks, you can use one of the following standard recipes:

###### From default, or `NoopHealthMonitorActor`:
If you're currently using the (default) NoopHealthMonitorActor, no action is required.

###### From `StandardHealthMonitorServiceActor`:
If you're currently using the `StandardHealthMonitorServiceActor`, replace this stanza:
```
services {
    HealthMonitor {
        class = "cromwell.services.healthmonitor.impl.standard.StandardHealthMonitorServiceActor"
    }
}
``` 
With this one:
```
services {
    HealthMonitor {
        config {
            check-dockerhub: true
            check-engine-database: true
        }
    }
}
``` 
###### From `WorkbenchHealthMonitorServiceActor`:
Replace this stanza:
```
services {
    HealthMonitor {
        class = "cromwell.services.healthmonitor.impl.workbench.WorkbenchHealthMonitorServiceActor"

        config {
            papi-backend-name = PAPIv1
            papi-v2-backend-name = PAPIv2

            google-auth-name = service-account
            gcs-bucket-to-check = "cromwell-ping-me-bucket"
        }
    }
}
``` 
With this one:
```
services {
    HealthMonitor {
        config {
            check-dockerhub: true
            check-engine-database: true
            check-gcs: true
            check-papi-backends: [PAPIv1, PAPIv2]

            google-auth-name = service-account
            gcs-bucket-to-check = "cromwell-ping-me-bucket"
    }
  }
}
``` 
### Workflow options changes

A new workflow option is added. If the `final_workflow_outputs_dir` is set 
`use_relative_output_paths` can be used. When set to `true` this will copy 
all the outputs relative to their execution directory. 
my_final_workflow_outputs_dir/~~MyWorkflow/af76876d8-6e8768fa/call-MyTask/execution/~~output_of_interest.
More information can be found in [the workflow options documentation](https://cromwell.readthedocs.io/en/stable/wf_options/Overview/#output-copying).

### Bug fixes

#### WDL 1.0 strings can contain escaped quotes

For example, the statement `String s = "\""` is now supported, whereas previously it produced a syntax error.

#### Empty call blocks in WDL 1.0

Cromwell's WDL 1.0 implementation now allows empty call blocks, e.g. `call task_with_no_inputs {}`. This brings 1.0 in line with draft-2, which has always supported this syntax.

#### Packed CWL bugfix

Fixed a bug that caused an error like `Custom type was referred to but not found` to be issued when using an imported type as a `SchemaDefRequirement` in packed CWL.

## 39 Release Notes

### Cromwell ID changes

When set, the configuration value of `system.cromwell_id` will now have a random suffix appended, unless the
configuration key `system.cromwell_id_random_suffix` is set to `false`.

The generated id also appears more places in the logs, including when picking up workflows from the database and during
shutdown.

### Bug fixes

#### Format fix for `write_map()` 

Fixed an issue that caused the `write_map()` function in Cromwell's WDL 1.0 implementation to produce output in the wrong format. Specifically, the output's rows and columns were swapped. WDL draft-2 was not affected.
  
Incorrect `write_map()` output in Cromwell 38 and earlier:
```
key1    key2    key3
value1  value2  value3
```
Corrected `write_map()` output in Cromwell 39 and later:
```
key1  value1
key2  value2
key3  value3
```

## 38 Release Notes

### HPC paths with Docker

The `ConfigBackendLifecycleActorFactory` path variables `script`, `out` and `err` are now consistent when running with
and without docker. Similarly, when killing a docker task the `kill-docker` configuration key is now used instead of
`kill`. For more information see the [online documentation](https://cromwell.readthedocs.io/en/stable/backends/SGE/).

### No-op Health Monitor is now the default health monitor

Previous versions of Cromwell defaulted to using a health monitor service that checked Docker Hub and engine database status.
Neither check was useful if the `status` endpoint was never consulted as is likely the case in most deployments. Cromwell 38
now defaults to a `NoopHealthMonitorServiceActor` which does nothing. The previous health service implementation is still
available as `StandardHealthMonitorServiceActor`.

### Bug fixes
- Fixed an issue that could cause Cromwell to consume disk space unnecessarily when using zipped dependencies

#### HTTP responses

- When returning errors as json the `Content-Type` header is set to `application/json`.

## 37 Release Notes

### Docker

- Adds support for retrieving docker digests of asia.gcr.io images
- Adds configuration settings for docker digest lookups. See the `docker` section of the `reference.conf` for more information 
- Attempt to automatically adjust the boot disk size on the Google Cloud Backend (version 2) if the size of the image is greater than the default disk size or the required disk size in the runtime attributes.
Only works for registries that support the version 2 of the manifest schema (https://docs.docker.com/registry/spec/manifest-v2-2/)
At this date (12/09/18) this includes GCR and Dockerhub.

### Added new call cache path+modtime hashing strategy.

Call caching hashes with this new strategy are based on the path and the last modified time of the file.

### Instance independent abort

For multi-instance Cromwell deployments sharing a single database, earlier versions of Cromwell required abort
requests to be sent specifically to the instance that was running the targeted workflow. Cromwell 37 now
allows abort commands to be sent to any Cromwell instance in the shared-database deployment. Configuration details
[here](https://cromwell.readthedocs.io/en/develop/Configuring/abort-configuration).


### Call cache blacklisting

The Google Pipelines API (PAPI) version 1 and 2 backends now offer the option of call cache blacklisting on a per-bucket basis.
More info [here](http://cromwell.readthedocs.io/en/develop/CallCaching/#call-cache-copy-authorization-failure-prefix-blacklisting).

### WDL

- All memory units in WDL are now treated as base-2.
For instance `1 KB == 1 KiB == 1024 Bytes`.

### Backend name for call caching purposes

Previous versions of Cromwell incorporated the name of the backend on which a call was run into the call cache hashes generated for that call.
Unfortunately this made it impossible to change the name of a backend without losing all previously run calls as potential cache hits.
Cromwell 37 introduces the `name-for-call-caching-purposes` backend configuration option as a means of decoupling the backend name from the
value used for the backend name for call caching purposes.

### CWL

Support `InputResourceRequirement` hint

### Changing configuration options

#### Logging Token Distribution

In cases where its not obvious why jobs are queued in Cromwell, you can enable logging for the Job Execution Token Dispenser, using
the `system.hog-safety.token-log-interval-seconds` configuration value.

The default, `0`, means that no logging will occur. 

#### HTTP Filesystem

- The HTTP filesystem is now enabled for engine use by default. To continue without an HTTP filesystem, you can add the 
following content into the appropriate stanza of your configuration file:
```
engine {
  filesystems {
    http { 
      enabled: false 
    }
  }
}
``` 
- When the value `exit-code-timeout-seconds` is set, `check-alive` command is now only called once every timeout interval instead of each poll.

### Beta preview of new Womtool `/describe` endpoint

This new endpoint brings the functionality of Womtool to the world of web services. Submit workflows for validation and receive a JSON description in response.

The endpoint is still undergoing heavy development and should not be used in production. The final version will ship in a future release of Cromwell; watch this space.   

### Bug fixes

- Fixed a regression in Cromwell 36 that could cause operations on empty arrays to fail with a spurious type error (closes [#4318](https://github.com/broadinstitute/cromwell/issues/4318))

#### Abort On Hold Workflows

On Hold workflows may now be aborted.

#### Command fixes for AWS and TES

The AWS and TES backends can now handle calls that generate longer command lines. Like the other
backends, commands scripts are first written to a file, the file is downloaded to the execution
host, and then the localized script is run.

Also fixed are AWS `command {}` blocks that use `|` at the start of a line. For example:

```
command {
  echo hello world \
  | cat
}
```

## 36 Release Notes

### Extra configuration options

The value `exit-code-timeout-seconds` can now set in a backend configuration.
Details [here](https://cromwell.readthedocs.io/en/develop/backends/HPC/#exit-code-timeout)

### [AWS S3 file transfers are now encrypted](https://github.com/broadinstitute/cromwell/pull/4264)

### Bug fixes

#### Metadata Request Coalescing

Coalesce metadata requests to eliminate expensive and redundant queries and metadata construction.

#### Eliminate redundant SFS logging and metadata 

Eliminate superfluous logging and metadata publishing in the shared filesystem backend on poll intervals where there was not a state change.

#### AWS region configuration respected throughout

Previously US-EAST-1 was hardcoded in places.

## 35 Release Notes

### Submit workflow using URL

Cromwell now allows for a user to submit the URL pointing to workflow file to run a workflow.
More details on how to use it in: 
- `Server` mode can be found [here](https://cromwell.readthedocs.io/en/develop/api/RESTAPI/).
- `Run` mode can be found [here](https://cromwell.readthedocs.io/en/develop/CommandLine/#run).

### Languages

- Added an opt-in namespace cache for the WDL Draft 2 language factory. Please see the Cromwell example configuration for details. NOTE: if upgrading from a hotfix version of Cromwell
that relied upon this cache, the cache is now opt-in and must be turned on explicitly in config.
- To maintain conformance with the OpenWDL spec, Cromwell drops support for the `version draft-3` identifier in this release. In the rare case where end users may have been using `version draft-3`, `version 1.0` is a drop-in replacement with no effect on functionality.

### HTTP Workflow Inputs for Shared File System and Google Pipelines API Version 2 Backends

`http` and `https` workflow inputs are now supported for shared filesystem and Google Pipelines API (PAPI) version 2
backends. Configuration details are described [here](http://cromwell.readthedocs.io/en/develop/filesystems/HTTP).

### Call cache hint support

More efficient cache hit copying in multi-user environments is now supported through the `call_cache_hit_path_prefixes` workflow option.
Details [here](http://cromwell.readthedocs.io/en/develop/CallCaching/#call-cache-hit-path-prefixes)

### Root workflow level file hash caching support

Cromwell now offers the ability to cache file hashes on a root workflow level basis, details [here](http://cromwell.readthedocs.io/en/develop/CallCaching/#file-hash-caching).

### Extra configuration options

The value `dockerRoot` can now be set in a backend configuration. 
This will set the execution folder in the container (default: `/cromwell-executions`).

### Bug Fixes

#### API
- The `releaseHold` endpoint will now return `404 Not Found` for an unrecognized workflow ID and `400 Bad Request` for a malformed or invalid workflow ID.

#### Languages

- Fixed a bug that allowed values to be "auto-boxed" into a single-element `Array` of that type, which is not allowed in the WDL spec (Closes [#3478](https://github.com/broadinstitute/cromwell/issues/3478)).

#### PAPI version 1

- Restored standard output and error streaming for jobs.

## 34 Release Notes

### Query API

* Fixes a bug which stopped `includeSubworkflow=false` from paging correctly and subworkflows from being discounted correctly from `totalResultsCount`.
* Query results will now be returned in reverse chronological order, with the most-recently submitted workflows returned first.

### Requester Pays on GCS

Access of Google Cloud Storage buckets with Requester Pays enabled is now supported.
Please read the [relevant documentation](http://cromwell.readthedocs.io/en/develop/filesystems/GoogleCloudStorage#requester-pays) for information on how to enable it and the consequences.

### Private Docker Support on Pipelines API v2

Support for private Docker Hub images is now included in the Google Pipelines API v2 backend. PAPI v2 private Docker support is
equivalent to that in PAPI v1 but the configuration differs, please see
[Docker configuration](http://cromwell.readthedocs.io/en/develop/filesystems/Google#Docker) for more details.

### Updated MySQL client with 8.0 support

Updated the MySQL connector client from `5.1.42` to `5.1.46` which adds support for connecting to MySQL 8.0. See the
documentation on [Changes in MySQL Connector/J](https://dev.mysql.com/doc/relnotes/connector-j/5.1/en/news-5-1.html) for
more information.

## 33 Release Notes

### Query endpoint

#### Exclude workflows based on Labels

This gives the ability to **filter out** workflows based on labels. Two new parameters called `excludeLabelAnd` and `excludeLabelOr` can be used for this purpose.
More details on how to use them can be found [here](http://cromwell.readthedocs.io/en/develop/api/RESTAPI/).

#### Include/Exclude subworkflows

Cromwell now supports excluding subworkflows from workflow query results using the `includeSubworkflows` parameter. By default they are included in the results.
More information can be found at [REST API](http://cromwell.readthedocs.io/en/develop/api/RESTAPI/).

#### Query workflows by Submission time

Cromwell now supports querying workflows by submission time. This will help find workflows that are submitted but not started yet (i.e. workflows which are
in On Hold state). More information can be found [here](http://cromwell.readthedocs.io/en/develop/api/RESTAPI/).

#### Submission time in Workflow Query Response

Submission time of a workflow is now included in WorkflowQueryResult, which is part of the response for workflow query.

### File Localization (NIO) Hint

Cromwell now allows tasks in WDL 1.0 can now specify an optimization in their `parameter_meta` that some `File` inputs do not need to be localized for the task to run successfully.
Full details are available in the [documentation page for this optimization](http://cromwell.readthedocs.io/en/develop/optimizations/FileLocalization).

### Bug Fixes

Workflows which are in 'On Hold' state can now be fetched using the query endpoint.

## 32 Release Notes

### Backends

#### Pipelines API V2
Initial support for Google [Pipelines API version 2](https://cloud.google.com/genomics/reference/rest/).
Expect feature parity except for private dockerhub images which are not supported at the moment, but will be in the near future.
Additionally, the "refresh token" authentication mode is **NOT** supported on PAPI V2.

In addition, the following changes are to be expected:
* Error messages for failed jobs might differ from V1
* The Pipelines API log file content might differ from V1

**Important (If you're running Cromwell with a Google backend, read this)**:
The `actor-factory` value for the google backend (`cromwell.backend.impl.jes.JesBackendLifecycleActorFactory`) is being deprecated.
Please update your configuration accordingly.

| PAPI Version  |                                 actor-factory                                |
|---------------|:----------------------------------------------------------------------------:|
|      V1       | cromwell.backend.google.pipelines.v1alpha2.PipelinesApiLifecycleActorFactory |
|      V2alpha1 | cromwell.backend.google.pipelines.v2alpha1.PipelinesApiLifecycleActorFactory |
|      V2beta   | cromwell.backend.google.pipelines.v2beta.PipelinesApiLifecycleActorFactory   |

If you don't update the `actor-factory` value, you'll get a deprecation warning in the logs, and Cromwell will default back to **PAPI V1**

### Task Retries
Cromwell now supports retrying failed tasks up to a specified count by declaring a value for the [maxRetries](RuntimeAttributes.md#maxRetries) key through the WDL runtime attributes.

### Labels
* Cromwell has removed most of the formatting restrictions from custom labels. Please check the [README](README.md#label-format) for more detailed documentation.
* Custom labels won't be submitted to Google backend as they are now decoupled from Google's default labels.
* Cromwell now publishes the labels as soon as the workflow is submitted (whether started or on hold). If the labels are invalid, the workflow will not be submitted and request will fail.

### Scala 2.11 Removed
From version 32 onwards we will no longer be publishing build artifacts compatible with Scala 2.11. 

* If you don't import the classes into your own scala project then this should have no impact on you.
* If you **are** importing the classes into your own scala project, make sure you are using Scala 2.12.

### Input Validation
Cromwell can now validate that your inputs files do not supply inputs with no impact on the workflow. Strict validation will be disabled by default in WDL draft 2 and CWL but enabled in WDL draft 3. See the 'Language Factory Config' below for details.

### Language Factory Config
All language factories can now be configured on a per-language-version basis. All languages and versions will support the following options:
* `enabled`: Defaults to `true`. Set to `false` to disallow workflows of this language and version.
* `strict-validation`: Defaults to `true` for WDL draft 3 and `false` for WDL draft 2 and CWL. Specifies whether workflows fail if the inputs JSON (or YAML) file contains values which the workflow did not ask for (and will therefore have no effect). Additional strict checks may be added in the future.

### API

* More accurately returns 503 instead of 500 when Cromwell can not respond in a timely manner
* Cromwell now allows a user to submit a workflow but in a state where it will not automatically be picked up for execution. This new state is called 'On Hold'. To do this you need to set the parameter workflowOnHold to true while submitting the workflow.
* API end point 'releaseHold' will allow the user to send a signal to Cromwell to allow a workflow to be startable, at which point it will be picked up by normal execution schemes.

### GPU

The PAPI backend now supports specifying GPU through WDL runtime attributes:

```wdl
runtime {
    gpuType: "nvidia-tesla-k80"
    gpuCount: 2
    zones: ["us-central1-c"]
}
```

The two types of GPU supported are `nvidia-tesla-k80` and `nvidia-tesla-p100`

**Important**: Before adding a GPU, make sure it is available in the zone the job is running in: https://cloud.google.com/compute/docs/gpus/

### Job Shell

Cromwell now allows for system-wide or per-backend job shell configuration for running user commands rather than always
using the default `/bin/bash`. To set the job shell on a system-wide basis use the configuration key `system.job-shell` or on a
per-backend basis with `<config-key-for-backend>.job-shell`. For example:

```
# system-wide setting, all backends get this
-Dsystem.job-shell=/bin/sh
```

```
# override for just the Local backend
-Dbackend.providers.Local.config.job-shell=/bin/sh
```

For the Config backend the value of the job shell will be available in the `${job_shell}` variable. See Cromwell's `reference.conf` for an example
of how this is used for the default configuration of the `Local` backend.

### Bug Fixes

The imports zip no longer unpacks a single (arbitrary) internal directory if it finds one (or more). Instead, import statements should now be made relative to the base of the import zip root.

#### Reverting Custom Labels

Reverting to a prior custom label value now works.

["Retrieves the current labels for a workflow"](http://cromwell.readthedocs.io/en/develop/api/RESTAPI/#retrieves-the-current-labels-for-a-workflow)
will return the most recently summarized custom label value.

The above endpoint may still return the prior value for a short period of time after using
["Updated labels for a workflow"](http://cromwell.readthedocs.io/en/develop/api/RESTAPI/#update-labels-for-a-workflow)
until the background metadata summary process completes.

#### Deleting Duplicate Custom Label Rows

If you never used the REST API to revert a custom label back to a prior value you will not be affected. This only applies to workflows previously updated using
["Updated labels for a workflow"](http://cromwell.readthedocs.io/en/develop/api/RESTAPI/#update-labels-for-a-workflow).

The database table storing custom labels will delete duplicate rows for any workflow label key. For efficiency purposes
the values are not regenerated automatically from the potentially large metadata table.

In rare cases where one tried to revert to a prior custom label value you may continue to see different results
depending on the REST API used. After the database update
["Retrieves the current labels for a workflow"](http://cromwell.readthedocs.io/en/develop/api/RESTAPI/#retrieves-the-current-labels-for-a-workflow)
will return the most-recent-unique value while
["Get workflow and call-level metadata for a specified workflow"](http://cromwell.readthedocs.io/en/develop/api/RESTAPI/#get-workflow-and-call-level-metadata-for-a-specified-workflow)
will return the up-to-date value. For example, if one previously updated a value from `"value-1"` > `"value-2"` >
`"value-3"` > `"value-2"` then the former REST API will return `value-3` while the latter will return `value-2`.

#### Workflow options `google_project` output in metadata

Workflow metadata for jobs run on a Google Pipelines API backend will report the `google_project` specified via a
[workflow options json](http://cromwell.readthedocs.io/en/develop/wf_options/Google/#google-pipelines-api-workflow-options).

## 31 Release Notes

* **Cromwell server**  
The Cromwell server source code is now located under `server/src`. `sbt assembly` will build the runnable Cromwell JAR in 
`server/target/scala-2.12/` with a name like `cromwell-<VERSION>.jar`.

* **Robustness**
    + The rate at which jobs are being started can now be controlled using the `system.job-rate-control` configuration stanza.  
    + A load controller service has been added to allow Cromwell to self-monitor and adjust its load accordingly.
The load controller is currently a simple on/off switch controlling the job start rate. It gathers metrics from different parts of the system
to inform its decision to stop the creation of jobs.
You can find relevant configuration in the `services.LoadController` section of the `cromwell.examples.conf` file,
as well as in the `load-control` section in `reference.conf`.
The load level of the monitored sub-systems are instrumented and can be found under the `cromwell.load` statsD path.
    + The statsD metrics have been re-shuffled a bit. If you had a dashboard you might find that you need to update it.
Changes include: 
        + Removed artificially inserted "count" and "timing" the path
        + Added a `load` section
        + Metrics were prefixed twice with `cromwell` (`cromwell.cromwell.my_metric`), now they're only prefixed once
        + Added `processed` and `queue` metrics under various metrics monitoring the throughput and amount of queued work respectively
        + Added a memory metric representing an estimation of the free memory Cromwell thinks it has left

* Added a configuration option under `docker.hash-lookup.enabled` to disable docker hash lookup.
 Disabling it will also disable call caching for jobs with floating docker tags.
 
* **API**    
    + Updated the `/query` response to include the total number of query results returned. See [here](http://cromwell.readthedocs.io/en/develop/api/RESTAPI/#workflowqueryresponse) for more information.

## 30.1 Release Notes

* A set of bug fixes following the migration of Cromwell to WOM (the Workflow Object Model) in version 30.

## 30 Release Notes

### Breaking changes

* The `customLabels` form field for workflow submission has been renamed to `labels`.

### Other changes

* **New Cromwell documentation**  
Our documentation has moved from our [README](https://github.com/broadinstitute/cromwell/blob/29_hotfix/README.md) to a new website: [Cromwell Documentation](http://cromwell.readthedocs.io/en/develop/). There are new [Tutorials](http://cromwell.readthedocs.io/en/develop/tutorials/FiveMinuteIntro/) and much of the documentation has been re-written. The source files are in the [/docs](https://github.com/broadinstitute/cromwell/tree/develop/docs) directory.

* **API**  
    + Cromwell now supports input files in the yaml format (JSON format is still supported).
    + Added a [GET version for the `labels` endpoint](http://cromwell.readthedocs.io/en/develop/api/RESTAPI/#retrieves-the-current-labels-for-a-workflow) which will return current labels for a workflow.

* **Database**  
You have the option of storing the metadata in a separate SQL database than the database containing the internal engine
data. When switching connection information for an existing database containing historical data, the tables
should be manually replicated from one database instance to another using the tools appropriate for your specific
database types. Cromwell will not move any existing data automatically. This feature should be considered experimental
and likely to change in the future. See the [Database Documentation](https://cromwell.readthedocs.io/en/develop/Configuring/#database) or the `database` section in
[cromwell.examples.conf](https://github.com/broadinstitute/cromwell/blob/develop/cromwell.examples.conf) for more
information.

* **StatsD**  
Added initial support for StatsD instrumentation. See the [Instrumentation Documentation](https://cromwell.readthedocs.io/en/develop/Instrumentation) for details on how to use it.

* **User Service Account auth mode for Google**  
Added a new authentication mode for [Google Cloud Platform](https://cromwell.readthedocs.io/en/develop/backends/Google) which will allow a user to supply the JSON key file in their workflow options to allow for per-workflow authentication via service account. This is analogous to the previously existing refresh token authentication scheme. As with the refresh token scheme it is encouraged that the **user_service_account_json** workflow option field is added to the **encrypted-fields** list in the configuration.

* **Bugfixes**  
Abort of Dockerized tasks on the Local backend should now work as expected. Cromwell uses `docker kill` to kill the Docker container.

## 29 Release Notes

### Breaking Changes

* **Command line**  
In preparation for supporting CWL scripts (yes, you read that right!), we have extensively revised the Command Line in Cromwell 29. For more details about the usage changes please see the [README](https://github.com/broadinstitute/cromwell#command-line-usage). And stay tuned to the [WDL/Cromwell blog](https://software.broadinstitute.org/wdl/blog) over the next couple of months for more news about CWL.

* **Request timeouts**   
Cromwell now returns more specific `503 Service Unavailable` error codes on request timeouts, rather than the more generic `500 Internal Server Error`. The response for a request timeout will now be plain text, rather than a JSON format.

* **Metadata endpoint**  
The response from the metadata endpoint can be quite large depending on your workflow. You can now opt-in to have Cromwell gzip your metadata file, in order to reduce file size, by sending the `Accept-Encoding: gzip` header. The default behavior now does not gzip encode responses.

* **Engine endpoints**  
Previously the engine endpoints were available under `/api/engine` but now the endpoints are under `/engine` so they don't require authentication. Workflow endpoints are still available under `/api/workflows`. We also deprecated the setting `api.routeUnwrapped` as a part of this internal consistency effort.

* **Call caching diff**  
We updated the response format of the [callcaching/diff](https://github.com/broadinstitute/cromwell#get-apiworkflowsversioncallcachingdiff) endpoint.

### Other changes

* **Cromwell server**  
When running in server mode, Cromwell now attempts to gracefully shutdown after receiving a `SIGINT` (`Ctrl-C`) or `SIGTERM` (`kill`) signal. This means that Cromwell waits for all pending database writes before exiting, as long as you include `application.conf` at the top of your config file. You can find detailed information about how to configure this feature in the [Cromwell Wiki](https://github.com/broadinstitute/cromwell/wiki/DevZone#graceful-server-shutdown).

* **Concurrent jobs**  
You can now limit the number of concurrent jobs for any backend. Previously this was only possible in some backend implementations. Please see the [README](https://github.com/broadinstitute/cromwell#backend-job-limits) for details.

### WDL

* **Optional WDL variables**  
Empty optional WDL values are now rendered as the `null` JSON value instead of the JSON string `"null"` in the metadata and output endpoints. You do not need to migrate previous workflows. Workflows run on Cromwell 28 and prior will still render empty values as `"null"`.

* **Empty WDL variables**  
Cromwell now accepts `null` JSON values in the input file and coerces them as an empty WDL value. WDL variables must be declared optional in order to be supplied with a `null` JSON value.

input.json
```json
{
    "null_input_values.maybeString": null,
    "null_input_values.arrayOfMaybeInts": [1, 2, null, 4]
}
```

workflow.wdl
```
workflow null_input_values {
    String? maybeString
    Array[Int?] arrayOfMaybeInts
}
```

## 28

### Bug Fixes

#### WDL write_* functions add a final newline

The following WDL functions now add a newline after the final line of output (the previous behavior of not adding this
newline was inadvertent):
- `write_lines`
- `write_map`
- `write_object`
- `write_objects`
- `write_tsv`

For example:

```
task writer {
  Array[String] a = ["foo", "bar"]
  command {
    # used to output: "foo\nbar"
    # now outputs: "foo\nbar\n"
    cat write_lines(a)
  }
}
```

#### `ContinueWhilePossible`

A workflow utilizing the WorkflowFailureMode Workflow Option `ContinueWhilePossible` will now successfully reach a terminal state once all runnable jobs have completed.
#### `FailOnStderr` 
When `FailOnStderr` is set to false, Cromwell no longer checks for the existence of a stderr file for that task. 

### WDL Functions

#### New functions: floor, ceil and round:

Enables the `floor`, `ceil` and `round` functions in WDL to convert floating point numbers to integers.

For example we can now use the size of an input file to influence the amount of memory the task is given. In the example below a 500MB input file will result in a request for a VM with 2GB of memory:

```
task foo {
    File in_file
    command { ... }
    runtime {
      docker: "..."
      memory: ceil(size(in_file)) * 4 
    }
}
```

### Call Caching

* Hash values calculated by Cromwell for a call when call caching is enabled are now published to the metadata.
It is published even if the call failed. However if the call is attempted multiple times (because it has been preempted for example),
since hash values are strictly identical for all attempts, they will only be published in the last attempt section of the metadata for this call.
If the hashes fail to be calculated, the reason is indicated in a `hashFailures` field in the `callCaching` section of the call metadata.
*Important*: Hashes are not retroactively published to the metadata. Which means only workflows run on Cromwell 28+ will have hashes in their metadata.

See the [README](https://github.com/broadinstitute/cromwell#get-apiworkflowsversionidmetadata) for an example metadata response.

* New endpoint returning the hash differential for 2 calls. 

`GET /api/workflows/:version/callcaching/diff`

See the [README](https://github.com/broadinstitute/cromwell#get-apiworkflowsversioncallcachingdiff) for more details.

### Workflow Submission

* The workflow submission parameters `wdlSource` and `wdlDependencies` have been deprecated in favor of `workflowSource` and
`workflowDependencies` respectively.  The older names are still supported in Cromwell 28 with deprecation warnings but will
be removed in a future version of Cromwell.

### Labels
* A new `/labels` endpoint has been added to update labels for an existing workflow. See the [README](README.md#patch-apiworkflowsversionidlabels) for more information.
* Label formatting requirements have been updated, please check the [README](README.md#label-format) for more detailed documentation.


### JES Backend

The JES backend now supports a `filesystems.gcs.caching.duplication-strategy` configuration entry.
It can be set to specify the desired behavior of Cromwell regarding call outputs when a call finds a hit in the cache.
The default value is `copy` which will copy all output files to the new call directory.
A second value is allowed, `reference`, that will instead point to the original output files, without copying them.


```hocon
filesystems {
  gcs {
    auth = "application-default"
    
    caching {
      duplication-strategy = "reference"
    }
  }
}
```

A placeholder file will be placed in the execution folder of the cached call to explain the absence of output files and point to the location of the original ones.


### Metadata Write Batching

Metadata write batching works the same as in previous versions of Cromwell, but the default batch size has been changed from 1 to 200.  It's possible that 200 is too high in some environments, but 200 is more likely to be an appropriate value
than the previous default.


## 27

### Migration

* Call Caching has been improved in this version of Cromwell, specifically the time needed to determine whether or not a job can be cached
 has drastically decreased. To achieve that the database schema has been modified and a migration is required in order to preserve the pre-existing cached jobs.
 This migration is relatively fast compared to previous migrations. To get an idea of the time needed, look at the size of your `CALL_CACHING_HASH_ENTRY` table.
 As a benchmark, it takes 1 minute for a table with 6 million rows.
 The migration will only be executed on MySQL. Other databases will lose their previous cached jobs.
 In order to run properly on MySQL, **the following flag needs to be adjusted**: https://dev.mysql.com/doc/refman/5.5/en/server-system-variables.html#sysvar_group_concat_max_len
 The following query will give you a minimum to set the group_concat_max_len value to:
 
 ```sql
SELECT MAX(aggregated) as group_concat_max_len FROM
      (
            SELECT cche.CALL_CACHING_ENTRY_ID, SUM(LENGTH(CONCAT(cche.HASH_KEY, cche.HASH_VALUE))) AS aggregated
            FROM CALL_CACHING_HASH_ENTRY cche
            GROUP BY cche.CALL_CACHING_ENTRY_ID
      ) aggregation
 ```

 Here is the SQL command to run to set the group_concat_max_len flag to the proper value:
 
 ```sql
SET GLOBAL group_concat_max_len = value
 ```
 
 Where `value` is replaced with the value you want to set it to.
 
 Note that the migration will fail if the flag is not set properly.
 
### Breaking Changes

* The update to Slick 3.2 requires a database stanza to
[switch](http://slick.lightbend.com/doc/3.2.0/upgrade.html#profiles-vs-drivers) from using `driver` to `profile`.

```hocon
database {
  #driver = "slick.driver.MySQLDriver$" #old
  profile = "slick.jdbc.MySQLProfile$"  #new
  db {
    driver = "com.mysql.cj.jdbc.Driver"
    url = "jdbc:mysql://host/cromwell?rewriteBatchedStatements=true"
    user = "user"
    password = "pass"
    connectionTimeout = 5000
  }
}
```

### Call Caching

Cromwell now supports call caching with floating Docker tags (e.g. `docker: "ubuntu:latest"`). Note it is still considered
a best practice to specify Docker images as hashes where possible, especially for production usages.

Within a single workflow Cromwell will attempt to resolve all floating tags to the same Docker hash, even if Cromwell is restarted
during the execution of a workflow. In call metadata the `docker` runtime attribute is now the same as the
value that actually appeared in the WDL:

```
   "runtimeAttributes": {
     "docker": "ubuntu:latest",
     "failOnStderr": "false",
     "continueOnReturnCode": "0"
   }
```

Previous versions of Cromwell rewrote the `docker` value to the hash of the Docker image.

There is a new call-level metadata value `dockerImageUsed` which captures the hash of the Docker image actually used to
run the call:

```
   "dockerImageUsed": "library/ubuntu@sha256:382452f82a8bbd34443b2c727650af46aced0f94a44463c62a9848133ecb1aa8"
```

### Docker

* The Docker section of the configuration has been slightly reworked 
An option to specify how a Docker hash should be looked up has been added. Two methods are available.
    "local" will try to look for the image on the machine where cromwell is running. If it can't be found, Cromwell will try to `pull` the image and use the hash from the retrieved image.
    "remote" will try to look up the image hash directly on the remote repository where the image is located (Docker Hub and GCR are supported)
Note that the "local" option will require docker to be installed on the machine running cromwell, in order for it to call the docker CLI.
* Adds hash lookup support for public [quay.io](https://quay.io/) images.

### WDL Feature Support
* Added support for the new WDL `basename` function. Allows WDL authors to get just the file name from a File (i.e. removing the directory path)
* Allows coercion of `Map` objects into `Array`s of `Pair`s. This also allows WDL authors to directly scatter over WDL `Map`s.

### Miscellaneous
* Adds support for JSON file format for google service account credentials. As of Cromwell 27, PEM credentials for PAPI are deprecated and support might be removed in a future version.

```
google {

  application-name = "cromwell"

  auths = [
    {
      name = "service-account"
      scheme = "service_account"
      json-file = "/path/to/file.json"
    }
  ]
}
```

### General Changes

* The `/query` endpoint now supports querying by `label`. See the [README](README.md#get-apiworkflowsversionquery) for more information.
* The `read_X` standard library functions limit accepted filesizes.  These differ by type, e.g. read_bool has a smaller limit than read_string.  See reference.conf for default settings.

## 26

### Breaking Changes

* Failure metadata for calls and workflows was being displayed inconsistently, with different formats depending on the originating Cromwell version. Failures will now always present as an array of JSON objects each representing a failure. Each failure will have a message and a causedBy field. The causedBy field will be an array of similar failure objects. An example is given below:

```
failures: [{
  message: "failure1",
  causedBy: [{
    message: "cause1",
    causedBy: []
   }, {
    message: "cause2",
    causedBy: []
  }]
 }, {
  message: "failure2",
  causedBy: []
}]
```

### Additional Upgrade Time

* Upgrading to Cromwell 26 will take additional time due to the migration of failure metadata. Cromwell will automatically run a database query during the upgrade which appears to be roughly linear to the number of rows in the METADATA_ENTRY table. You can estimate upgrade time using the following equation: `time to migrate (in seconds) ~= (rows in METADATA_ENTRY) / 65000` Note that due to differences in hardware and database speed, this is only a rough estimate.

### Config Changes

* Added a configuration option under `system.io` to throttle the number of I/O queries that Cromwell makes, as well as configure retry parameters.
 This is mostly useful for the JES backend and should be updated to match the GCS quota available for the project.
 
```
system.io {
  # Global Throttling - This is mostly useful for GCS and can be adjusted to match
  # the quota availble on the GCS API
  number-of-requests = 100000
  per = 100 seconds
  
  # Number of times an I/O operation should be attempted before giving up and failing it.
  number-of-attempts = 5
}
```

## 25

### External Contributors
* A special thank you to @adamstruck, @antonkulaga and @delocalizer for their contributions to Cromwell.
### Breaking Changes

* Metadata keys for call caching are changed. All call caching keys are now in a `callCaching` stanza. `Call cache read result` has moved here and is now `result`. The `allowResultReuse` and `effectiveCallCachingMode` have moved here. The `hit` boolean is a simple indication of whether or not it was a hit, with no additional information. An example using the new format is:
```
"callCaching": {
  "hit": false,
  "effectiveCallCachingMode": "ReadAndWriteCache",
  "result": "Cache Miss",
  "allowResultReuse": true
}
```

### Config Changes

* Added a field `insert-batch-size` to the `database` stanza which defines how many values from a batch insert will be processed at a time. This value defaults to 2000. 
* Moved the config value `services.MetadataService.metadata-summary-refresh-interval` to `services.MetadataService.config.metadata-summary-refresh-interval`
* Added ability to override the default zone(s) used by JES via the config structure by setting `genomics.default-zones` in the JES configuration
* The cromwell server TCP binding timeout is now configurable via the config key `webservice.binding-timeout`, defaulted
  to the previous value `5s` (five seconds) via the reference.conf.
* For MySQL users, a massive scalability improvement via batched DB writing of internal metadata events. Note that one must add `rewriteBatchedStatements=true` to their JDBC URL in their config in order to take advantage of this

### General Changes

* Cromwell's WDL parser now recognizes empty array literals correctly, e.g. `Array[String] emptyArray = []`.
* Cromwell now applies default labels automatically to JES pipeline runs.
* Added support for new WDL functions:
  * `length: (Array[X]) => Integer` - report the length of the specified array
  * `prefix: (String, Array[X]) => Array[String]` - generate an array consisting of each element of the input array prefixed
     by a specified `String`.  The input array can have elements of any primitive type, the return array will always have
     type `Array[String]`.
  * `defined: (Any) => Boolean` - Will return false if the provided value is an optional that is not defined. Returns true in all other cases.
* Cromwell's Config (Shared Filesystem) backend now supports invocation of commands which run in a Docker image as a non-root user.
  The non-root user could either be the default user for a given Docker image (e.g. specified in a Dockerfile via a `USER` directive),
  or the Config backend could pass an optional `"-u username"` as part of the `submit-docker` command.
* In some cases the SFS backend, used for Local, SGE, etc., coerced `WdlFile` to `WdlString` by using `.toUri`. This
resulted in strings prepended with `file:///path/to/file`. Now absolute file paths will not contain the uri scheme.
* Launch jobs on servers that support the GA4GH Task Execution Schema using the TES backend.
* **Call caching: Cromwell will no longer try to use the cache for WDL tasks that contain a floating docker tag.** 
  Call caching will still behave the same for tasks having a docker image with a specific hash.
  See https://github.com/broadinstitute/cromwell#call-caching-docker-tags for more details. 
* Added docker hash lookup. Cromwell will try to lookup the hash for a docker image with a floating tag, and use that hash when executing the job.
  This will be reflected in the metadata where the docker runtime attribute will contains the hash that was used.
  If Cromwell is unable to lookup the docker hash, the job will be run with the original user defined floating tag.
  Cromwell is currently able to lookup public and private docker hashes for images on Docker Hub and Google Container Engine for job running on the JES backend.
  For other backends, cromwell is able to lookup public docker hashes for Docker Hub and Google Container Engine.
  See https://github.com/broadinstitute/cromwell#call-caching-docker-tags for more details. 

### Database schema changes
* Added CUSTOM_LABELS as a field of WORKFLOW_STORE_ENTRY, to store workflow store entries.

## 24

* When emitting workflow outputs to the Cromwell log only the first 1000 characters per output will be printed
* Added support for conditional (`if`) statements.
* Globs for Shared File System (SFS) backends, such as local or SGE, now use bash globbing instead of Java globbing, consistent with the JES backend.

## 23

* The `meta` and `parameter_meta` blocks are now valid within `workflow` blocks, not just `task`
* The JES backend configuration now has an option `genomics-api-queries-per-100-seconds` to help tune the rate of batch polling against the JES servers. Users with quotas larger than default should make sure to set this value.
* Added an option `call-caching.invalidate-bad-cache-results` (default: `true`). If true, Cromwell will invalidate cached results which have failed to copy as part of a cache hit.
* Timing diagrams and metadata now receive more fine grained workflow states between submission and Running.
* Support for the Pair WDL type (e.g. `Pair[Int, File] floo = (3, "gs://blar/blaz/qlux.txt")`)
* Added support for new WDL functions:
  * `zip: (Array[X], Array[Y]) => Array[Pair[X, Y]]` - align items in the two arrays by index and return them as WDL pairs 
  * `cross: (Array[X], Array[Y]) => Array[Pair[X, Y]]` - create every possible pair from the two input arrays and return them all as WDL pairs
  * `transpose: (Array[Array[X]]) => Array[Array[X]]` compute the matrix transpose for a 2D array. Assumes each inner array has the same length.
* By default, `system.abort-jobs-on-terminate` is false when running `java -jar cromwell.jar server`, and true when running `java -jar cromwell.jar run <wdl> <inputs>`.
* Enable WDL imports when running in Single Workflow Runner Mode.
* Both batch and non-batch REST workflow submissions now require a multipart/form-data encoded body.
* Support for sub workflows (see [Annex A](#annex-a---workflow-outputs))
* Enable WDL imports when running in Single Workflow Runner Mode as well as Server Mode
* Support for WDL imports through an additional imports.zip parameter
* Support for sub workflows
* Corrected file globbing in JES to correctly report all generated files. Additionally, file globbing in JES now uses bash-style glob syntax instead of python style glob syntax
* Support declarations as graph nodes
* Added the ability to override the default service account that the compute VM is started with via the configuration option `JES.config.genomics.compute-service-account` or through the workflow options parameter `google_compute_service_account`. More details can be found in the README.md
* Fix bugs related to the behavior of Cromwell in Single Workflow Runner Mode. Cromwell will now exit once a workflow completes in Single Workflow Runner Mode. Additionally, when restarting Cromwell in Single Workflow Runner Mode, Cromwell will no longer restart incomplete workflows from a previous session.

### Annex A - Workflow outputs
    
The WDL specification has changed regarding [workflow outputs](https://github.com/openwdl/wdl/blob/master/versions/draft-2/SPEC.md#outputs) to accommodate sub workflows.
This change is backward compatible in terms of runnable WDLs (WDL files using the deprecated workflow outputs syntax will still run the same). 
The only visible change lies in the metadata (as well as the console output in single workflow mode, when workflow outputs are printed out at the end of a successful workflow).

TL;DR Unless you are parsing or manipulating the "key" by which workflow outputs are referenced in the metadata (and/or the console output for single workflow mode), you can skip the following explanation.

*Metadata Response*
```
{
  ...
  outputs {
    "task_output_1": "hello",
    "task_output_2": "world"
            ^
       If you don't manipulate this part of the metadata, then skip this section
  }
}
```

In order to maintain backward compatibility, workflow outputs expressed with the deprecated syntax are "expanded" to the new syntax. Here is an example:

```
task t {
    command {
        #do something
    }
    output {
        String out1 = "hello"
        String out2 = "world"
    }
}
```

```
    workflow old_syntax {
        call t
        output {
            t.*
        }
    }
```

```
    workflow new_syntax {
        call t
        output {
            String wf_out1 = t.out1
            String wf_out2 = t.out2
        }
    }
```

The new syntax allows for type checking of the outputs as well as expressions. It also allows for explicitly naming to the outputs.
The old syntax doesn't give the ability to name workflow outputs. For consistency reasons, Cromwell will generate a "new syntax" workflow output for each task output, and name them.
Their name will be generated using their FQN, which would give 

```
output {
   String w.t.out1 = t.out1
   String w.t.out2 = t.out2
}
```
        
However as the FQN separator is `.`, the name itself cannot contain any `.`. 
For that reason, `.` are replaced with `_` :

*Old syntax expanded to new syntax*
```
output {
   String w_t_out1 = t.out1
   String w_t_out2 = t.out2
}
```

The consequence is that the workflow outputs section of the metadata for `old_syntax` would previously look like 
 
 ```
    outputs {
        "w.t.out1": "hello",
        "w.t.out2": "hello"
    }
 ```
 
but it will now look like 

```
    outputs {
        "w_t_out1": "hello",
        "w_t_out2": "hello"
    }
```

The same applies for the console output of a workflow run in single workflow mode.


## 0.22

* Improved retries for Call Caching and general bug fixes.
* Users will experience better scalability of status polling for Google JES.
* Now there are configurable caching strategies for a SharedFileSystem backend (i.e. Local, SFS) in the backend's stanza:
  See below for detailed descriptions of each configurable key.

```
backend {
  ...
  providers {
    SFS_BackendName {
      actor-factory = ...
      config {
        ...
        filesystems {
          local {
            localization: [
               ...
            ]
            caching {
              duplication-strategy: [
                "hard-link", "soft-link", "copy"
              ]
              # Possible values: file, path
              # "file" will compute an md5 hash of the file content.
              # "path" will compute an md5 hash of the file path. This strategy will only be effective if the duplication-strategy (above) is set to "soft-link",
              # in order to allow for the original file path to be hashed.
              hashing-strategy: "file"

              # When true, will check if a sibling file with the same name and the .md5 extension exists, and if it does, use the content of this file as a hash.
              # If false or the md5 does not exist, will proceed with the above-defined hashing strategy.
              check-sibling-md5: false
            }
```
* Multiple Input JSON files can now be submitted in server mode through the existing submission endpoint: /api/workflows/:version.
    This endpoint accepts a POST request with a multipart/form-data encoded body. You can now include multiple keys for workflow inputs.

        Each key below can contain an optional JSON file of the workflow inputs. A skeleton file can be generated from wdltool using the "inputs" subcommand.
        NOTE: In case of key conflicts between multiple JSON files, higher values of x in workflowInputs_x override lower values. For example, an input
        specified in workflowInputs_3 will override an input with the same name that was given in workflowInputs or workflowInputs_2. Similarly, an input
        specified in workflowInputs_5 will override an input with the same name in any other input file.

        workflowInputs
        workflowInputs_2
        workflowInputs_3
        workflowInputs_4
        workflowInputs_5

* You can now limit the number of concurrent jobs for a backend by specifying the following option in the backend's config stanza:
```
backend {
  ...
  providers {
    BackendName {
      actor-factory = ...
      config {
        concurrent-job-limit = 5
```


## 0.21

* Warning: Significant database updates when you switch from version 0.19 to 0.21 of Cromwell.
  There may be a long wait period for the migration to finish for large databases.
  Please refer to MIGRATION.md for more details.

* There are significant architectural changes related to increases in performance and scaling.

* The biggest user-facing changes from 0.19 to 0.21 are related to the application.conf file, which has been restructured significantly.
The configuration for backends now is all contained within a `backend` stanza, which specifies 1 stanza per name per backend and a default backend, as follows:

```
backend {
    default=Local
    providers {
        Local {
            actor-factory = "cromwell.backend.impl.sfs.config.ConfigBackendLifecycleActorFactory"
            config {
                ... backend specific config ...
            }
        }
        JES {
            actor-factory = "cromwell.backend.impl.jes.JesBackendLifecycleActorFactory"
            config {
                ... backend specific config ...
            }
        }
        SGE {
            actor-factory = "cromwell.backend.impl.sfs.config.ConfigBackendLifecycleActorFactory"
            config {
                ... backend specific config ...
            }r
        }
    }
}
```
* A new `/stats` endpoint has been added to get workflow and job count for a Cromwell running in server mode.

* Renamed Workflow Options:
   “workflow_log_dir” -> “final_workflow_log_dir”
    “call_logs_dir” -> “final_call_logs_dir”
    “outputs_path” -> “final_workflow_outputs_dir”
    “defaultRuntimeOptions” -> “default_runtime_attributes”

* Timing diagrams endpoint has been updated to include additional state information about jobs.

* Add support for Google Private IPs through `noAddress` runtime attribute. If set to true, the VM will NOT be provided with a public IP address.
*Important*: Your project must be whitelisted in "Google Access for Private IPs Early Access Program". If it's not whitelisted and you set this attribute to true, the task will hang.
  Defaults to `false`.
  e.g:
```
task {
    command {
        echo "I'm private !"
    }

    runtime {
        docker: "ubuntu:latest"
        noAddress: true
    }
}
```

* The Local and the SGE backend have been merged into a generic
Shared File System (SFS) backend. This updated backend can be configured
to work with various other command line dispatchers such as LSF. See the
[README](README.md#sun-gridengine-backend) for more info.

* On the JES and SFS backends, task `command` blocks are now always
passed absolute paths for input `File`s.

* On the SFS backends, the call directory now contains two sub-directories:
    * `inputs` contains all the input files that have been localized for this task (see next below for more details)
    * `execution` contains all other files (script, logs, rc, potential outputs etc...)

* Override the default database configuration by setting the keys
`database.driver`, `database.db.driver`, `database.db.url`, etc.
* Override the default database configuration by setting the keys
`database.driver`, `database.db.driver`, `database.db.url`, etc.

For example:
```
# use a mysql database
database {
  driver = "slick.driver.MySQLDriver$"
  db {
    driver = "com.mysql.cj.jdbc.Driver"
    url = "jdbc:mysql://host/cromwell"
    user = "user"
    password = "pass"
    connectionTimeout = 5000
  }
}
```

## 0.20

* The default per-upload bytes size for GCS is now the minimum 256K
instead of 64M. There is also an undocumented config key
`google.upload-buffer-bytes` that allows adjusting this internal value.

* Updated Docker Hub hash retriever to parse json with [custom media
types](https://github.com/docker/distribution/blob/05b0ab0/docs/spec/manifest-v2-1.md).

* Added a `/batch` submit endpoint that accepts a single wdl with
multiple input files.

* The `/query` endpoint now supports querying by `id`, and submitting
parameters as a HTTP POST.<|MERGE_RESOLUTION|>--- conflicted
+++ resolved
@@ -2,16 +2,14 @@
 
 ## 55 Release Notes
 
-<<<<<<< HEAD
 ### Apple Silicon support statement
 
 Users with access to the new Mac hardware should review [important information provided here](https://cromwell.readthedocs.io/en/stable/Releases).
-=======
+
 ### Bug Fixes
 
 * Fixed a bug that prevented `read_json()` from working with arrays and primitives. The function now works as expected for all valid JSON data inputs. 
 More information on JSON Type to WDL Type conversion can be found [here](https://github.com/openwdl/wdl/blob/main/versions/1.0/SPEC.md#mixed-read_jsonstringfile).
->>>>>>> 8ea7dec1
 
 ## 54 Release Notes
 
