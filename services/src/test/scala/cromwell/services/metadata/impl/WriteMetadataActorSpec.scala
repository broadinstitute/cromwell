--- conflicted
+++ resolved
@@ -161,13 +161,7 @@
                                      (implicit ec: ExecutionContext): Nothing = notImplemented()
 
     override def streamMetadataEntries(workflowExecutionUuid: String,
-<<<<<<< HEAD
-                                       fetchSize: Int,
-                                       timeout: Duration)
-                                      (implicit ec: ExecutionContext): Nothing = notImplemented()
-=======
                                        fetchSize: Int): Nothing = notImplemented()
->>>>>>> e4ddf4a6
 
     override def queryMetadataEntries(workflowExecutionUuid: String,
                                       metadataKey: String,
