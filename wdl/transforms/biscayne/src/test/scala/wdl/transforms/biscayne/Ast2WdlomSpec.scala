--- conflicted
+++ resolved
@@ -109,7 +109,6 @@
     expr shouldBeValid (Suffix(IdentifierLookup("some_str"), IdentifierLookup("some_arr")))
   }
 
-<<<<<<< HEAD
   it should "parse the new quote function" in {
     val str = "quote(some_arr)"
     val expr = fromString[ExpressionElement](str, parser.parse_e)
@@ -120,11 +119,10 @@
     val str = "squote(some_arr)"
     val expr = fromString[ExpressionElement](str, parser.parse_e)
     expr shouldBeValid (SQuote(IdentifierLookup("some_arr")))
-=======
+    
   it should "parse the new unzip function" in {
     val str = "unzip(some_array_of_pairs)"
     val expr = fromString[ExpressionElement](str, parser.parse_e)
     expr shouldBeValid (Unzip(IdentifierLookup("some_array_of_pairs")))
->>>>>>> 5e59b020
   }
 }