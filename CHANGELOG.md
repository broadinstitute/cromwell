--- conflicted
+++ resolved
@@ -2,16 +2,14 @@
 
 ## 88 Release Notes
 
-<<<<<<< HEAD
 ### Java 17
 
 As of this version, a distribution of Java 17 is required to run Cromwell. Cromwell is developed, tested, and
 containerized using [Eclipse Temurin](https://adoptium.net/temurin/releases/?version=17).
-=======
+
 ### Fixed Optional and String Concatenation Bug
 
 As outlined in the [WDL Spec](https://github.com/openwdl/wdl/blob/main/versions/1.0/SPEC.md#prepending-a-string-to-an-optional-parameter), concatenating a string with an empty optional now correctly evaluates to the empty string.
->>>>>>> 90ca58db
 
 ### Improved status reporting behavior
 
