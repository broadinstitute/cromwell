--- conflicted
+++ resolved
@@ -89,12 +89,8 @@
     )
   }
 
-<<<<<<< HEAD
   // The following tests use the `centaurtesting` account injected into CI. They depend on access to the
   // container specified below. You may need to log in to az cli locally to get them to pass.
-=======
-  // The following tests are NOT ignored because they use the `centaurtesting` account injected into CI
->>>>>>> c36e3e51
   private val subscriptionId: SubscriptionId = SubscriptionId(UUID.fromString("62b22893-6bc1-46d9-8a90-806bb3cce3c9"))
   private val endpoint: EndpointURL = BlobPathBuilderSpec.buildEndpoint("centaurtesting")
   private val container: BlobContainerName = BlobContainerName("test-blob")
@@ -119,7 +115,7 @@
     val evalPath = "/Rocky-9.2-aarch64-dvd.iso"
     val testString = endpoint.value + "/" + container + evalPath
     val blobPath1: BlobPath = (builder build testString).get
-    blobPath1.md5HexString.get should equal(Option("13cb09331d2d12c0f476f81c672a4319"))
+    blobPath1.md5HexString.toOption.get should equal(Some("13cb09331d2d12c0f476f81c672a4319"))
   }
 
   it should "choose the root/metadata md5 over the native md5 for files that have both" in {
@@ -127,15 +123,7 @@
     val evalPath = "/redundant_md5_test.txt"
     val testString = endpoint.value + "/" + container + evalPath
     val blobPath1: BlobPath = (builder build testString).get
-    blobPath1.md5HexString.get should equal(Option("021c7cc715ec82292bb9b925f9ca44d3"))
-  }
-
-  it should "gracefully return `None` when neither hash is found" in {
-    val builder = makeBlobPathBuilder(centaurEndpoint, centaurContainer)
-    val evalPath = "/no_md5_test.txt"
-    val testString = centaurEndpoint.value + "/" + centaurContainer + evalPath
-    val blobPath1: BlobPath = (builder build testString).get
-    blobPath1.md5HexString.get should equal(None)
+    blobPath1.md5HexString.toOption.get should equal(Some("021c7cc715ec82292bb9b925f9ca44d3"))
   }
 
   it should "resolve an absolute path string correctly to a path" in {
