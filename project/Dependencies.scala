import sbt._

object Dependencies {
  private val akkaHttpCirceIntegrationV = "1.29.1"
  private val akkaHttpV = "10.1.9"
  private val akkaV = "2.5.23"
  private val aliyunBcsV = "6.2.4"
  private val aliyunCoreV = "4.3.9"
  private val aliyunCrV = "3.0.1"
  private val aliyunOssV = "3.4.2"
  private val ammoniteOpsV = "1.6.9"
  private val apacheCommonNetV = "3.6"
  private val apacheHttpClientV = "4.5.12"
  private val awsSdkV = "2.10.71"
  private val betterFilesV = "3.9.1"
  private val catsEffectV = "2.0.0"
  private val catsV = "2.0.0"
  private val circeGenericExtrasV = "0.12.2"
  private val circeOpticsV = "0.13.0"
  private val circeV = "0.12.3"
  private val circeYamlV = "0.13.1"
  private val commonsCodecV = "1.11"
  private val commonsIoV = "2.6"
  private val commonsLang3V = "3.11"
  private val commonsMathV = "3.6.1"
  private val commonsTextV = "1.9"
  private val configsV = "0.4.4"
  private val delightRhinoSandboxV = "0.0.10"
  private val ficusV = "1.4.7"
  private val fs2V = "2.0.1"
  private val fs2VStatsDProxy = "1.0.5"
  private val googleApiClientV = "1.30.10"
  private val googleCloudBigQueryV = "1.116.7"
  private val googleCloudKmsV = "v1-rev20200609-1.30.10"
  private val googleCloudMonitoringV = "1.100.1"
  private val googleCloudNioV = "0.61.0-alpha" // scala-steward:off
  private val googleCloudStorageV = "1.111.2"
  private val googleGaxGrpcV = "1.57.1"
  private val googleGenomicsServicesV1ApiV = "v1alpha2-rev495-1.23.0"
  private val googleGenomicsServicesV2Alpha1ApiV = "v2alpha1-rev20200330-1.30.9"
  private val googleHttpClientApacheV = "2.1.2"
  private val googleHttpClientV = "1.36.0"
  private val googleLifeSciencesServicesV2BetaApiV = "v2beta-rev20200603-1.30.10"
  private val googleOauth2V = "0.21.1"
  private val googleOauthClientV = "1.31.0"
  private val googleCloudResourceManagerV = "0.87.0-alpha"
  private val grpcV = "1.30.2"
  private val guavaV = "27.1-jre"
  private val heterodonV = "1.0.0-beta3"
  private val hsqldbV = "2.4.1"
  private val http4sVersion = "0.20.0-M5"
  private val jacksonV = "2.10.5"
  private val jacksonJqV = "1.0.0-preview.20191208"
  private val janinoV = "3.0.12"
  private val javaxActivationV = "1.2.0"
  private val jaxbV = "2.3.2"
  private val kindProjectorV = "0.9.9"
  private val kittensV = "2.0.0"
  private val liquibaseSlf4jV = "3.0.0"
  private val liquibaseV = "3.6.3"
  private val logbackV = "1.2.3"
  private val lz4JavaV = "1.7.1"
<<<<<<< HEAD
  private val mariadbV = "2.4.4"
  private val metrics3ScalaV = "3.5.10" // https://github.com/erikvanoosten/metrics-scala/tree/f733e26#download-4x
=======
  private val mariadbV = "2.4.2"
  private val metrics3ScalaV = "4.0.0" // https://github.com/erikvanoosten/metrics-scala/tree/f733e26#download-4x
>>>>>>> ff139e80
  private val metrics3StatsdV = "4.2.0"
  private val mockFtpServerV = "2.7.1"
  private val mockserverNettyV = "5.5.1"
  private val mouseV = "0.23"
  private val mysqlV = "8.0.21"
  private val nettyV = "4.1.46.Final"
  private val owlApiV = "5.1.16"
  private val paradiseV = "2.1.1"
  private val pegdownV = "1.6.0"
  private val postgresV = "42.2.5"
  private val rdf4jV = "2.4.2"
  private val refinedV = "0.9.8"
  private val rhinoV = "1.7.10"
  private val scalaGraphV = "1.12.5"
  private val scalaLoggingV = "3.9.2"
  private val scalaPoolV = "0.4.3"
  private val scalacheckV = "1.14.0"
  private val scalacticV = "3.0.5"
  private val scalameterV = "0.10.1"
  private val scalamockV = "4.1.0"
  private val scalatestV = "3.0.5"
  private val scalazV = "7.2.27"
  private val scoptV = "3.7.1"
  private val sentryLogbackV = "1.7.30"
  private val shapelessV = "2.3.3"
  private val simulacrumV = "0.19.0"
  private val slf4jV = "1.7.25"
  private val slickCatsV = "0.9.1"
  private val testContainersScalaV = "0.38.1"

  /* If you're about to update our Slick version:
    * Consider checking whether the new Slick version passes tests with upserts enabled (eg KeyValueDatabaseSpec)
    *
    * Current version 3.3.2-2076hotfix was built locally from https://github.com/grsterin/slick/tree/v3.3.2-2076hotfix
    * and manually uploaded to the Broad Institute artifactory at https://broadinstitute.jfrog.io/broadinstitute/.
    * Consider updating to the official newer Slick version once they fix issue #2076
    * Related Slick PR: https://github.com/slick/slick/pull/2101
  */
  private val slickV = "3.3.2-2076hotfix"
  private val snakeyamlV = "1.23"
  private val specs2MockV = "4.4.1"
  private val sprayJsonV = "1.3.5"
  private val sttpV = "1.5.8"
  private val swaggerParserV = "1.0.51"
  private val swaggerUiV = "3.23.11" // scala-steward:off
  private val tikaV = "1.24.1"
  private val typesafeConfigV = "1.3.3"
  private val workbenchGoogleV = "0.15-2fc79a3"
  private val workbenchModelV = "0.10-6800f3a"
  private val workbenchUtilV = "0.3-f3ce961"

  private val slf4jFacadeDependencies = List(
    "org.slf4j" % "slf4j-api" % slf4jV,
    "com.typesafe.scala-logging" %% "scala-logging" % scalaLoggingV,
  )

  private val circeYamlDependency = "io.circe" %% "circe-yaml" % circeYamlV

  private val circeDependencies = List(
    "core",
    "parser",
    "generic",
    "shapes",
    "refined",
    "literal"
  ).map(m => "io.circe" %% s"circe-$m" % circeV) :+ circeYamlDependency :+
  "io.circe" %% "circe-generic-extras" % circeGenericExtrasV

  private val catsDependencies = List(
    "org.typelevel" %% "cats-core" % catsV,
    "org.typelevel" %% "alleycats-core" % catsV,
    "org.typelevel" %% "mouse" % mouseV,
    "org.typelevel" %% "kittens" % kittensV
  )

  private val http4sDependencies = List(
    "org.http4s" %% "http4s-dsl" % http4sVersion,
    "org.http4s" %% "http4s-blaze-client" % http4sVersion,
    "org.http4s" %% "http4s-circe" % http4sVersion
  )

  private val googleApiClientDependencies = List(
    // Used by swagger, but only in tests.  This overrides an older 2.1.3 version of jackson-core brought in by
    // these Google dependencies, but which isn't properly evicted by IntelliJ's sbt integration.
    "com.fasterxml.jackson.core" % "jackson-core" % jacksonV,
    // The exclusions prevent guava from colliding at assembly time.
    "com.google.guava" % "guava" % guavaV,
    "com.google.api-client" % "google-api-client-java6" % googleApiClientV
      exclude("com.google.guava", "guava-jdk5"),
    "com.google.api-client" % "google-api-client-jackson2" % googleApiClientV
      exclude("com.google.guava", "guava-jdk5"),
    "com.google.cloud" % "google-cloud-resourcemanager" % googleCloudResourceManagerV,
  )

  val spiDependencies = List(
    "com.iheart" %% "ficus" % ficusV,
  ) ++ googleApiClientDependencies ++ slf4jFacadeDependencies

  val spiUtilDependencies = List(
    "com.iheart" %% "ficus" % ficusV,
    "org.typelevel" %% "cats-effect" % catsEffectV,
  )

  val implFtpDependencies = List(
    "commons-net" % "commons-net" % apacheCommonNetV,
    "io.github.andrebeat" %% "scala-pool" % scalaPoolV,
    "com.google.guava" % "guava" % guavaV,
    "org.scalamock" %% "scalamock" % scalamockV % Test,
    "org.mockftpserver" % "MockFtpServer" % mockFtpServerV % Test
  )

  val implDrsDependencies = List(
    "org.apache.commons" % "commons-lang3" % commonsLang3V,
    "com.google.cloud" % "google-cloud-storage" % googleCloudStorageV,
    "com.google.oauth-client" % "google-oauth-client" % googleOauthClientV
  ) ++ circeDependencies ++ catsDependencies

  // Internal collections of dependencies

  private val betterFilesDependencies = List(
    "com.github.pathikrit" %% "better-files" % betterFilesV
  )

  private val configDependencies = List(
    "com.typesafe" % "config" % typesafeConfigV,
    "com.iheart" %% "ficus" % ficusV
  )

  /*
  Adds a variety of logging libraries required for actual logging. However, some of these aren't always required.

  Ex: If one isn't using akka & slf4j, then 'akka-slf4j' isn't required. However, for now, all executables are using
  akka & slf4j... so leaving it.

  Similarly, not _all_ executables/logback.xml configs will need logback-access, raven-logback, janino, etc.
  Still, leaving them as dependencies for simplicity's sake.
   */
  private val slf4jBindingDependencies = List(
    // http://logback.qos.ch/dependencies.html
    "ch.qos.logback" % "logback-access" % logbackV,
    "ch.qos.logback" % "logback-classic" % logbackV,
    "ch.qos.logback" % "logback-core" % logbackV,
    "com.typesafe.akka" %% "akka-slf4j" % akkaV,
    "io.sentry" % "sentry-logback" % sentryLogbackV,
    "org.codehaus.janino" % "janino" % janinoV,
    // Replace all log4j usage with slf4j
    // https://www.slf4j.org/legacy.html#log4j-over-slf4j
    "org.slf4j" % "log4j-over-slf4j" % slf4jV
  ) ++ slf4jFacadeDependencies

  private val slickDependencies = List(
    "com.typesafe.slick" %% "slick" % slickV,
    "com.typesafe.slick" %% "slick-hikaricp" % slickV,
    "com.rms.miu" %% "slick-cats" % slickCatsV
  )

  private val liquibaseDependencies = List(
    "org.liquibase" % "liquibase-core" % liquibaseV,
    // This is to stop liquibase from being so noisy by default
    // See: http://stackoverflow.com/questions/20880783/how-to-get-liquibase-to-log-using-slf4j
    "com.mattbertolini" % "liquibase-slf4j" % liquibaseSlf4jV
  )

  private val akkaDependencies = List(
    "com.typesafe.akka" %% "akka-actor" % akkaV,
    "com.typesafe.akka" %% "akka-testkit" % akkaV % Test,
  )

  private val akkaStreamDependencies = List(
    "com.typesafe.akka" %% "akka-stream" % akkaV,
    "com.typesafe.akka" %% "akka-stream-testkit" % akkaV % Test,
  ) ++ akkaDependencies

  private val akkaHttpDependencies = List(
    "com.typesafe.akka" %% "akka-http" % akkaHttpV,
    "com.typesafe.akka" %% "akka-http-testkit" % akkaHttpV % Test,
    // WOM internally embeds spray-json. Leave this import here until WOM externalizes the json library choice like
    // other libraries do. See akka-http, elastic4s, etc.
    "com.typesafe.akka" %% "akka-http-spray-json" % akkaHttpV,
  ) ++ akkaStreamDependencies

  private val akkaHttpCirceIntegrationDependency = List(
    "de.heikoseeberger" %% "akka-http-circe" % akkaHttpCirceIntegrationV
  )

  private val swaggerUiDependencies = List(
    "org.webjars" % "swagger-ui" % swaggerUiV,
    "io.swagger" % "swagger-parser" % swaggerParserV % Test,
    "org.yaml" % "snakeyaml" % snakeyamlV % Test
  )

  // The v1 dependency has been cloned in the broad artifactory so that we can have the 2 versions co-exist in the same jar
  private val googleGenomicsV1Dependency = List(
    "org.broadinstitute" % "cromwell-google-api-services-genomics" % googleGenomicsServicesV1ApiV
      exclude("com.google.guava", "guava-jdk5")
  )

  private val googleGenomicsV2Alpha1Dependency = List(
    "com.google.apis" % "google-api-services-genomics" % googleGenomicsServicesV2Alpha1ApiV
      exclude("com.google.guava", "guava-jdk5")
  )

  private val googleLifeSciencesV2BetaDependency = List(
    "com.google.apis" % "google-api-services-lifesciences" % googleLifeSciencesServicesV2BetaApiV
      exclude("com.google.guava", "guava-jdk5")
  )

  /*
  Used instead of `"org.lerch" % "s3fs" % s3fsV exclude("org.slf4j", "jcl-over-slf4j")`
  org.lerch:s3fs:1.0.1 depends on a preview release of software.amazon.awssdk:s3.

  Instead the code has been re-forked into this repo, just like many of the other FileSystemProvider extensions.
   */
  private val s3fsDependencies = List(
    "com.google.code.findbugs" % "jsr305" % "3.0.2",
    "com.google.guava" % "guava" % guavaV,
    "org.apache.tika" % "tika-core" % tikaV,
    "software.amazon.awssdk" % "s3" % awsSdkV,
  ) ++ slf4jBindingDependencies

  private val awsCloudDependencies = List(
    "com.fasterxml.jackson.core" % "jackson-annotations" % jacksonV,
  ) ++ s3fsDependencies ++ List(
    "batch",
    "core",
    "cloudwatchlogs",
    "s3",
    "sts",
    "ecs"
  ).map(artifactName => "software.amazon.awssdk" % artifactName % awsSdkV)

  private val googleCloudDependencies = List(
    "io.grpc" % "grpc-core" % grpcV,
    "com.google.guava" % "guava" % guavaV,
    "com.google.cloud" % "google-cloud-nio" % googleCloudNioV
      exclude("com.google.api.grpc", "grpc-google-common-protos")
      exclude("com.google.cloud.datastore", "datastore-v1-protos")
      exclude("org.apache.httpcomponents", "httpclient"),
    "org.broadinstitute.dsde.workbench" %% "workbench-google" % workbenchGoogleV
      exclude("com.google.apis", "google-api-services-genomics"),
    "org.apache.httpcomponents" % "httpclient" % apacheHttpClientV,
    "com.google.apis" % "google-api-services-cloudkms" % googleCloudKmsV
      exclude("com.google.guava", "guava-jdk5")
  ) ++ googleGenomicsV1Dependency ++ googleGenomicsV2Alpha1Dependency ++ googleLifeSciencesV2BetaDependency

  private val aliyunOssDependencies = List(
    "com.aliyun.oss" % "aliyun-sdk-oss" % aliyunOssV
      // stax is included twice by oss 3.1.0 and cause assembly merge conflicts via stax vs. javax.xml.stream
      exclude("stax", "stax-api")
      // Exclude jersey-json until aliyun-sdk-oss >3.4.0 is published
      // https://github.com/aliyun/aliyun-oss-java-sdk/pull/149
      exclude("com.sun.jersey", "jersey-json")
      // jaxb-api and jaxb-core and included in jaxb-impl as of 2.3.1
      // https://github.com/eclipse-ee4j/jaxb-ri/issues/1168
      exclude("javax.xml.bind", "jaxb-api")
      exclude("com.sun.xml.bind", "jaxb-core")
      // javax.activation:activation has been replaced. https://stackoverflow.com/a/46493809
      // The old version was causing an assembly merge conflict.
      exclude("javax.activation", "activation"),
    "com.sun.activation" % "javax.activation" % javaxActivationV,
    "com.sun.xml.bind" % "jaxb-impl" % jaxbV,
    "org.glassfish.jaxb" % "jaxb-runtime" % jaxbV
      // already included in com.sun.activation
      exclude("jakarta.activation", "jakarta.activation-api"),
  )

  private val aliyunBatchComputeDependencies = List(
    "com.aliyun" % "aliyun-java-sdk-batchcompute" % aliyunBcsV,
    "com.aliyun" % "aliyun-java-sdk-core" % aliyunCoreV
      // jaxb-api and jaxb-core and included in jaxb-impl as of 2.3.1
      // https://github.com/eclipse-ee4j/jaxb-ri/issues/1168
      exclude("javax.xml.bind", "jaxb-api")
      exclude("com.sun.xml.bind", "jaxb-core")
      // javax.activation:activation has been replaced. https://stackoverflow.com/a/46493809
      // The old version was causing an assembly merge conflict.
      exclude("javax.activation", "activation"),
    "com.sun.activation" % "javax.activation" % javaxActivationV,
    "com.sun.xml.bind" % "jaxb-impl" % jaxbV,
    "org.glassfish.jaxb" % "jaxb-runtime" % jaxbV
      // already included in com.sun.activation
      exclude("jakarta.activation", "jakarta.activation-api"),
  )

  private val aliyunCrDependencies = List(
    "com.aliyun" % "aliyun-java-sdk-cr" % aliyunCrV,
    "com.aliyun" % "aliyun-java-sdk-core" % aliyunCoreV
      exclude("javax.xml.bind", "jaxb-api")
      exclude("com.sun.xml.bind", "jaxb-core")
      exclude("javax.activation", "activation"),
    "com.typesafe.akka" %% "akka-http-spray-json" % akkaHttpV
  )

  private val dbmsDependencies = List(
    "org.hsqldb" % "hsqldb" % hsqldbV,
    "org.mariadb.jdbc" % "mariadb-java-client" % mariadbV,
    "mysql" % "mysql-connector-java" % mysqlV,
    "org.postgresql" % "postgresql" % postgresV
  )

  private val refinedTypeDependenciesList = List(
    "eu.timepit" %% "refined" % refinedV
  )

  // Sub-project dependencies, added in addition to any dependencies inherited from .dependsOn().

  val commonDependencies = List(
    "org.typelevel" %% "cats-effect" % catsEffectV,
    "org.apache.commons" % "commons-lang3" % commonsLang3V,
    "org.apache.commons" % "commons-text" % commonsTextV,
    "com.lihaoyi" %% "pprint" % "0.5.9",
  ) ++ catsDependencies ++ configDependencies ++ slf4jFacadeDependencies ++ refinedTypeDependenciesList

  val cloudSupportDependencies = googleApiClientDependencies ++ googleCloudDependencies ++ betterFilesDependencies ++ awsCloudDependencies

  val databaseSqlDependencies = List(
    "commons-io" % "commons-io" % commonsIoV,
  ) ++ configDependencies ++ catsDependencies ++ slickDependencies ++ dbmsDependencies ++ refinedTypeDependenciesList

  val statsDDependencies = List(
    "nl.grons" %% "metrics-scala" % metrics3ScalaV,
    "com.readytalk" % "metrics3-statsd" % metrics3StatsdV
  )

  val stackdriverDependencies = List(
    "com.google.cloud" % "google-cloud-monitoring" % googleCloudMonitoringV
  )

  val gcsFileSystemDependencies = akkaHttpDependencies

  val httpFileSystemDependencies = akkaHttpDependencies

  val ossFileSystemDependencies = googleCloudDependencies ++ aliyunOssDependencies ++ List(
    "com.github.pathikrit" %% "better-files" % betterFilesV
  )

  val statsDProxyDependencies = List(
    "co.fs2" %% "fs2-io" % fs2VStatsDProxy,
    "com.iheart" %% "ficus" % ficusV,
    "com.google.cloud" % "google-cloud-nio" % googleCloudNioV
  ) ++ commonDependencies

  val womDependencies = List(
    "com.typesafe.scala-logging" %% "scala-logging" % scalaLoggingV,
    "io.spray" %% "spray-json" % sprayJsonV,
    "org.scalacheck" %% "scalacheck" % scalacheckV % Test,
    "com.github.mpilquist" %% "simulacrum" % simulacrumV,
    "commons-codec" % "commons-codec" % commonsCodecV,
  ) ++ circeDependencies ++ refinedTypeDependenciesList

  val wdlDependencies = List(
    "commons-io" % "commons-io" % commonsIoV,
    "org.scala-graph" %% "graph-core" % scalaGraphV,
    "com.chuusai" %% "shapeless" % shapelessV
  ) ++ betterFilesDependencies

  val languageFactoryDependencies = List(
    "com.softwaremill.sttp" %% "core" % sttpV,
    "com.softwaremill.sttp" %% "async-http-client-backend-cats" % sttpV
  )

  val draft2LanguageFactoryDependencies = List(
    "org.mock-server" % "mockserver-netty" % mockserverNettyV % Test
  )

  /*
  The distro artifact contains the actual impl, but transitively includes OSGI bundles that conflict with assembly:
  - https://github.com/owlcs/owlapi/wiki/Documentation/45d8f63d055f820c6ac2ca6c4679a2a7b705449b#howto
  - https://github.com/owlcs/owlapi/issues/455
  - https://github.com/owlcs/owlapi/issues/603

  jcl-over-slf4j.jar is a replacement for commons-logging 1.1.1. Meanwhile our extensive transitive use of apache's
  httpclient has been including commons-logging 1.2 for a while. Now the owl api dependency jcl-over-slf4j is
  conflicting during assembly. As there have been no reported errors AFAIK with commons-logging leaving it in for now.
  However as we use slf4j for cromwell log configuration the correct thing might actually be to exclude commons-logging
  whenever importing httpclient and include jcl-over-slf4j. That way we can control all of our logging in one place.

  - https://www.slf4j.org/legacy.html#jclOverSLF4J
   */
  val owlApiDependencies = List(
    "net.sourceforge.owlapi" % "owlapi-distribution" % owlApiV
      exclude("org.apache.httpcomponents", "httpclient-osgi")
      exclude("org.apache.httpcomponents", "httpcore-osgi")
      exclude("org.slf4j", "jcl-over-slf4j"),
    "org.apache.httpcomponents" % "httpclient-cache" % apacheHttpClientV,
    "org.apache.httpcomponents" % "httpclient" % apacheHttpClientV
  )

  val cwlDependencies = List(
    "com.lihaoyi" %% "ammonite-ops" % ammoniteOpsV,
    "org.broadinstitute" % "heterodon" % heterodonV classifier "single",
    "org.scalactic" %% "scalactic" % scalacticV,
    "org.scalacheck" %% "scalacheck" % scalacheckV % Test,
    "io.circe" %% "circe-optics" % circeOpticsV,
    "org.mozilla" % "rhino" % rhinoV,
    "org.javadelight" % "delight-rhino-sandbox" % delightRhinoSandboxV,
    "org.scalamock" %% "scalamock" % scalamockV % Test,
    "commons-io" % "commons-io" % commonsIoV % Test
  ) ++ betterFilesDependencies ++ owlApiDependencies

  val womtoolDependencies = catsDependencies ++ slf4jBindingDependencies

  val centaurCwlRunnerDependencies = List(
    "com.github.scopt" %% "scopt" % scoptV,
    "io.circe" %% "circe-optics" % circeOpticsV
  ) ++ slf4jBindingDependencies

  val coreDependencies = List(
    "com.google.auth" % "google-auth-library-oauth2-http" % googleOauth2V,
    "com.chuusai" %% "shapeless" % shapelessV,
    "com.storm-enroute" %% "scalameter" % scalameterV % Test,
    "com.github.scopt" %% "scopt" % scoptV,
    "org.scalamock" %% "scalamock" % scalamockV % Test,
  ) ++ akkaStreamDependencies ++ configDependencies ++ catsDependencies ++ circeDependencies ++
    googleApiClientDependencies ++ statsDDependencies ++ betterFilesDependencies ++
    // TODO: We're not using the "F" in slf4j. Core only supports logback, specifically the WorkflowLogger.
    slf4jBindingDependencies ++ stackdriverDependencies

  val databaseMigrationDependencies = liquibaseDependencies ++ dbmsDependencies

  val dockerHashingDependencies = http4sDependencies ++ circeDependencies ++ aliyunCrDependencies

  val cromwellApiClientDependencies = List(
    "org.scalaz" %% "scalaz-core" % scalazV,
    "org.typelevel" %% "cats-effect" % catsEffectV,
    "co.fs2" %% "fs2-io" % fs2V % Test,
  ) ++ akkaHttpDependencies ++ betterFilesDependencies ++ catsDependencies

  val centaurDependencies = List(
    "org.apache.commons" % "commons-math3" % commonsMathV,
    "com.github.kxbmap" %% "configs" % configsV,
    "com.google.cloud" % "google-cloud-bigquery" % googleCloudBigQueryV % IntegrationTest,
    "org.gnieh" %% "diffson-spray-json" % "4.0.1"
  ) ++ circeDependencies ++ slf4jBindingDependencies ++ cloudSupportDependencies ++ http4sDependencies

  val engineDependencies = List(
    "commons-codec" % "commons-codec" % commonsCodecV,
    "commons-io" % "commons-io" % commonsIoV,
    "com.storm-enroute" %% "scalameter" % scalameterV
      exclude("com.fasterxml.jackson.core", "jackson-databind")
      exclude("com.fasterxml.jackson.module", "jackson-module-scala")
      exclude("org.scala-tools.testing", "test-interface"),
    "com.fasterxml.jackson.core" % "jackson-databind" % jacksonV,
    "io.github.andrebeat" %% "scala-pool" % scalaPoolV
  ) ++ swaggerUiDependencies ++ akkaHttpDependencies ++ akkaHttpCirceIntegrationDependency ++ circeDependencies

  val hybridCarboniteMetadataServiceDependencies = List(
    "net.thisptr" % "jackson-jq" % jacksonJqV % Test
  )

  val servicesDependencies = List(
    "com.google.api" % "gax-grpc" % googleGaxGrpcV
  )

  val serverDependencies = slf4jBindingDependencies

  val cromiamDependencies = List(
    "com.softwaremill.sttp" %% "core" % sttpV,
    "com.softwaremill.sttp" %% "async-http-client-backend-future" % sttpV,
    "com.typesafe.scala-logging" %% "scala-logging" % scalaLoggingV,
    "org.broadinstitute.dsde.workbench" %% "workbench-model" % workbenchModelV,
    "org.broadinstitute.dsde.workbench" %% "workbench-util" % workbenchUtilV
  ) ++ akkaHttpDependencies ++ swaggerUiDependencies ++ slf4jBindingDependencies

  val wes2cromwellDependencies = coreDependencies ++ akkaHttpDependencies

  val backendDependencies = List(
    "org.scalacheck" %% "scalacheck" % scalacheckV % Test,
    "co.fs2" %% "fs2-io" % fs2V
  )

  val bcsBackendDependencies = commonDependencies ++ refinedTypeDependenciesList ++ aliyunBatchComputeDependencies
  val tesBackendDependencies = akkaHttpDependencies
  val sparkBackendDependencies = akkaHttpDependencies
  val sfsBackendDependencies = List (
    "org.lz4" % "lz4-java" % lz4JavaV
  )

  val testDependencies = List(
    "org.scalatest" %% "scalatest" % scalatestV,
    "org.pegdown" % "pegdown" % pegdownV,
    "org.specs2" %% "specs2-mock" % specs2MockV,
    "com.dimafeng" %% "testcontainers-scala-scalatest" % testContainersScalaV,
    "com.dimafeng" %% "testcontainers-scala-mysql" % testContainersScalaV,
    "com.dimafeng" %% "testcontainers-scala-mariadb" % testContainersScalaV,
    "com.dimafeng" %% "testcontainers-scala-postgresql" % testContainersScalaV
  ) ++ slf4jBindingDependencies // During testing, add an slf4j binding for _all_ libraries.

  val kindProjectorPlugin = "org.spire-math" %% "kind-projector" % kindProjectorV
  val paradisePlugin = "org.scalamacros" % "paradise" % paradiseV cross CrossVersion.full

  // Version of the swagger UI to write into config files
  val swaggerUiVersion = swaggerUiV

  val perfDependencies = circeDependencies ++ betterFilesDependencies ++ commonDependencies ++
    googleApiClientDependencies ++ googleCloudDependencies

  val drsLocalizerDependencies = List(
    "com.google.auth" % "google-auth-library-oauth2-http" % googleOauth2V,
    "com.google.cloud" % "google-cloud-storage" % googleCloudStorageV,
    "org.typelevel" %% "cats-effect" % catsEffectV,
    "com.iheart" %% "ficus" % ficusV,
    "com.softwaremill.sttp" %% "circe" % sttpV
  ) ++ circeDependencies ++ catsDependencies ++ slf4jBindingDependencies ++ languageFactoryDependencies

  val allProjectDependencies =
    backendDependencies ++
      bcsBackendDependencies ++
      centaurCwlRunnerDependencies ++
      centaurDependencies ++
      cloudSupportDependencies ++
      commonDependencies ++
      coreDependencies ++
      cromiamDependencies ++
      cromwellApiClientDependencies ++
      cwlDependencies ++
      databaseMigrationDependencies ++
      databaseSqlDependencies ++
      dockerHashingDependencies ++
      draft2LanguageFactoryDependencies ++
      drsLocalizerDependencies ++
      engineDependencies ++
      gcsFileSystemDependencies ++
      httpFileSystemDependencies ++
      implDrsDependencies ++
      implFtpDependencies ++
      languageFactoryDependencies ++
      ossFileSystemDependencies ++
      perfDependencies ++
      serverDependencies ++
      sfsBackendDependencies ++
      sparkBackendDependencies ++
      spiDependencies ++
      spiUtilDependencies ++
      statsDProxyDependencies ++
      tesBackendDependencies ++
      wdlDependencies ++
      wes2cromwellDependencies ++
      womDependencies ++
      womtoolDependencies

  /*
  If you see warnings from SBT about evictions, insert a specific dependency version into this list.

  Do not know a good way to check when these are out of date as `sbt dependencyUpdates` does not
  report on dependency overrides.

  Any dependencies that are removed may be also removed from this list.
  However, be careful about downgrading any of these dependencies.
  Older versions have known vulnerabilities, ex: CVE-2017-7525
   */

  val googleHttpClientDependencies = List(
    /*
    Move the google-http-client versions past https://github.com/googleapis/google-http-java-client/issues/606
    This created a situation where com/google/api/client/http/apache/ApacheHttpTransport.class was in *both*
    transitive dependencies causing an assembly merge conflict.

    At the time of this comment older versions are being pulled in via
    https://mvnrepository.com/artifact/com.google.api-client/google-api-client/1.28.0
     */
    "com.google.http-client" % "google-http-client-apache" % googleHttpClientApacheV,
    "com.google.http-client" % "google-http-client" % googleHttpClientV,
  )

  val nettyDependencyOverrides = List(
    "buffer",
    "codec",
    "codec-dns",
    "codec-http",
    "codec-http2",
    "codec-socks",
    "common",
    "handler-proxy",
    "resolver",
    "resolver-dns",
    "transport",
    "transport-native-epoll",
    "transport-native-unix-common",
  ).map(m => "io.netty" % s"netty-$m" % nettyV)

  val rdf4jDependencyOverrides = List(
    /*
    Yes. All of these are required to lock in the rdf4j version.

    Feel free to update versions but do not remove these overrides unless and until an updated
    owl-api is no longer pulling in vulnerable rdf4j dependencies.

    https://cve.mitre.org/cgi-bin/cvename.cgi?name=CVE-2018-1000644

    See comment mentioning "OSGI" further above for more info on the bundling of dependencies.
     */
    "model",
    "rio-api",
    "rio-binary",
    "rio-datatypes",
    "rio-jsonld",
    "rio-languages",
    "rio-n3",
    "rio-nquads",
    "rio-ntriples",
    "rio-rdfjson",
    "rio-rdfxml",
    "rio-trig",
    "rio-trix",
    "rio-turtle",
    "util",
  ).map(m => "org.eclipse.rdf4j" % s"rdf4j-$m" % rdf4jV)

  // Some libraries are importing older version of these dependencies, causing conflicts. Hence the need to override them.
  val grpcDependencyOverrides = List(
    "alts",
    "auth",
    "context",
    "core",
    "grpclb",
    "netty-shaded",
    "protobuf-lite",
    "protobuf",
    "stub",
  ).map(m => "io.grpc" % s"grpc-$m" % grpcV)

  /*
  If we use a version in one of our projects, that's the one we want all the libraries to use
  ...plus other groups of transitive dependencies shared across multiple projects
   */
  val cromwellDependencyOverrides =
    allProjectDependencies ++
      googleHttpClientDependencies ++
      nettyDependencyOverrides ++
      rdf4jDependencyOverrides ++
      grpcDependencyOverrides
}<|MERGE_RESOLUTION|>--- conflicted
+++ resolved
@@ -60,13 +60,8 @@
   private val liquibaseV = "3.6.3"
   private val logbackV = "1.2.3"
   private val lz4JavaV = "1.7.1"
-<<<<<<< HEAD
-  private val mariadbV = "2.4.4"
-  private val metrics3ScalaV = "3.5.10" // https://github.com/erikvanoosten/metrics-scala/tree/f733e26#download-4x
-=======
   private val mariadbV = "2.4.2"
   private val metrics3ScalaV = "4.0.0" // https://github.com/erikvanoosten/metrics-scala/tree/f733e26#download-4x
->>>>>>> ff139e80
   private val metrics3StatsdV = "4.2.0"
   private val mockFtpServerV = "2.7.1"
   private val mockserverNettyV = "5.5.1"
