package cromwell.backend.impl.bcs


import better.files.File.OpenOptions
import com.aliyuncs.batchcompute.main.v20151111.BatchComputeClient
import com.aliyuncs.exceptions.{ClientException, ServerException}
import common.collections.EnhancedCollections._
import cromwell.backend._
import cromwell.backend.async.{ExecutionHandle, FailedNonRetryableExecutionHandle, PendingExecutionHandle}
import cromwell.backend.impl.bcs.RunStatus.{Finished, TerminalRunStatus}
import cromwell.backend.standard.{StandardAsyncExecutionActor, StandardAsyncExecutionActorParams, StandardAsyncJob}
import cromwell.core.path.{DefaultPathBuilder, Path, PathFactory}
import cromwell.core.retry.SimpleExponentialBackoff
import cromwell.core.ExecutionEvent
import cromwell.filesystems.oss.OssPath
import wom.callable.Callable.OutputDefinition
import wom.core.FullyQualifiedName
import wom.expression.NoIoFunctionSet
import wom.types.WomSingleFileType
import wom.values._

import scala.concurrent.Future
import scala.concurrent.duration._
import scala.util.{Success, Try}

object BcsAsyncBackendJobExecutionActor {
  val JobIdKey = "__bcs_job_id"
}

final class BcsAsyncBackendJobExecutionActor(override val standardParams: StandardAsyncExecutionActorParams)
  extends BackendJobLifecycleActor with StandardAsyncExecutionActor with BcsJobCachingActorHelper {

  type BcsPendingExecutionHandle = PendingExecutionHandle[StandardAsyncJob, BcsJob, RunStatus]

  override type StandardAsyncRunInfo = BcsJob

  override type StandardAsyncRunState = RunStatus

  def statusEquivalentTo(thiz: StandardAsyncRunState)(that: StandardAsyncRunState): Boolean = thiz == that

  override lazy val pollBackOff = SimpleExponentialBackoff(1.second, 5.minutes, 1.1)

  override lazy val executeOrRecoverBackOff = SimpleExponentialBackoff(3.seconds, 30.seconds, 1.1)

  // override lazy val dockerImageUsed: Option[String] = runtimeAttributes.docker map {docker => docker.image}
  override lazy val dockerImageUsed: Option[String] = None
  override lazy val commandDirectory: Path = BcsJobPaths.BcsCommandDirectory.resolve(bcsJobPaths.callExecutionRoot.pathWithoutScheme)

  private[bcs] lazy val userTag = runtimeAttributes.tag.getOrElse("cromwell")
  private[bcs] lazy val jobName: String =
    List(userTag, jobDescriptor.workflowDescriptor.id.shortString, jobDescriptor.taskCall.identifier.localName.value)
      .mkString("_")
      // Avoid "Name ... must only contain characters within [a-zA-Z0-9_-] and not start with [0-9]."
      .replaceAll("[^a-zA-Z0-9_-]", "_")

  override lazy val jobTag: String = jobDescriptor.key.tag

  private lazy val bcsWorkflowInputMount: BcsMount = bcsWorkflowPaths.getWorkflowInputMounts
  private lazy val userDefinedMounts: List[BcsMount] = runtimeAttributes.mounts.toList.flatten :+ bcsWorkflowInputMount
  // TODO: With a bit of refactoring this mutable var can be converted to a def or lazy val
  private var inputMounts: List[BcsMount] = List.empty

  private[bcs] def ossPathToMount(ossPath: OssPath): BcsInputMount = {
    val tmp = DefaultPathBuilder.get("/" + ossPath.pathWithoutScheme)
    val dir = tmp.getParent
    val local = BcsJobPaths.BcsTempInputDirectory.resolve(dir.pathAsString.md5SumShort).resolve(tmp.getFileName)
    val ret = BcsInputMount(ossPath, local, writeSupport = false)
    if (!inputMounts.exists(mount => mount.src == ossPath && mount.dest == local)) {
      inputMounts :+= ret
    }

    ret
  }

  private[bcs] def womFileToMount(file: WomFile): Option[BcsInputMount] = file match {
    case path if userDefinedMounts exists(bcsMount => path.valueString.startsWith(bcsMount.src.pathAsString)) => None
    case path => PathFactory.buildPath(path.valueString, initializationData.pathBuilders) match {
      case ossPath: OssPath => Some(ossPathToMount(ossPath))
      case _ => None
    }
  }

  private def bcsInputsFromWomFiles(prefix: String,
                                    remotePathArray: Seq[WomFile],
                                    jobDescriptor: BackendJobDescriptor): Iterable[BcsInputMount] = {
    remotePathArray flatMap { remotePath => womFileToMount(remotePath) match {
        case Some(mount) => Seq(mount)
        case None => Seq.empty
      }
    }
  }

  private[bcs] def getInputFiles(jobDescriptor: BackendJobDescriptor): Map[FullyQualifiedName, Seq[WomFile]] = {
    val writeFunctionFiles = instantiatedCommand.createdFiles map { f => f.file.value.md5SumShort -> Seq(f.file) }

    val writeFunctionInputs = writeFunctionFiles map  {
      case (name, files) => name -> files
    }

    // Collect all WomFiles from inputs to the call.
    val callInputFiles: Map[FullyQualifiedName, Seq[WomFile]] = jobDescriptor.fullyQualifiedInputs safeMapValues {
      _.collectAsSeq { case w: WomFile => w }
    }

    callInputFiles ++ writeFunctionInputs
  }

  private[bcs] def generateBcsInputs(jobDescriptor: BackendJobDescriptor): Unit = {
    val _ = getInputFiles(jobDescriptor) flatMap {
      case (name, files) => bcsInputsFromWomFiles(name, files, jobDescriptor)
    }
  }

  private def relativePath(path: String): Path = {
    val absolutePath = DefaultPathBuilder.get(path) match {
      case p if !p.isAbsolute => commandDirectory.resolve(p)
      case p => p
    }

    absolutePath
  }

  private[bcs] lazy val callRawOutputFiles: List[WomFile] = {
    import cats.syntax.validated._
    def evaluateFiles(output: OutputDefinition): List[WomFile] = {
      Try (
        output.expression.evaluateFiles(jobDescriptor.localInputs, NoIoFunctionSet, output.womType).map(_.toList map { _.file })
      ).getOrElse(List.empty[WomFile].validNel)
        .getOrElse(List.empty)
    }

    // val womFileOutputs = call.task.findOutputFiles(jobDescriptor.fullyQualifiedInputs, PureStandardLibraryFunctions)

    jobDescriptor.taskCall.callable.outputs.flatMap(evaluateFiles)
  }

  private[bcs] def isOutputOssFileString(s: String): Boolean = {
    callRawOutputFiles.exists({
      case file: WomSingleFile if file.value == s => true
      case _ => false
    })
  }

  private[bcs] def generateBcsOutputs(jobDescriptor: BackendJobDescriptor): Seq[BcsMount] = {
    callRawOutputFiles.flatMap(_.flattenFiles).distinct flatMap { womFile =>
      womFile match {
        case singleFile: WomSingleFile => List(generateBcsSingleFileOutput(singleFile))
        case _: WomGlobFile => throw new RuntimeException(s"glob output not supported currently")
        case _: WomUnlistedDirectory => throw new RuntimeException(s"directory output not supported currently")
      }
    }
  }

  private def generateBcsSingleFileOutput(wdlFile: WomSingleFile): BcsOutputMount = {
    val destination = getPath(wdlFile.valueString) match {
      case Success(ossPath: OssPath) => ossPath
      case Success(path: Path) if !path.isAbsolute => relativeOutputPath(path)
      case _ => callRootPath.resolve(wdlFile.value.stripPrefix("/"))
    }

    val src = relativePath(wdlFile.valueString)

    BcsOutputMount(src, destination, writeSupport = false)
  }

  private[bcs] def getOssFileName(ossPath: OssPath): String = {
    getPath(ossPath.pathWithoutScheme) match {
      case Success(path) => path.getFileName.pathAsString
      case _ => ossPath.pathWithoutScheme
    }
  }

  private[bcs] def localizeOssPath(ossPath: OssPath): String = {
    if (isOutputOssFileString(ossPath.pathAsString) && !ossPath.isAbsolute) {
      if (ossPath.exists) {
        ossPathToMount(ossPath).dest.normalize().pathAsString
      } else {
        commandDirectory.resolve(getOssFileName(ossPath)).normalize().pathAsString
      }
    } else {
      userDefinedMounts collectFirst {
        case bcsMount: BcsMount if ossPath.pathAsString.startsWith(bcsMount.src.pathAsString) =>
          bcsMount.dest.resolve(ossPath.pathAsString.stripPrefix(bcsMount.src.pathAsString)).pathAsString
      } getOrElse {
        val mount = ossPathToMount(ossPath)
        mount.dest.pathAsString
      }
    }
  }

  private[bcs] def relativeOutputPath(path: Path): Path = {
    if (isOutputOssFileString(path.pathAsString)) {
      bcsJobPaths.callRoot.resolve(path.pathAsString).normalize()
    } else {
      path
    }
  }

  private[bcs] def mapWomFile(womFile: WomFile): WomFile = {
    getPath(womFile.valueString) match {
      case Success(ossPath: OssPath) =>
        WomFile(WomSingleFileType, localizeOssPath(ossPath))
      case Success(path: Path) if !path.isAbsolute =>
        WomFile(WomSingleFileType, relativeOutputPath(path).pathAsString)
      case _ => womFile
    }
  }

  override def preProcessWomFile(womFile: WomFile): WomFile = mapWomFile(womFile)

  override def mapCommandLineWomFile(womFile: WomFile): WomFile = mapWomFile(womFile)

  override def isTerminal(runStatus: RunStatus): Boolean = {
    runStatus match {
      case _ : TerminalRunStatus => true
      case _ => false
    }
  }

  override def getTerminalEvents(runStatus: RunStatus): Seq[ExecutionEvent] = {
    runStatus match {
      case successStatus: Finished => successStatus.eventList
      case unknown =>
        throw new RuntimeException(s"handleExecutionSuccess not called with RunStatus.Success. Instead got $unknown")
    }
  }

  override def handleExecutionFailure(runStatus: RunStatus,
                                      returnCode: Option[Int]): Future[ExecutionHandle] = {
    runStatus match {
      case RunStatus.Failed(jobId, Some(errorMessage), _) =>
        val exception = new Exception(s"Job id $jobId failed: '$errorMessage'")
        Future.successful(FailedNonRetryableExecutionHandle(exception, returnCode))
      case _ => super.handleExecutionFailure(runStatus, returnCode)
    }
  }

  override def isDone(runStatus: RunStatus): Boolean = {
    runStatus match {
      case _: Finished =>
        runtimeAttributes.autoReleaseJob match {
          case Some(true) | None =>
            bcsClient.deleteJob(runStatus.jobId)
          case _ =>
        }
        true
      case _ => false
    }
  }

  private[bcs] lazy val rcBcsOutput = BcsOutputMount(
    commandDirectory.resolve(bcsJobPaths.returnCodeFilename), bcsJobPaths.returnCode, writeSupport = false)

  private[bcs] lazy val stdoutBcsOutput = BcsOutputMount(
    commandDirectory.resolve(bcsJobPaths.defaultStdoutFilename), standardPaths.output, writeSupport = false)
  private[bcs] lazy val stderrBcsOutput = BcsOutputMount(
    commandDirectory.resolve(bcsJobPaths.defaultStderrFilename), standardPaths.error, writeSupport = false)

  private[bcs] lazy val uploadBcsWorkerPackage = {
    bcsJobPaths.workerPath.writeByteArray(BcsJobCachingActorHelper.workerScript.getBytes)(OpenOptions.default)

    bcsJobPaths.workerPath
  }

  override def executeAsync(): Future[ExecutionHandle] = {
    commandScriptContents.fold(
      errors => Future.failed(new RuntimeException(errors.toList.mkString(", "))),
      bcsJobPaths.script.write)


    setBcsVerbose()

    val envs = bcsEnvs

    val bcsJob = new BcsJob(
          jobName,
          jobTag,
          bcsCommandLine,
          uploadBcsWorkerPackage,
          bcsMounts,
          envs,
          runtimeAttributes,
          Some(bcsJobPaths.bcsStdoutPath),
          Some(bcsJobPaths.bcsStderrPath),
          this)

    for {
      jobId <- Future.fromTry(bcsJob.submit())
    } yield PendingExecutionHandle(jobDescriptor, StandardAsyncJob(jobId), Option(bcsJob), previousState = None)
  }

  override def recoverAsync(jobId: StandardAsyncJob) = executeAsync()

  override def pollStatusAsync(handle: BcsPendingExecutionHandle): Future[RunStatus] = {
    val jobId = handle.pendingJob.jobId
    val bcsJob: BcsJob = handle.runInfo.getOrElse(throw new RuntimeException("empty run job info "))

    Future.fromTry(bcsJob.getStatus(jobId))
  }

  override def mapOutputWomFile(wdlFile: WomFile): WomFile = {
    wdlFileToOssPath(generateBcsOutputs(jobDescriptor))(wdlFile)
  }

  private[bcs] def wdlFileToOssPath(bcsOutputs: Seq[BcsMount])(wdlFile: WomFile): WomFile = {
    bcsOutputs collectFirst {
      case bcsOutput if bcsOutput.src.pathAsString.endsWith(wdlFile.valueString) => WomFile(WomSingleFileType, bcsOutput.dest.pathAsString)
    } getOrElse wdlFile
  }

  override def tryAbort(job: StandardAsyncJob): Unit = {
    for {
      client <- Try(initializationData.bcsConfiguration.bcsClient getOrElse(throw new RuntimeException("empty run job info ")))
      resp <- Try(client.getJob(job.jobId))
      status <- RunStatusFactory.getStatus(job.jobId, resp.getJob.getState)
    } yield {
      status match {
        case _: RunStatus.TerminalRunStatus =>
          for {
            _ <- Try(client.deleteJob(job.jobId))
          } yield job
        case _ =>
          for {
            _ <- Try(client.stopJob(job.jobId))
            _ <- Try(client.deleteJob(job.jobId))
          } yield job
      }
    }
    ()
  }

  override def isFatal(throwable: Throwable): Boolean = super.isFatal(throwable) || isFatalBcsException(throwable)

  private[bcs] def isFatalBcsException(throwable: Throwable) = {
    throwable match {
      case e: ClientException if e.getErrCode.startsWith("Invalid") => true
      case _ => false
    }
  }

  override def isTransient(throwable: Throwable): Boolean = {
    throwable match {
      case _: ServerException => true
      case e: ClientException if e.getErrCode == "InternalError" => true
      case e: ClientException if e.getErrCode.startsWith("Throttling") => true
      case _ => false
    }
  }

  private[bcs] def setBcsVerbose(): Unit = {
    runtimeAttributes.verbose match {
      case Some(verbose) => BatchComputeClient.verbose = verbose
      case None => BatchComputeClient.verbose = false
    }
  }

  private[bcs] lazy val bcsEnvs: Map[String, String] =
  {
    val mount = ossPathToMount(bcsJobPaths.script.asInstanceOf[OssPath])

    Map(
      BcsJobPaths.BcsEnvCwdKey -> commandDirectory.pathAsString,
<<<<<<< HEAD
      BcsJobPaths.BcsEnvExecKey -> mount.dest.pathAsString,
      BcsJobPaths.BcsEnvStdoutKey -> commandDirectory.resolve(bcsJobPaths.stdoutFilename).pathAsString,
      BcsJobPaths.BcsEnvStderrKey -> commandDirectory.resolve(bcsJobPaths.stderrFilename).pathAsString
    )
  }
=======
      BcsJobPaths.BcsEnvExecKey -> bcsJobPaths.script.pathAsString,
      BcsJobPaths.BcsEnvStdoutKey -> commandDirectory.resolve(bcsJobPaths.defaultStdoutFilename).pathAsString,
      BcsJobPaths.BcsEnvStderrKey -> commandDirectory.resolve(bcsJobPaths.defaultStderrFilename).pathAsString,
      BcsConfiguration.OssEndpointKey -> bcsConfiguration.ossEndpoint,
      BcsConfiguration.OssIdKey -> bcsConfiguration.ossAccessId,
      BcsConfiguration.OssSecretKey -> bcsConfiguration.ossAccessKey,
      BcsConfiguration.OssTokenKey -> bcsConfiguration.ossSecurityToken
  )
>>>>>>> 71debede

  private[bcs] lazy val bcsMounts: Seq[BcsMount] ={
    generateBcsInputs(jobDescriptor)
    runtimeAttributes.mounts.getOrElse(Seq.empty) ++ inputMounts ++
      generateBcsOutputs(jobDescriptor) :+ rcBcsOutput :+ stdoutBcsOutput :+ stderrBcsOutput :+ bcsWorkflowInputMount
  }
}<|MERGE_RESOLUTION|>--- conflicted
+++ resolved
@@ -360,13 +360,6 @@
 
     Map(
       BcsJobPaths.BcsEnvCwdKey -> commandDirectory.pathAsString,
-<<<<<<< HEAD
-      BcsJobPaths.BcsEnvExecKey -> mount.dest.pathAsString,
-      BcsJobPaths.BcsEnvStdoutKey -> commandDirectory.resolve(bcsJobPaths.stdoutFilename).pathAsString,
-      BcsJobPaths.BcsEnvStderrKey -> commandDirectory.resolve(bcsJobPaths.stderrFilename).pathAsString
-    )
-  }
-=======
       BcsJobPaths.BcsEnvExecKey -> bcsJobPaths.script.pathAsString,
       BcsJobPaths.BcsEnvStdoutKey -> commandDirectory.resolve(bcsJobPaths.defaultStdoutFilename).pathAsString,
       BcsJobPaths.BcsEnvStderrKey -> commandDirectory.resolve(bcsJobPaths.defaultStderrFilename).pathAsString,
@@ -375,7 +368,6 @@
       BcsConfiguration.OssSecretKey -> bcsConfiguration.ossAccessKey,
       BcsConfiguration.OssTokenKey -> bcsConfiguration.ossSecurityToken
   )
->>>>>>> 71debede
 
   private[bcs] lazy val bcsMounts: Seq[BcsMount] ={
     generateBcsInputs(jobDescriptor)
