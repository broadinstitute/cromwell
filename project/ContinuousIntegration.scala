import Testing._
import sbt.Keys._
import sbt._
import sbt.io.Path._

import scala.sys.process._

object ContinuousIntegration {
  lazy val ciSettings: Seq[Setting[_]] = List(
    srcCiResources := sourceDirectory.value / "ci" / "resources",
    targetCiResources := target.value / "ci" / "resources",
    vaultToken := userHome / ".vault-token",
    copyCiResources := {
      IO.copyDirectory(srcCiResources.value, targetCiResources.value)
    },
    renderCiResources := {
      minnieKenny.toTask("").value
      copyCiResources.value
      val log = streams.value.log
      val vaultTokenArgs: List[String] = {
        if (sys.env.contains("VAULT_TOKEN")) {
          List("--env", "VAULT_TOKEN")
        } else if (!vaultToken.value.exists()) {
          sys.error(
            s"""The vault token file "${vaultToken.value}" does not exist. Be sure to login using the instructions """ +
              """on https://hub.docker.com/r/broadinstitute/dsde-toolbox/ under "Authenticating to vault"."""
          )
        } else if (vaultToken.value.isDirectory) {
          sys.error(s"""The vault token file "${vaultToken.value}" should not be a directory.""")
        } else {
          List("--volume", s"${vaultToken.value}:/root/.vault-token")
        }
      }
      val cmd = List(
        "docker",
        "run",
        "--rm",
        "--volume", s"${srcCiResources.value}:${srcCiResources.value}",
        "--volume", s"${targetCiResources.value}:${targetCiResources.value}"
      ) ++
        vaultTokenArgs ++
        List(
          "--env", "ENVIRONMENT=not_used",
          "--env", s"INPUT_PATH=${srcCiResources.value}",
          "--env", s"OUT_PATH=${targetCiResources.value}",
          "broadinstitute/dsde-toolbox:dev", "render-templates.sh"
        )
      val result = cmd ! log
      if (result != 0) {
        sys.error(
          "Vault rendering failed. Please double check for errors above and see the setup instructions on " +
            "https://hub.docker.com/r/broadinstitute/dsde-toolbox/"
        )
      }
    }
  )

  def aggregateSettings(rootProject: Project): Seq[Setting[_]] = List(
    // Before compiling, check if the expected projects are aggregated so that they will be compiled-and-tested too.
    Compile / compile := {
      streams.value.log // make sure logger is loaded
      validateAggregatedProjects(rootProject, state.value)
<<<<<<< HEAD
      (compile in Compile).value
    }
=======
      (Compile / compile).value
    },
>>>>>>> 36c6713f
  )

  private val copyCiResources: TaskKey[Unit] = taskKey[Unit](s"Copy CI resources.")
  private val renderCiResources: TaskKey[Unit] = taskKey[Unit](s"Render CI resources with Hashicorp Vault.")

  private val srcCiResources: SettingKey[File] = settingKey[File]("Source directory for CI resources")
  private val targetCiResources: SettingKey[File] = settingKey[File]("Target directory for CI resources")
  private val vaultToken: SettingKey[File] = settingKey[File]("File with the vault token")

  /**
    * Get the list of projects defined in build.sbt excluding the passed in root project.
    */
  private def getBuildSbtNames(rootProject: Project, state: State): Set[String] = {
    val extracted = Project.extract(state)
    extracted.structure.units.flatMap({
      case (_, loadedBuildUnit) => loadedBuildUnit.defined.keys
    }).toSet - rootProject.id
  }

  /**
    * Validates that projects are aggregated.
    */
  private def validateAggregatedProjects(rootProject: Project, state: State): Unit = {
    // Get the list of projects explicitly aggregated
    val projectReferences: Seq[ProjectReference] = rootProject.aggregate
    val localProjectReferences = projectReferences collect {
      case localProject: LocalProject => localProject
    }
    val aggregatedNames = localProjectReferences.map(_.project).toSet

    val buildSbtNames = getBuildSbtNames(rootProject, state)
    val missingNames = buildSbtNames.diff(aggregatedNames).toList.sorted
    if (missingNames.nonEmpty) {
      sys.error(s"There are projects defined in build.sbt that are not aggregated: ${missingNames.mkString(", ")}")
    }
  }
}<|MERGE_RESOLUTION|>--- conflicted
+++ resolved
@@ -60,13 +60,8 @@
     Compile / compile := {
       streams.value.log // make sure logger is loaded
       validateAggregatedProjects(rootProject, state.value)
-<<<<<<< HEAD
-      (compile in Compile).value
-    }
-=======
       (Compile / compile).value
     },
->>>>>>> 36c6713f
   )
 
   private val copyCiResources: TaskKey[Unit] = taskKey[Unit](s"Copy CI resources.")
