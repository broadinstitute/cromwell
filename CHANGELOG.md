# Cromwell Change Log

## 50 Release Notes

<<<<<<< HEAD
### New functionality

#### new xxh64 and fingerprint strategies for call caching

To alleviate problems with existing call cache strategies, two new strategies for files on a shared filesystem (ie not in cloud storage) have been added: `xxh64` and 
`fingerprint`. `xxh64` is a lightweight hashing algorithm, `fingerprint` is a strategy designed to be very 
lightweight. Read more about it in the [call caching documentation](
https://cromwell.readthedocs.io/en/stable/Configuring/#call-caching).
=======
### Changes and Warnings

#### Metadata Archival Config Change

**Note:** Unless you have already opted-in to GCS-archival of metadata during its development, this change will not affect you.
Cromwell's metadata archival configuration has changed in a backwards incompatible way to increase consistency,
please see
[the updated documentation](https://cromwell.readthedocs.io/en/stable/Configuring#hybrid-metadata-storage-classic-carbonite) for details.

>>>>>>> e2325481

## 49 Release Notes

### Changes and Warnings

#### Job store database refactoring

The primary keys of Cromwell's job store tables have been refactored to use a `BIGINT` datatype in place of the previous
`INT` datatype. Cromwell will not be usable during the time the Liquibase migration for this refactor is running.
In the Google Cloud SQL with SSD environment this migration runs at a rate of approximately 40,000 `JOB_STORE_SIMPLETON_ENTRY`
rows per second. In deployments with millions or billions of `JOB_STORE_SIMPLETON_ENTRY` rows the migration may require
a significant amount of downtime so please plan accordingly. The following SQL could be used to estimate the number of
rows in this table:

```
SELECT table_rows FROM INFORMATION_SCHEMA.TABLES WHERE TABLE_SCHEMA = 'cromwell' AND table_name = 'JOB_STORE_SIMPLETON_ENTRY';
```

#### Execution Directory Layout (cache copies)

When an attempt to copy a cache result is made, you'll now see a `cacheCopy` directory in the call root directory. 
This prevents them clashing with the files staged to the same directory for attempt 1 if the cache copy fails (see also: Bug Fixes).

The directory layout used to be:

```
[...]/callRoot/
  - script [from the cache copy attempt, or for execution attempt 1 if the cache copy fails]
  - stdout [from the cache copy attempt, or for execution attempt 1 if the cache copy fails]
  - output.file [from the cache copy attempt, or for execution attempt 1 if the cache copy fails]
  - attempt-2/ [if attempt 1 fails]
    - script
    - stdout
    - output.file
```

but is now:

```
[...]/callRoot/
  - cacheCopy/
    - script
    - stdout
    - output.file
  - script [for attempt 1 if the cache copy fails]
  - stdout [for attempt 1 if the cache copy fails]
  - output.file [for attempt 1 if the cache copy fails]
  - attempt-2/ [if attempt 1 fails]
    - script
    - stdout
    - output.file
```

### New Functionality

#### Disable call-caching for tasks

It is now possible to indicate in a workflow that a task should not be call-cached. See details 
[here](https://cromwell.readthedocs.io/en/stable/optimizations/VolatileTasks).

#### Delete Intermediate Outputs on PapiV2

* **Experimental:** When a new workflow option `delete_intermediate_output_files` is submitted with the workflow,
intermediate `File` objects will be deleted when the workflow completes. See the [Google Pipelines API Workflow Options
documentation](https://cromwell.readthedocs.io/en/stable/wf_options/Google#google-pipelines-api-workflow-options)
for more information.

#### Metadata Archival Support

Cromwell 49 now offers the option to archive metadata to GCS and remove the equivalent metadata from relational
database storage. Please see 
[the documentation](https://cromwell.readthedocs.io/en/stable/Configuring#hybrid-metadata-storage-classic-carbonite) for more details. 

#### Adding support for Google Cloud Life Sciences v2beta
Cromwell now supports running workflows using Google Cloud Life Sciences v2beta API in addition to Google Cloud Genomics v2alpha1. 
More information about migration to the new API from v2alpha1 
[here](https://cromwell.readthedocs.io/en/stable/backends/Google#migration-from-google-cloud-genomics-v2alpha1-to-google-cloud-life-sciences-v2beta). 
* **Note** Google Cloud Life Sciences is the new name for newer versions of Google Cloud Genomics.
* **Note** Support for Google Cloud Genomics v2alpha1 will be removed in a future version of Cromwell. Advance notice will be provided.

### New Docs

#### Installation methods

Links to the conda package and docker container are now available in 
[the install documentation](https://cromwell.readthedocs.io/en/stable/Getting/).


### Bug Fixes

+ Fix a bug where zip files with directories could not be imported. 
  For example a zip with `a.wdl` and `b.wdl` could be imported but one with `sub_workflows/a.wdl` 
  and `imports/b.wdl` could not.
+ Fix a bug which sometimes allowed execution scripts copied by a failed cache-copy to be run instead
  of the attempt-1 script for a live job execution. 
  
## 48 Release Notes

### Womtool Graph for WDL 1.0

The `womtool graph` command now supports WDL 1.0 workflows. 
* **Note:** Generated graphs - including in WDL draft 2 - may look slightly different than they did in version 47.

### Documentation

+ Documented the use of a HSQLDB file-based database so users can try call-caching without needing a database server.
  Please checkout [the database documentation](https://cromwell.readthedocs.io/en/stable/Configuring#database).

## 47 Release Notes

### Retry with more memory on Papiv2 [(#5180)](https://github.com/broadinstitute/cromwell/pull/5180)

Cromwell now allows user defined retries. With `memory-retry` config you can specify an array of strings which when encountered in the `stderr` 
file by Cromwell, allows the task to be retried with multiplier factor mentioned in the config. More information [here](https://cromwell.readthedocs.io/en/stable/backends/Google/).

### GCS Parallel Composite Upload Support

Cromwell 47 now supports GCS parallel composite uploads which can greatly improve delocalization performance.
This feature is turned off by default, it can be turned on by either a backend-level configuration setting or
on a per-workflow basis with workflow options. More details [here](https://cromwell.readthedocs.io/en/stable/backends/Google/).

### Papi V2 Localization Using GCR [(#5200)](https://github.com/broadinstitute/cromwell/pull/5200)

The Docker image for the Google Cloud SDK was previously only [published on Docker
Hub](https://hub.docker.com/r/google/cloud-sdk). Now that the image is [publicly hosted in
GCR](http://gcr.io/google.com/cloudsdktool/cloud-sdk), Papi V2 jobs will localize inputs and delocalize outputs using
the GCR image.

## 46 Release Notes

### Nvidia GPU Driver Update

The default driver for Nvidia GPU's on Google Cloud has been updated from `390` to `418.87.00`.  A user may override this option at anytime by providing the `nvidiaDriverVersion` runtime attribute.  See the [Runtime Attribute description for GPUs](https://cromwell.readthedocs.io/en/stable/RuntimeAttributes/#runtime-attribute-descriptions) for detailed information.

### Enhanced "error code 10" handling in PAPIv2

On Google Pipelines API v2, a worker VM that is preempted may emit a generic error message like
```
PAPI error code 10. The assigned worker has failed to complete the operation
```
instead of a preemption-specific message like
```
PAPI error code 14. Task was preempted for the 2nd time.
```
Cromwell 44 introduced special handling that detects both preemption indicators and re-runs the job consistent with the `preemptible` setting.

Cromwell 46 enhances this handling in response to user reports of possible continued issues.   

## 45 Release Notes

### Improved input and output transfer performance on PAPI v2

Cromwell now requires only a single PAPI "action" each for the entire localization or delocalization process, rather than two per file or directory.
This greatly increases execution speed for jobs with large numbers of input or output files.
In testing, total execution time for a call with 800 inputs improved from more than 70 minutes to less than 20 minutes.

### List dependencies flag in Womtool Command Line [(#5098)](https://github.com/broadinstitute/cromwell/pull/5098)

Womtool now outputs the list of files referenced in import statements using `-l` flag for `validate` command.
More info [here](https://cromwell.readthedocs.io/en/stable/WOMtool/)

### BCS backend new Features support

#### New docker registry
Alibaba Cloud Container Registry is now supported for the `docker` runtime attribute, and the previous `dockerTag` 
runtime attribute continues to be available for Alibaba Cloud OSS Registry.
#### Call caching
Cromwell now supports Call caching when using the BCS backend.
#### Workflow output glob
Globs can be used to define outputs for BCS backend.
#### NAS mount
Alibaba Cloud NAS is now supported for the `mounts` runtime attribute.

### Call Caching Failure Messages [(#5095)](https://github.com/broadinstitute/cromwell/pull/5095)

Call cache failures are no longer sent to the workflow metadata. Instead a limited number of call cache failure messages
will be sent to the workflow log. See [the Cromwell call caching
documentation](https://cromwell.readthedocs.io/en/stable/cromwell_features/CallCaching/) for more information on call
cache failure logging.

## 44 Release Notes

### Improved PAPI v2 Preemptible VM Support

In some cases PAPI v2 will report the preemption of a VM in a way that differs from PAPI v1. This novel means of reporting
preemption was not recognized by Cromwell's PAPI v2 backend and would result in preemptions being miscategorized as call failures.
Cromwell's PAPI v2 backend will now handle this type of preemption.

## 43 Release Notes

### Virtual Private Cloud with Subnetworks

Cromwell now allows PAPIV2 jobs to run on a specific subnetwork inside a private network by adding the subnetwork key 
`subnetwork-label-key` inside `virtual-private-cloud` in backend configuration. More info [here](https://cromwell.readthedocs.io/en/stable/backends/Google/).

### Call caching database refactoring

Cromwell's `CALL_CACHING_HASH_ENTRY` primary key has been refactored to use a `BIGINT` datatype in place of the previous
`INT` datatype. Cromwell will not be usable during the time the Liquibase migration for this refactor is running.
In the Google Cloud SQL with SSD environment this migration runs at a rate of approximately 100,000 `CALL_CACHING_HASH_ENTRY`
rows per second. In deployments with millions or billions of `CALL_CACHING_HASH_ENTRY` rows the migration may require  
a significant amount of downtime so please plan accordingly. The following SQL could be used to estimate the number of
rows in this table:

```
select max(CALL_CACHING_HASH_ENTRY_ID) from CALL_CACHING_HASH_ENTRY
```

### Stackdriver Instrumentation

Cromwell now supports sending metrics to [Google's Stackdriver API](https://cloud.google.com/monitoring/api/v3/). 
Learn more on how to configure [here](https://cromwell.readthedocs.io/en/stable/developers/Instrumentation/).

### BigQuery in PAPI

Cromwell now allows a user to specify BigQuery jobs when using the PAPIv2 backend

### Configuration Changes

#### StatsD Instrumentation

There is a small change in StatsD's configuration path. Originally, the path to the config was `services.Instrumentation.config.statsd`
which now has been updated to `services.Instrumentation.config`. More info on its configuration can be found
[here](https://cromwell.readthedocs.io/en/stable/developers/Instrumentation/).

#### cached-copy

A new experimental feature, the `cached-copy` localization strategy is available for the shared filesystem. 
More information can be found in the [documentation on localization](https://cromwell.readthedocs.io/en/stable/backends/HPC).

#### Yaml node limits

Yaml parsing now checks for cycles, and limits the maximum number of parsed nodes to a configurable value. It also
limits the nesting depth of sequences and mappings. See [the documentation on configuring
YAML](https://cromwell.readthedocs.io/en/stable/Configuring/#yaml) for more information.

### API Changes

#### Workflow Metadata

* It is now possible to use `includeKey` and `excludeKey` at the same time. If so, the metadata key must match the `includeKey` **and not** match the `excludeKey` to be included.
* It is now possible to use "`calls`" as one of your `excludeKey`s, to request that only workflow metadata gets returned.

### PostgreSQL support

Cromwell now supports PostgreSQL (version 9.6 or higher, with the Large Object
extension installed) as a database backend.
See [here](https://cromwell.readthedocs.io/en/stable/Configuring/#database) for
instructions for configuring the database connection.

## 42 Release Notes

### Womtool endpoint

The `/describe` endpoint now differentiates between an invalid workflow and a valid workflow with invalid inputs.

Specifically, the new `validWorkflow` key indicates whether the workflow file is valid by itself. If inputs are provided, they are not considered when calculating this field; if inputs are not provided, the value is identical to `valid`.

### Configuration Changes

 *  Virtual private networks can now be configured. See the section below for details.
 
#### Batch Request Timeouts

The timeout on Cromwell's requests to PAPIv2 can now be configured. See the sample PAPIv2.conf for more documentation:

```conf
backend {
  providers {
    PAPIv2 {
      config { 
        batch-requests {
          timeouts {
            read = 10 seconds
            connect = 10 seconds
          }
        }
      }
    }
  }
}
```

### Virtual Private Networks

Cromwell now allows PAPIV2 jobs to run on a private network by adding the network name inside `virtual-private-cloud` in backend configuration.
More info [here](https://cromwell.readthedocs.io/en/stable/backends/Google/).

### AWS Backend

Now includes background job status polling to hopefully reduce the incidence of 'HTTP 429' errors for large workflows.

## 41 Release Notes

### Workflow Options

* It is now possible to supply custom `google-labels` in [workflow options](https://cromwell.readthedocs.io/en/stable/wf_options/Google/).

### AWS backend

It is now possible to use WDL disk attributes with the following formats on AWS.
```
disks: "local-disk 20 SSD"
```
```
disks: "/some/mnt 20 SSD"
```
Because Cromwell's AWS backend auto-sizes disks, the size specification is simply discarded.

### Time Formatting

In previous versions of Cromwell, times were converted to strings using
[the default Java formatter](https://docs.oracle.com/javase/8/docs/api/java/time/OffsetDateTime.html#toString--) which
generates a variety of ISO-8601 formats. String conversions also retained whatever server time zone generated that
specific time instance.

Going forward, times stored in Cromwell metadata, and later returned via the HTTP endpoint, are now converted to UTC
then formatted with exactly three digits of milliseconds.

For example:
- `2017-01-19T12:34:56-04:00` will now be formatted as
- `2017-01-19T16:34:56.000Z`

This change only affects newly formatted dates. Older dates already formatted and stored by previous versions of
Cromwell will not be updated however they will still return a
[valid ISO-8601 format](https://en.wikipedia.org/wiki/ISO_8601). The older format may be in various non-UTC time zones,
and may or may not include microseconds or even nanoseconds, for example `2017-01-19T12:34:56.123456789-04:00`.

### Config Changes

#### Heartbeat failure shutdown

When a Cromwell instance is unable to write heartbeats for some period of time it will automatically shut down. For more
information see the docs on [configuring Workflow Hearbeats](https://cromwell.readthedocs.io/en/stable/Configuring/).

NOTE: In the remote chance that the `system.workflow-heartbeats.ttl` has been configured to be less than `5 minutes`
then the new configuration value `system.workflow-heartbeats.write-failure-shutdown-duration` must also be explicitly
set less than the `ttl`.

#### nVidia Driver Attribute Change

The runtime attribute `nvidia-driver-version` was previously allowed only as a default runtime attribute in configuration.
Because WDL does not allow attribute names to contain `-` characters, this has been changed to `nvidiaDriverVersion`.
This field is now accepted within WDL files as well as within the configuration file.

#### Logging long running jobs

All backends can now emit slow job warnings after a configurable time running. 
NB This example shows how to configure this setting for the PAPIv2 backend:
```conf
# Emit a warning if jobs last longer than this amount of time. This might indicate that something got stuck.
backend {
  providers {
    PAPIv2 {
      config { 
        slow-job-warning-time: 24 hours
      }
    }
  }
}
```

### Runtime Attributes

#### GPU Attributes

* The `gpuType` attribute is no longer validated against a whitelist at workflow submission time. Instead, validation now happens at runtime. This allows any valid accelerator to be used.
* The `nvidiaDriverVersion` attribute is now available in WDL `runtime` sections. The default continues to be `390.46` which applies if and only if GPUs are being used.
* A default `gpuType` ("nvidia-tesla-k80") will now be applied if `gpuCount` is specified but `gpuType` is not.
* Similarly, a default `gpuCount` (1) will be applied if `gpuType` is specified but `cpuCount` is not. 

### Bug fixes

#### Better validation of workflow heartbeats

An error will be thrown on startup when the `system.workflow-heartbeats.heartbeat-interval` is not less than the
`system.workflow-heartbeats.ttl`.


## 40 Release Notes

### Config Changes

#### Cromwell ID in instrumentation path

When set, the configuration value of `system.cromwell_id` will be prepended to StatsD metrics. More info [here](https://cromwell.readthedocs.io/en/stable/developers/Instrumentation/).

#### HealthMonitor Configuration

The HealthMonitor configuration has been refactored to provide a simpler interface:
* You no longer need to specify a monitor class in your `cromwell.conf` as this will now be inherited from the `reference.conf` value.
* You can now opt-in and opt-out of any combination of status monitors.
* The PAPI backends to monitor can now be listed in a single field.

##### Upgrading

You are no longer tied to the previous preset combinations of health checks. However if you just want to carry forward
the exact same set of health checks, you can use one of the following standard recipes:

###### From default, or `NoopHealthMonitorActor`:
If you're currently using the (default) NoopHealthMonitorActor, no action is required.

###### From `StandardHealthMonitorServiceActor`:
If you're currently using the `StandardHealthMonitorServiceActor`, replace this stanza:
```
services {
    HealthMonitor {
        class = "cromwell.services.healthmonitor.impl.standard.StandardHealthMonitorServiceActor"
    }
}
``` 
With this one:
```
services {
    HealthMonitor {
        config {
            check-dockerhub: true
            check-engine-database: true
        }
    }
}
``` 
###### From `WorkbenchHealthMonitorServiceActor`:
Replace this stanza:
```
services {
    HealthMonitor {
        class = "cromwell.services.healthmonitor.impl.workbench.WorkbenchHealthMonitorServiceActor"

        config {
            papi-backend-name = PAPIv1
            papi-v2-backend-name = PAPIv2

            google-auth-name = service-account
            gcs-bucket-to-check = "cromwell-ping-me-bucket"
        }
    }
}
``` 
With this one:
```
services {
    HealthMonitor {
        config {
            check-dockerhub: true
            check-engine-database: true
            check-gcs: true
            check-papi-backends: [PAPIv1, PAPIv2]

            google-auth-name = service-account
            gcs-bucket-to-check = "cromwell-ping-me-bucket"
    }
  }
}
``` 
### Workflow options changes

A new workflow option is added. If the `final_workflow_outputs_dir` is set 
`use_relative_output_paths` can be used. When set to `true` this will copy 
all the outputs relative to their execution directory. 
my_final_workflow_outputs_dir/~~MyWorkflow/af76876d8-6e8768fa/call-MyTask/execution/~~output_of_interest.
More information can be found in [the workflow options documentation](https://cromwell.readthedocs.io/en/stable/wf_options/Overview/#output-copying).

### Bug fixes

#### WDL 1.0 strings can contain escaped quotes

For example, the statement `String s = "\""` is now supported, whereas previously it produced a syntax error.

#### Empty call blocks in WDL 1.0

Cromwell's WDL 1.0 implementation now allows empty call blocks, e.g. `call task_with_no_inputs {}`. This brings 1.0 in line with draft-2, which has always supported this syntax.

#### Packed CWL bugfix

Fixed a bug that caused an error like `Custom type was referred to but not found` to be issued when using an imported type as a `SchemaDefRequirement` in packed CWL.

## 39 Release Notes

### Cromwell ID changes

When set, the configuration value of `system.cromwell_id` will now have a random suffix appended, unless the
configuration key `system.cromwell_id_random_suffix` is set to `false`.

The generated id also appears more places in the logs, including when picking up workflows from the database and during
shutdown.

### Bug fixes

#### Format fix for `write_map()` 

Fixed an issue that caused the `write_map()` function in Cromwell's WDL 1.0 implementation to produce output in the wrong format. Specifically, the output's rows and columns were swapped. WDL draft-2 was not affected.
  
Incorrect `write_map()` output in Cromwell 38 and earlier:
```
key1    key2    key3
value1  value2  value3
```
Corrected `write_map()` output in Cromwell 39 and later:
```
key1  value1
key2  value2
key3  value3
```

## 38 Release Notes

### HPC paths with Docker

The `ConfigBackendLifecycleActorFactory` path variables `script`, `out` and `err` are now consistent when running with
and without docker. Similarly, when killing a docker task the `kill-docker` configuration key is now used instead of
`kill`. For more information see the [online documentation](https://cromwell.readthedocs.io/en/stable/backends/SGE/).

### No-op Health Monitor is now the default health monitor

Previous versions of Cromwell defaulted to using a health monitor service that checked Docker Hub and engine database status.
Neither check was useful if the `status` endpoint was never consulted as is likely the case in most deployments. Cromwell 38
now defaults to a `NoopHealthMonitorServiceActor` which does nothing. The previous health service implementation is still
available as `StandardHealthMonitorServiceActor`.

### Bug fixes
- Fixed an issue that could cause Cromwell to consume disk space unnecessarily when using zipped dependencies

#### HTTP responses

- When returning errors as json the `Content-Type` header is set to `application/json`.

## 37 Release Notes

### Docker

- Adds support for retrieving docker digests of asia.gcr.io images
- Adds configuration settings for docker digest lookups. See the `docker` section of the `reference.conf` for more information 
- Attempt to automatically adjust the boot disk size on the Google Cloud Backend (version 2) if the size of the image is greater than the default disk size or the required disk size in the runtime attributes.
Only works for registries that support the version 2 of the manifest schema (https://docs.docker.com/registry/spec/manifest-v2-2/)
At this date (12/09/18) this includes GCR and Dockerhub.

### Added new call cache path+modtime hashing strategy.

Call caching hashes with this new strategy are based on the path and the last modified time of the file.

### Instance independent abort

For multi-instance Cromwell deployments sharing a single database, earlier versions of Cromwell required abort
requests to be sent specifically to the instance that was running the targeted workflow. Cromwell 37 now
allows abort commands to be sent to any Cromwell instance in the shared-database deployment. Configuration details
[here](https://cromwell.readthedocs.io/en/develop/Configuring/abort-configuration).


### Call cache blacklisting

The Google Pipelines API (PAPI) version 1 and 2 backends now offer the option of call cache blacklisting on a per-bucket basis.
More info [here](http://cromwell.readthedocs.io/en/develop/CallCaching/#call-cache-copy-authorization-failure-prefix-blacklisting).

### WDL

- All memory units in WDL are now treated as base-2.
For instance `1 KB == 1 KiB == 1024 Bytes`.

### Backend name for call caching purposes

Previous versions of Cromwell incorporated the name of the backend on which a call was run into the call cache hashes generated for that call.
Unfortunately this made it impossible to change the name of a backend without losing all previously run calls as potential cache hits.
Cromwell 37 introduces the `name-for-call-caching-purposes` backend configuration option as a means of decoupling the backend name from the
value used for the backend name for call caching purposes.

### CWL

Support `InputResourceRequirement` hint

### Changing configuration options

#### Logging Token Distribution

In cases where its not obvious why jobs are queued in Cromwell, you can enable logging for the Job Execution Token Dispenser, using
the `system.hog-safety.token-log-interval-seconds` configuration value.

The default, `0`, means that no logging will occur. 

#### HTTP Filesystem

- The HTTP filesystem is now enabled for engine use by default. To continue without an HTTP filesystem, you can add the 
following content into the appropriate stanza of your configuration file:
```
engine {
  filesystems {
    http { 
      enabled: false 
    }
  }
}
``` 
- When the value `exit-code-timeout-seconds` is set, `check-alive` command is now only called once every timeout interval instead of each poll.

### Beta preview of new Womtool `/describe` endpoint

This new endpoint brings the functionality of Womtool to the world of web services. Submit workflows for validation and receive a JSON description in response.

The endpoint is still undergoing heavy development and should not be used in production. The final version will ship in a future release of Cromwell; watch this space.   

### Bug fixes

- Fixed a regression in Cromwell 36 that could cause operations on empty arrays to fail with a spurious type error (closes [#4318](https://github.com/broadinstitute/cromwell/issues/4318))

#### Abort On Hold Workflows

On Hold workflows may now be aborted.

#### Command fixes for AWS and TES

The AWS and TES backends can now handle calls that generate longer command lines. Like the other
backends, commands scripts are first written to a file, the file is downloaded to the execution
host, and then the localized script is run.

Also fixed are AWS `command {}` blocks that use `|` at the start of a line. For example:

```
command {
  echo hello world \
  | cat
}
```

## 36 Release Notes

### Extra configuration options

The value `exit-code-timeout-seconds` can now set in a backend configuration.
Details [here](https://cromwell.readthedocs.io/en/develop/backends/HPC/#exit-code-timeout)

### [AWS S3 file transfers are now encrypted](https://github.com/broadinstitute/cromwell/pull/4264)

### Bug fixes

#### Metadata Request Coalescing

Coalesce metadata requests to eliminate expensive and redundant queries and metadata construction.

#### Eliminate redundant SFS logging and metadata 

Eliminate superfluous logging and metadata publishing in the shared filesystem backend on poll intervals where there was not a state change.

#### AWS region configuration respected throughout

Previously US-EAST-1 was hardcoded in places.

## 35 Release Notes

### Submit workflow using URL

Cromwell now allows for a user to submit the URL pointing to workflow file to run a workflow.
More details on how to use it in: 
- `Server` mode can be found [here](https://cromwell.readthedocs.io/en/develop/api/RESTAPI/).
- `Run` mode can be found [here](https://cromwell.readthedocs.io/en/develop/CommandLine/#run).

### Languages

- Added an opt-in namespace cache for the WDL Draft 2 language factory. Please see the Cromwell example configuration for details. NOTE: if upgrading from a hotfix version of Cromwell
that relied upon this cache, the cache is now opt-in and must be turned on explicitly in config.
- To maintain conformance with the OpenWDL spec, Cromwell drops support for the `version draft-3` identifier in this release. In the rare case where end users may have been using `version draft-3`, `version 1.0` is a drop-in replacement with no effect on functionality.

### HTTP Workflow Inputs for Shared File System and Google Pipelines API Version 2 Backends

`http` and `https` workflow inputs are now supported for shared filesystem and Google Pipelines API (PAPI) version 2
backends. Configuration details are described [here](http://cromwell.readthedocs.io/en/develop/filesystems/HTTP).

### Call cache hint support

More efficient cache hit copying in multi-user environments is now supported through the `call_cache_hit_path_prefixes` workflow option.
Details [here](http://cromwell.readthedocs.io/en/develop/CallCaching/#call-cache-hit-path-prefixes)

### Root workflow level file hash caching support

Cromwell now offers the ability to cache file hashes on a root workflow level basis, details [here](http://cromwell.readthedocs.io/en/develop/CallCaching/#file-hash-caching).

### Extra configuration options

The value `dockerRoot` can now be set in a backend configuration. 
This will set the execution folder in the container (default: `/cromwell-executions`).

### Bug Fixes

#### API
- The `releaseHold` endpoint will now return `404 Not Found` for an unrecognized workflow ID and `400 Bad Request` for a malformed or invalid workflow ID.

#### Languages

- Fixed a bug that allowed values to be "auto-boxed" into a single-element `Array` of that type, which is not allowed in the WDL spec (Closes [#3478](https://github.com/broadinstitute/cromwell/issues/3478)).

#### PAPI version 1

- Restored standard output and error streaming for jobs.

## 34 Release Notes

### Query API

* Fixes a bug which stopped `includeSubworkflow=false` from paging correctly and subworkflows from being discounted correctly from `totalResultsCount`.
* Query results will now be returned in reverse chronological order, with the most-recently submitted workflows returned first.

### Requester Pays on GCS

Access of Google Cloud Storage buckets with Requester Pays enabled is now supported.
Please read the [relevant documentation](http://cromwell.readthedocs.io/en/develop/filesystems/GoogleCloudStorage#requester-pays) for information on how to enable it and the consequences.

### Private Docker Support on Pipelines API v2

Support for private Docker Hub images is now included in the Google Pipelines API v2 backend. PAPI v2 private Docker support is
equivalent to that in PAPI v1 but the configuration differs, please see
[Docker configuration](http://cromwell.readthedocs.io/en/develop/filesystems/Google#Docker) for more details.

### Updated MySQL client with 8.0 support

Updated the MySQL connector client from `5.1.42` to `5.1.46` which adds support for connecting to MySQL 8.0. See the
documentation on [Changes in MySQL Connector/J](https://dev.mysql.com/doc/relnotes/connector-j/5.1/en/news-5-1.html) for
more information.

## 33 Release Notes

### Query endpoint

#### Exclude workflows based on Labels

This gives the ability to **filter out** workflows based on labels. Two new parameters called `excludeLabelAnd` and `excludeLabelOr` can be used for this purpose.
More details on how to use them can be found [here](http://cromwell.readthedocs.io/en/develop/api/RESTAPI/).

#### Include/Exclude subworkflows

Cromwell now supports excluding subworkflows from workflow query results using the `includeSubworkflows` parameter. By default they are included in the results.
More information can be found at [REST API](http://cromwell.readthedocs.io/en/develop/api/RESTAPI/).

#### Query workflows by Submission time

Cromwell now supports querying workflows by submission time. This will help find workflows that are submitted but not started yet (i.e. workflows which are
in On Hold state). More information can be found [here](http://cromwell.readthedocs.io/en/develop/api/RESTAPI/).

#### Submission time in Workflow Query Response

Submission time of a workflow is now included in WorkflowQueryResult, which is part of the response for workflow query.

### File Localization (NIO) Hint

Cromwell now allows tasks in WDL 1.0 can now specify an optimization in their `parameter_meta` that some `File` inputs do not need to be localized for the task to run successfully.
Full details are available in the [documentation page for this optimization](http://cromwell.readthedocs.io/en/develop/optimizations/FileLocalization).

### Bug Fixes

Workflows which are in 'On Hold' state can now be fetched using the query endpoint.

## 32 Release Notes

### Backends

#### Pipelines API V2
Initial support for Google [Pipelines API version 2](https://cloud.google.com/genomics/reference/rest/).
Expect feature parity except for private dockerhub images which are not supported at the moment, but will be in the near future.
Additionally, the "refresh token" authentication mode is **NOT** supported on PAPI V2.

In addition, the following changes are to be expected:
* Error messages for failed jobs might differ from V1
* The Pipelines API log file content might differ from V1

**Important (If you're running Cromwell with a Google backend, read this)**:
The `actor-factory` value for the google backend (`cromwell.backend.impl.jes.JesBackendLifecycleActorFactory`) is being deprecated.
Please update your configuration accordingly.

| PAPI Version  |                                 actor-factory                                |
|---------------|:----------------------------------------------------------------------------:|
|      V1       | cromwell.backend.google.pipelines.v1alpha2.PipelinesApiLifecycleActorFactory |
|      V2alpha1 | cromwell.backend.google.pipelines.v2alpha1.PipelinesApiLifecycleActorFactory |
|      V2beta   | cromwell.backend.google.pipelines.v2beta.PipelinesApiLifecycleActorFactory   |

If you don't update the `actor-factory` value, you'll get a deprecation warning in the logs, and Cromwell will default back to **PAPI V1**

### Task Retries
Cromwell now supports retrying failed tasks up to a specified count by declaring a value for the [maxRetries](RuntimeAttributes.md#maxRetries) key through the WDL runtime attributes.

### Labels
* Cromwell has removed most of the formatting restrictions from custom labels. Please check the [README](README.md#label-format) for more detailed documentation.
* Custom labels won't be submitted to Google backend as they are now decoupled from Google's default labels.
* Cromwell now publishes the labels as soon as the workflow is submitted (whether started or on hold). If the labels are invalid, the workflow will not be submitted and request will fail.

### Scala 2.11 Removed
From version 32 onwards we will no longer be publishing build artifacts compatible with Scala 2.11. 

* If you don't import the classes into your own scala project then this should have no impact on you.
* If you **are** importing the classes into your own scala project, make sure you are using Scala 2.12.

### Input Validation
Cromwell can now validate that your inputs files do not supply inputs with no impact on the workflow. Strict validation will be disabled by default in WDL draft 2 and CWL but enabled in WDL draft 3. See the 'Language Factory Config' below for details.

### Language Factory Config
All language factories can now be configured on a per-language-version basis. All languages and versions will support the following options:
* `enabled`: Defaults to `true`. Set to `false` to disallow workflows of this language and version.
* `strict-validation`: Defaults to `true` for WDL draft 3 and `false` for WDL draft 2 and CWL. Specifies whether workflows fail if the inputs JSON (or YAML) file contains values which the workflow did not ask for (and will therefore have no effect). Additional strict checks may be added in the future.

### API

* More accurately returns 503 instead of 500 when Cromwell can not respond in a timely manner
* Cromwell now allows a user to submit a workflow but in a state where it will not automatically be picked up for execution. This new state is called 'On Hold'. To do this you need to set the parameter workflowOnHold to true while submitting the workflow.
* API end point 'releaseHold' will allow the user to send a signal to Cromwell to allow a workflow to be startable, at which point it will be picked up by normal execution schemes.

### GPU

The PAPI backend now supports specifying GPU through WDL runtime attributes:

```wdl
runtime {
    gpuType: "nvidia-tesla-k80"
    gpuCount: 2
    zones: ["us-central1-c"]
}
```

The two types of GPU supported are `nvidia-tesla-k80` and `nvidia-tesla-p100`

**Important**: Before adding a GPU, make sure it is available in the zone the job is running in: https://cloud.google.com/compute/docs/gpus/

### Job Shell

Cromwell now allows for system-wide or per-backend job shell configuration for running user commands rather than always
using the default `/bin/bash`. To set the job shell on a system-wide basis use the configuration key `system.job-shell` or on a
per-backend basis with `<config-key-for-backend>.job-shell`. For example:

```
# system-wide setting, all backends get this
-Dsystem.job-shell=/bin/sh
```

```
# override for just the Local backend
-Dbackend.providers.Local.config.job-shell=/bin/sh
```

For the Config backend the value of the job shell will be available in the `${job_shell}` variable. See Cromwell's `reference.conf` for an example
of how this is used for the default configuration of the `Local` backend.

### Bug Fixes

The imports zip no longer unpacks a single (arbitrary) internal directory if it finds one (or more). Instead, import statements should now be made relative to the base of the import zip root.

#### Reverting Custom Labels

Reverting to a prior custom label value now works.

["Retrieves the current labels for a workflow"](http://cromwell.readthedocs.io/en/develop/api/RESTAPI/#retrieves-the-current-labels-for-a-workflow)
will return the most recently summarized custom label value.

The above endpoint may still return the prior value for a short period of time after using
["Updated labels for a workflow"](http://cromwell.readthedocs.io/en/develop/api/RESTAPI/#update-labels-for-a-workflow)
until the background metadata summary process completes.

#### Deleting Duplicate Custom Label Rows

If you never used the REST API to revert a custom label back to a prior value you will not be affected. This only applies to workflows previously updated using
["Updated labels for a workflow"](http://cromwell.readthedocs.io/en/develop/api/RESTAPI/#update-labels-for-a-workflow).

The database table storing custom labels will delete duplicate rows for any workflow label key. For efficiency purposes
the values are not regenerated automatically from the potentially large metadata table.

In rare cases where one tried to revert to a prior custom label value you may continue to see different results
depending on the REST API used. After the database update
["Retrieves the current labels for a workflow"](http://cromwell.readthedocs.io/en/develop/api/RESTAPI/#retrieves-the-current-labels-for-a-workflow)
will return the most-recent-unique value while
["Get workflow and call-level metadata for a specified workflow"](http://cromwell.readthedocs.io/en/develop/api/RESTAPI/#get-workflow-and-call-level-metadata-for-a-specified-workflow)
will return the up-to-date value. For example, if one previously updated a value from `"value-1"` > `"value-2"` >
`"value-3"` > `"value-2"` then the former REST API will return `value-3` while the latter will return `value-2`.

#### Workflow options `google_project` output in metadata

Workflow metadata for jobs run on a Google Pipelines API backend will report the `google_project` specified via a
[workflow options json](http://cromwell.readthedocs.io/en/develop/wf_options/Google/#google-pipelines-api-workflow-options).

## 31 Release Notes

* **Cromwell server**  
The Cromwell server source code is now located under `server/src`. `sbt assembly` will build the runnable Cromwell JAR in 
`server/target/scala-2.12/` with a name like `cromwell-<VERSION>.jar`.

* **Robustness**
    + The rate at which jobs are being started can now be controlled using the `system.job-rate-control` configuration stanza.  
    + A load controller service has been added to allow Cromwell to self-monitor and adjust its load accordingly.
The load controller is currently a simple on/off switch controlling the job start rate. It gathers metrics from different parts of the system
to inform its decision to stop the creation of jobs.
You can find relevant configuration in the `services.LoadController` section of the `cromwell.examples.conf` file,
as well as in the `load-control` section in `reference.conf`.
The load level of the monitored sub-systems are instrumented and can be found under the `cromwell.load` statsD path.
    + The statsD metrics have been re-shuffled a bit. If you had a dashboard you might find that you need to update it.
Changes include: 
        + Removed artificially inserted "count" and "timing" the path
        + Added a `load` section
        + Metrics were prefixed twice with `cromwell` (`cromwell.cromwell.my_metric`), now they're only prefixed once
        + Added `processed` and `queue` metrics under various metrics monitoring the throughput and amount of queued work respectively
        + Added a memory metric representing an estimation of the free memory Cromwell thinks it has left

* Added a configuration option under `docker.hash-lookup.enabled` to disable docker hash lookup.
 Disabling it will also disable call caching for jobs with floating docker tags.
 
* **API**    
    + Updated the `/query` response to include the total number of query results returned. See [here](http://cromwell.readthedocs.io/en/develop/api/RESTAPI/#workflowqueryresponse) for more information.

## 30.1 Release Notes

* A set of bug fixes following the migration of Cromwell to WOM (the Workflow Object Model) in version 30.

## 30 Release Notes

### Breaking changes

* The `customLabels` form field for workflow submission has been renamed to `labels`.

### Other changes

* **New Cromwell documentation**  
Our documentation has moved from our [README](https://github.com/broadinstitute/cromwell/blob/29_hotfix/README.md) to a new website: [Cromwell Documentation](http://cromwell.readthedocs.io/en/develop/). There are new [Tutorials](http://cromwell.readthedocs.io/en/develop/tutorials/FiveMinuteIntro/) and much of the documentation has been re-written. The source files are in the [/docs](https://github.com/broadinstitute/cromwell/tree/develop/docs) directory.

* **API**  
    + Cromwell now supports input files in the yaml format (JSON format is still supported).
    + Added a [GET version for the `labels` endpoint](http://cromwell.readthedocs.io/en/develop/api/RESTAPI/#retrieves-the-current-labels-for-a-workflow) which will return current labels for a workflow.

* **Database**  
You have the option of storing the metadata in a separate SQL database than the database containing the internal engine
data. When switching connection information for an existing database containing historical data, the tables
should be manually replicated from one database instance to another using the tools appropriate for your specific
database types. Cromwell will not move any existing data automatically. This feature should be considered experimental
and likely to change in the future. See the [Database Documentation](https://cromwell.readthedocs.io/en/develop/Configuring/#database) or the `database` section in
[cromwell.examples.conf](https://github.com/broadinstitute/cromwell/blob/develop/cromwell.examples.conf) for more
information.

* **StatsD**  
Added initial support for StatsD instrumentation. See the [Instrumentation Documentation](https://cromwell.readthedocs.io/en/develop/Instrumentation) for details on how to use it.

* **User Service Account auth mode for Google**  
Added a new authentication mode for [Google Cloud Platform](https://cromwell.readthedocs.io/en/develop/backends/Google) which will allow a user to supply the JSON key file in their workflow options to allow for per-workflow authentication via service account. This is analogous to the previously existing refresh token authentication scheme. As with the refresh token scheme it is encouraged that the **user_service_account_json** workflow option field is added to the **encrypted-fields** list in the configuration.

* **Bugfixes**  
Abort of Dockerized tasks on the Local backend should now work as expected. Cromwell uses `docker kill` to kill the Docker container.

## 29 Release Notes

### Breaking Changes

* **Command line**  
In preparation for supporting CWL scripts (yes, you read that right!), we have extensively revised the Command Line in Cromwell 29. For more details about the usage changes please see the [README](https://github.com/broadinstitute/cromwell#command-line-usage). And stay tuned to the [WDL/Cromwell blog](https://software.broadinstitute.org/wdl/blog) over the next couple of months for more news about CWL.

* **Request timeouts**   
Cromwell now returns more specific `503 Service Unavailable` error codes on request timeouts, rather than the more generic `500 Internal Server Error`. The response for a request timeout will now be plain text, rather than a JSON format.

* **Metadata endpoint**  
The response from the metadata endpoint can be quite large depending on your workflow. You can now opt-in to have Cromwell gzip your metadata file, in order to reduce file size, by sending the `Accept-Encoding: gzip` header. The default behavior now does not gzip encode responses.

* **Engine endpoints**  
Previously the engine endpoints were available under `/api/engine` but now the endpoints are under `/engine` so they don't require authentication. Workflow endpoints are still available under `/api/workflows`. We also deprecated the setting `api.routeUnwrapped` as a part of this internal consistency effort.

* **Call caching diff**  
We updated the response format of the [callcaching/diff](https://github.com/broadinstitute/cromwell#get-apiworkflowsversioncallcachingdiff) endpoint.

### Other changes

* **Cromwell server**  
When running in server mode, Cromwell now attempts to gracefully shutdown after receiving a `SIGINT` (`Ctrl-C`) or `SIGTERM` (`kill`) signal. This means that Cromwell waits for all pending database writes before exiting, as long as you include `application.conf` at the top of your config file. You can find detailed information about how to configure this feature in the [Cromwell Wiki](https://github.com/broadinstitute/cromwell/wiki/DevZone#graceful-server-shutdown).

* **Concurrent jobs**  
You can now limit the number of concurrent jobs for any backend. Previously this was only possible in some backend implementations. Please see the [README](https://github.com/broadinstitute/cromwell#backend-job-limits) for details.

### WDL

* **Optional WDL variables**  
Empty optional WDL values are now rendered as the `null` JSON value instead of the JSON string `"null"` in the metadata and output endpoints. You do not need to migrate previous workflows. Workflows run on Cromwell 28 and prior will still render empty values as `"null"`.

* **Empty WDL variables**  
Cromwell now accepts `null` JSON values in the input file and coerces them as an empty WDL value. WDL variables must be declared optional in order to be supplied with a `null` JSON value.

input.json
```json
{
    "null_input_values.maybeString": null,
    "null_input_values.arrayOfMaybeInts": [1, 2, null, 4]
}
```

workflow.wdl
```
workflow null_input_values {
    String? maybeString
    Array[Int?] arrayOfMaybeInts
}
```

## 28

### Bug Fixes

#### WDL write_* functions add a final newline

The following WDL functions now add a newline after the final line of output (the previous behavior of not adding this
newline was inadvertent):
- `write_lines`
- `write_map`
- `write_object`
- `write_objects`
- `write_tsv`

For example:

```
task writer {
  Array[String] a = ["foo", "bar"]
  command {
    # used to output: "foo\nbar"
    # now outputs: "foo\nbar\n"
    cat write_lines(a)
  }
}
```

#### `ContinueWhilePossible`

A workflow utilizing the WorkflowFailureMode Workflow Option `ContinueWhilePossible` will now successfully reach a terminal state once all runnable jobs have completed.
#### `FailOnStderr` 
When `FailOnStderr` is set to false, Cromwell no longer checks for the existence of a stderr file for that task. 

### WDL Functions

#### New functions: floor, ceil and round:

Enables the `floor`, `ceil` and `round` functions in WDL to convert floating point numbers to integers.

For example we can now use the size of an input file to influence the amount of memory the task is given. In the example below a 500MB input file will result in a request for a VM with 2GB of memory:

```
task foo {
    File in_file
    command { ... }
    runtime {
      docker: "..."
      memory: ceil(size(in_file)) * 4 
    }
}
```

### Call Caching

* Hash values calculated by Cromwell for a call when call caching is enabled are now published to the metadata.
It is published even if the call failed. However if the call is attempted multiple times (because it has been preempted for example),
since hash values are strictly identical for all attempts, they will only be published in the last attempt section of the metadata for this call.
If the hashes fail to be calculated, the reason is indicated in a `hashFailures` field in the `callCaching` section of the call metadata.
*Important*: Hashes are not retroactively published to the metadata. Which means only workflows run on Cromwell 28+ will have hashes in their metadata.

See the [README](https://github.com/broadinstitute/cromwell#get-apiworkflowsversionidmetadata) for an example metadata response.

* New endpoint returning the hash differential for 2 calls. 

`GET /api/workflows/:version/callcaching/diff`

See the [README](https://github.com/broadinstitute/cromwell#get-apiworkflowsversioncallcachingdiff) for more details.

### Workflow Submission

* The workflow submission parameters `wdlSource` and `wdlDependencies` have been deprecated in favor of `workflowSource` and
`workflowDependencies` respectively.  The older names are still supported in Cromwell 28 with deprecation warnings but will
be removed in a future version of Cromwell.

### Labels
* A new `/labels` endpoint has been added to update labels for an existing workflow. See the [README](README.md#patch-apiworkflowsversionidlabels) for more information.
* Label formatting requirements have been updated, please check the [README](README.md#label-format) for more detailed documentation.


### JES Backend

The JES backend now supports a `filesystems.gcs.caching.duplication-strategy` configuration entry.
It can be set to specify the desired behavior of Cromwell regarding call outputs when a call finds a hit in the cache.
The default value is `copy` which will copy all output files to the new call directory.
A second value is allowed, `reference`, that will instead point to the original output files, without copying them.


```hocon
filesystems {
  gcs {
    auth = "application-default"
    
    caching {
      duplication-strategy = "reference"
    }
  }
}
```

A placeholder file will be placed in the execution folder of the cached call to explain the absence of output files and point to the location of the original ones.


### Metadata Write Batching

Metadata write batching works the same as in previous versions of Cromwell, but the default batch size has been changed from 1 to 200.  It's possible that 200 is too high in some environments, but 200 is more likely to be an appropriate value
than the previous default.


## 27

### Migration

* Call Caching has been improved in this version of Cromwell, specifically the time needed to determine whether or not a job can be cached
 has drastically decreased. To achieve that the database schema has been modified and a migration is required in order to preserve the pre-existing cached jobs.
 This migration is relatively fast compared to previous migrations. To get an idea of the time needed, look at the size of your `CALL_CACHING_HASH_ENTRY` table.
 As a benchmark, it takes 1 minute for a table with 6 million rows.
 The migration will only be executed on MySQL. Other databases will lose their previous cached jobs.
 In order to run properly on MySQL, **the following flag needs to be adjusted**: https://dev.mysql.com/doc/refman/5.5/en/server-system-variables.html#sysvar_group_concat_max_len
 The following query will give you a minimum to set the group_concat_max_len value to:
 
 ```sql
SELECT MAX(aggregated) as group_concat_max_len FROM
      (
            SELECT cche.CALL_CACHING_ENTRY_ID, SUM(LENGTH(CONCAT(cche.HASH_KEY, cche.HASH_VALUE))) AS aggregated
            FROM CALL_CACHING_HASH_ENTRY cche
            GROUP BY cche.CALL_CACHING_ENTRY_ID
      ) aggregation
 ```

 Here is the SQL command to run to set the group_concat_max_len flag to the proper value:
 
 ```sql
SET GLOBAL group_concat_max_len = value
 ```
 
 Where `value` is replaced with the value you want to set it to.
 
 Note that the migration will fail if the flag is not set properly.
 
### Breaking Changes

* The update to Slick 3.2 requires a database stanza to
[switch](http://slick.lightbend.com/doc/3.2.0/upgrade.html#profiles-vs-drivers) from using `driver` to `profile`.

```hocon
database {
  #driver = "slick.driver.MySQLDriver$" #old
  profile = "slick.jdbc.MySQLProfile$"  #new
  db {
    driver = "com.mysql.cj.jdbc.Driver"
    url = "jdbc:mysql://host/cromwell?rewriteBatchedStatements=true"
    user = "user"
    password = "pass"
    connectionTimeout = 5000
  }
}
```

### Call Caching

Cromwell now supports call caching with floating Docker tags (e.g. `docker: "ubuntu:latest"`). Note it is still considered
a best practice to specify Docker images as hashes where possible, especially for production usages.

Within a single workflow Cromwell will attempt to resolve all floating tags to the same Docker hash, even if Cromwell is restarted
during the execution of a workflow. In call metadata the `docker` runtime attribute is now the same as the
value that actually appeared in the WDL:

```
   "runtimeAttributes": {
     "docker": "ubuntu:latest",
     "failOnStderr": "false",
     "continueOnReturnCode": "0"
   }
```

Previous versions of Cromwell rewrote the `docker` value to the hash of the Docker image.

There is a new call-level metadata value `dockerImageUsed` which captures the hash of the Docker image actually used to
run the call:

```
   "dockerImageUsed": "library/ubuntu@sha256:382452f82a8bbd34443b2c727650af46aced0f94a44463c62a9848133ecb1aa8"
```

### Docker

* The Docker section of the configuration has been slightly reworked 
An option to specify how a Docker hash should be looked up has been added. Two methods are available.
    "local" will try to look for the image on the machine where cromwell is running. If it can't be found, Cromwell will try to `pull` the image and use the hash from the retrieved image.
    "remote" will try to look up the image hash directly on the remote repository where the image is located (Docker Hub and GCR are supported)
Note that the "local" option will require docker to be installed on the machine running cromwell, in order for it to call the docker CLI.
* Adds hash lookup support for public [quay.io](https://quay.io/) images.

### WDL Feature Support
* Added support for the new WDL `basename` function. Allows WDL authors to get just the file name from a File (i.e. removing the directory path)
* Allows coercion of `Map` objects into `Array`s of `Pair`s. This also allows WDL authors to directly scatter over WDL `Map`s.

### Miscellaneous
* Adds support for JSON file format for google service account credentials. As of Cromwell 27, PEM credentials for PAPI are deprecated and support might be removed in a future version.

```
google {

  application-name = "cromwell"

  auths = [
    {
      name = "service-account"
      scheme = "service_account"
      json-file = "/path/to/file.json"
    }
  ]
}
```

### General Changes

* The `/query` endpoint now supports querying by `label`. See the [README](README.md#get-apiworkflowsversionquery) for more information.
* The `read_X` standard library functions limit accepted filesizes.  These differ by type, e.g. read_bool has a smaller limit than read_string.  See reference.conf for default settings.

## 26

### Breaking Changes

* Failure metadata for calls and workflows was being displayed inconsistently, with different formats depending on the originating Cromwell version. Failures will now always present as an array of JSON objects each representing a failure. Each failure will have a message and a causedBy field. The causedBy field will be an array of similar failure objects. An example is given below:

```
failures: [{
  message: "failure1",
  causedBy: [{
    message: "cause1",
    causedBy: []
   }, {
    message: "cause2",
    causedBy: []
  }]
 }, {
  message: "failure2",
  causedBy: []
}]
```

### Additional Upgrade Time

* Upgrading to Cromwell 26 will take additional time due to the migration of failure metadata. Cromwell will automatically run a database query during the upgrade which appears to be roughly linear to the number of rows in the METADATA_ENTRY table. You can estimate upgrade time using the following equation: `time to migrate (in seconds) ~= (rows in METADATA_ENTRY) / 65000` Note that due to differences in hardware and database speed, this is only a rough estimate.

### Config Changes

* Added a configuration option under `system.io` to throttle the number of I/O queries that Cromwell makes, as well as configure retry parameters.
 This is mostly useful for the JES backend and should be updated to match the GCS quota available for the project.
 
```
system.io {
  # Global Throttling - This is mostly useful for GCS and can be adjusted to match
  # the quota availble on the GCS API
  number-of-requests = 100000
  per = 100 seconds
  
  # Number of times an I/O operation should be attempted before giving up and failing it.
  number-of-attempts = 5
}
```

## 25

### External Contributors
* A special thank you to @adamstruck, @antonkulaga and @delocalizer for their contributions to Cromwell.
### Breaking Changes

* Metadata keys for call caching are changed. All call caching keys are now in a `callCaching` stanza. `Call cache read result` has moved here and is now `result`. The `allowResultReuse` and `effectiveCallCachingMode` have moved here. The `hit` boolean is a simple indication of whether or not it was a hit, with no additional information. An example using the new format is:
```
"callCaching": {
  "hit": false,
  "effectiveCallCachingMode": "ReadAndWriteCache",
  "result": "Cache Miss",
  "allowResultReuse": true
}
```

### Config Changes

* Added a field `insert-batch-size` to the `database` stanza which defines how many values from a batch insert will be processed at a time. This value defaults to 2000. 
* Moved the config value `services.MetadataService.metadata-summary-refresh-interval` to `services.MetadataService.config.metadata-summary-refresh-interval`
* Added ability to override the default zone(s) used by JES via the config structure by setting `genomics.default-zones` in the JES configuration
* The cromwell server TCP binding timeout is now configurable via the config key `webservice.binding-timeout`, defaulted
  to the previous value `5s` (five seconds) via the reference.conf.
* For MySQL users, a massive scalability improvement via batched DB writing of internal metadata events. Note that one must add `rewriteBatchedStatements=true` to their JDBC URL in their config in order to take advantage of this

### General Changes

* Cromwell's WDL parser now recognizes empty array literals correctly, e.g. `Array[String] emptyArray = []`.
* Cromwell now applies default labels automatically to JES pipeline runs.
* Added support for new WDL functions:
  * `length: (Array[X]) => Integer` - report the length of the specified array
  * `prefix: (String, Array[X]) => Array[String]` - generate an array consisting of each element of the input array prefixed
     by a specified `String`.  The input array can have elements of any primitive type, the return array will always have
     type `Array[String]`.
  * `defined: (Any) => Boolean` - Will return false if the provided value is an optional that is not defined. Returns true in all other cases.
* Cromwell's Config (Shared Filesystem) backend now supports invocation of commands which run in a Docker image as a non-root user.
  The non-root user could either be the default user for a given Docker image (e.g. specified in a Dockerfile via a `USER` directive),
  or the Config backend could pass an optional `"-u username"` as part of the `submit-docker` command.
* In some cases the SFS backend, used for Local, SGE, etc., coerced `WdlFile` to `WdlString` by using `.toUri`. This
resulted in strings prepended with `file:///path/to/file`. Now absolute file paths will not contain the uri scheme.
* Launch jobs on servers that support the GA4GH Task Execution Schema using the TES backend.
* **Call caching: Cromwell will no longer try to use the cache for WDL tasks that contain a floating docker tag.** 
  Call caching will still behave the same for tasks having a docker image with a specific hash.
  See https://github.com/broadinstitute/cromwell#call-caching-docker-tags for more details. 
* Added docker hash lookup. Cromwell will try to lookup the hash for a docker image with a floating tag, and use that hash when executing the job.
  This will be reflected in the metadata where the docker runtime attribute will contains the hash that was used.
  If Cromwell is unable to lookup the docker hash, the job will be run with the original user defined floating tag.
  Cromwell is currently able to lookup public and private docker hashes for images on Docker Hub and Google Container Engine for job running on the JES backend.
  For other backends, cromwell is able to lookup public docker hashes for Docker Hub and Google Container Engine.
  See https://github.com/broadinstitute/cromwell#call-caching-docker-tags for more details. 

### Database schema changes
* Added CUSTOM_LABELS as a field of WORKFLOW_STORE_ENTRY, to store workflow store entries.

## 24

* When emitting workflow outputs to the Cromwell log only the first 1000 characters per output will be printed
* Added support for conditional (`if`) statements.
* Globs for Shared File System (SFS) backends, such as local or SGE, now use bash globbing instead of Java globbing, consistent with the JES backend.

## 23

* The `meta` and `parameter_meta` blocks are now valid within `workflow` blocks, not just `task`
* The JES backend configuration now has an option `genomics-api-queries-per-100-seconds` to help tune the rate of batch polling against the JES servers. Users with quotas larger than default should make sure to set this value.
* Added an option `call-caching.invalidate-bad-cache-results` (default: `true`). If true, Cromwell will invalidate cached results which have failed to copy as part of a cache hit.
* Timing diagrams and metadata now receive more fine grained workflow states between submission and Running.
* Support for the Pair WDL type (e.g. `Pair[Int, File] floo = (3, "gs://blar/blaz/qlux.txt")`)
* Added support for new WDL functions:
  * `zip: (Array[X], Array[Y]) => Array[Pair[X, Y]]` - align items in the two arrays by index and return them as WDL pairs 
  * `cross: (Array[X], Array[Y]) => Array[Pair[X, Y]]` - create every possible pair from the two input arrays and return them all as WDL pairs
  * `transpose: (Array[Array[X]]) => Array[Array[X]]` compute the matrix transpose for a 2D array. Assumes each inner array has the same length.
* By default, `system.abort-jobs-on-terminate` is false when running `java -jar cromwell.jar server`, and true when running `java -jar cromwell.jar run <wdl> <inputs>`.
* Enable WDL imports when running in Single Workflow Runner Mode.
* Both batch and non-batch REST workflow submissions now require a multipart/form-data encoded body.
* Support for sub workflows (see [Annex A](#annex-a---workflow-outputs))
* Enable WDL imports when running in Single Workflow Runner Mode as well as Server Mode
* Support for WDL imports through an additional imports.zip parameter
* Support for sub workflows
* Corrected file globbing in JES to correctly report all generated files. Additionally, file globbing in JES now uses bash-style glob syntax instead of python style glob syntax
* Support declarations as graph nodes
* Added the ability to override the default service account that the compute VM is started with via the configuration option `JES.config.genomics.compute-service-account` or through the workflow options parameter `google_compute_service_account`. More details can be found in the README.md
* Fix bugs related to the behavior of Cromwell in Single Workflow Runner Mode. Cromwell will now exit once a workflow completes in Single Workflow Runner Mode. Additionally, when restarting Cromwell in Single Workflow Runner Mode, Cromwell will no longer restart incomplete workflows from a previous session.

### Annex A - Workflow outputs
    
The WDL specification has changed regarding [workflow outputs](https://github.com/openwdl/wdl/blob/master/versions/draft-2/SPEC.md#outputs) to accommodate sub workflows.
This change is backward compatible in terms of runnable WDLs (WDL files using the deprecated workflow outputs syntax will still run the same). 
The only visible change lies in the metadata (as well as the console output in single workflow mode, when workflow outputs are printed out at the end of a successful workflow).

TL;DR Unless you are parsing or manipulating the "key" by which workflow outputs are referenced in the metadata (and/or the console output for single workflow mode), you can skip the following explanation.

*Metadata Response*
```
{
  ...
  outputs {
    "task_output_1": "hello",
    "task_output_2": "world"
            ^
       If you don't manipulate this part of the metadata, then skip this section
  }
}
```

In order to maintain backward compatibility, workflow outputs expressed with the deprecated syntax are "expanded" to the new syntax. Here is an example:

```
task t {
    command {
        #do something
    }
    output {
        String out1 = "hello"
        String out2 = "world"
    }
}
```

```
    workflow old_syntax {
        call t
        output {
            t.*
        }
    }
```

```
    workflow new_syntax {
        call t
        output {
            String wf_out1 = t.out1
            String wf_out2 = t.out2
        }
    }
```

The new syntax allows for type checking of the outputs as well as expressions. It also allows for explicitly naming to the outputs.
The old syntax doesn't give the ability to name workflow outputs. For consistency reasons, Cromwell will generate a "new syntax" workflow output for each task output, and name them.
Their name will be generated using their FQN, which would give 

```
output {
   String w.t.out1 = t.out1
   String w.t.out2 = t.out2
}
```
        
However as the FQN separator is `.`, the name itself cannot contain any `.`. 
For that reason, `.` are replaced with `_` :

*Old syntax expanded to new syntax*
```
output {
   String w_t_out1 = t.out1
   String w_t_out2 = t.out2
}
```

The consequence is that the workflow outputs section of the metadata for `old_syntax` would previously look like 
 
 ```
    outputs {
        "w.t.out1": "hello",
        "w.t.out2": "hello"
    }
 ```
 
but it will now look like 

```
    outputs {
        "w_t_out1": "hello",
        "w_t_out2": "hello"
    }
```

The same applies for the console output of a workflow run in single workflow mode.


## 0.22

* Improved retries for Call Caching and general bug fixes.
* Users will experience better scalability of status polling for Google JES.
* Now there are configurable caching strategies for a SharedFileSystem backend (i.e. Local, SFS) in the backend's stanza:
  See below for detailed descriptions of each configurable key.

```
backend {
  ...
  providers {
    SFS_BackendName {
      actor-factory = ...
      config {
        ...
        filesystems {
          local {
            localization: [
               ...
            ]
            caching {
              duplication-strategy: [
                "hard-link", "soft-link", "copy"
              ]
              # Possible values: file, path
              # "file" will compute an md5 hash of the file content.
              # "path" will compute an md5 hash of the file path. This strategy will only be effective if the duplication-strategy (above) is set to "soft-link",
              # in order to allow for the original file path to be hashed.
              hashing-strategy: "file"

              # When true, will check if a sibling file with the same name and the .md5 extension exists, and if it does, use the content of this file as a hash.
              # If false or the md5 does not exist, will proceed with the above-defined hashing strategy.
              check-sibling-md5: false
            }
```
* Multiple Input JSON files can now be submitted in server mode through the existing submission endpoint: /api/workflows/:version.
    This endpoint accepts a POST request with a multipart/form-data encoded body. You can now include multiple keys for workflow inputs.

        Each key below can contain an optional JSON file of the workflow inputs. A skeleton file can be generated from wdltool using the "inputs" subcommand.
        NOTE: In case of key conflicts between multiple JSON files, higher values of x in workflowInputs_x override lower values. For example, an input
        specified in workflowInputs_3 will override an input with the same name that was given in workflowInputs or workflowInputs_2. Similarly, an input
        specified in workflowInputs_5 will override an input with the same name in any other input file.

        workflowInputs
        workflowInputs_2
        workflowInputs_3
        workflowInputs_4
        workflowInputs_5

* You can now limit the number of concurrent jobs for a backend by specifying the following option in the backend's config stanza:
```
backend {
  ...
  providers {
    BackendName {
      actor-factory = ...
      config {
        concurrent-job-limit = 5
```


## 0.21

* Warning: Significant database updates when you switch from version 0.19 to 0.21 of Cromwell.
  There may be a long wait period for the migration to finish for large databases.
  Please refer to MIGRATION.md for more details.

* There are significant architectural changes related to increases in performance and scaling.

* The biggest user-facing changes from 0.19 to 0.21 are related to the application.conf file, which has been restructured significantly.
The configuration for backends now is all contained within a `backend` stanza, which specifies 1 stanza per name per backend and a default backend, as follows:

```
backend {
    default=Local
    providers {
        Local {
            actor-factory = "cromwell.backend.impl.sfs.config.ConfigBackendLifecycleActorFactory"
            config {
                ... backend specific config ...
            }
        }
        JES {
            actor-factory = "cromwell.backend.impl.jes.JesBackendLifecycleActorFactory"
            config {
                ... backend specific config ...
            }
        }
        SGE {
            actor-factory = "cromwell.backend.impl.sfs.config.ConfigBackendLifecycleActorFactory"
            config {
                ... backend specific config ...
            }r
        }
    }
}
```
* A new `/stats` endpoint has been added to get workflow and job count for a Cromwell running in server mode.

* Renamed Workflow Options:
   “workflow_log_dir” -> “final_workflow_log_dir”
    “call_logs_dir” -> “final_call_logs_dir”
    “outputs_path” -> “final_workflow_outputs_dir”
    “defaultRuntimeOptions” -> “default_runtime_attributes”

* Timing diagrams endpoint has been updated to include additional state information about jobs.

* Add support for Google Private IPs through `noAddress` runtime attribute. If set to true, the VM will NOT be provided with a public IP address.
*Important*: Your project must be whitelisted in "Google Access for Private IPs Early Access Program". If it's not whitelisted and you set this attribute to true, the task will hang.
  Defaults to `false`.
  e.g:
```
task {
    command {
        echo "I'm private !"
    }

    runtime {
        docker: "ubuntu:latest"
        noAddress: true
    }
}
```

* The Local and the SGE backend have been merged into a generic
Shared File System (SFS) backend. This updated backend can be configured
to work with various other command line dispatchers such as LSF. See the
[README](README.md#sun-gridengine-backend) for more info.

* On the JES and SFS backends, task `command` blocks are now always
passed absolute paths for input `File`s.

* On the SFS backends, the call directory now contains two sub-directories:
    * `inputs` contains all the input files that have been localized for this task (see next below for more details)
    * `execution` contains all other files (script, logs, rc, potential outputs etc...)

* Override the default database configuration by setting the keys
`database.driver`, `database.db.driver`, `database.db.url`, etc.
* Override the default database configuration by setting the keys
`database.driver`, `database.db.driver`, `database.db.url`, etc.

For example:
```
# use a mysql database
database {
  driver = "slick.driver.MySQLDriver$"
  db {
    driver = "com.mysql.cj.jdbc.Driver"
    url = "jdbc:mysql://host/cromwell"
    user = "user"
    password = "pass"
    connectionTimeout = 5000
  }
}
```

## 0.20

* The default per-upload bytes size for GCS is now the minimum 256K
instead of 64M. There is also an undocumented config key
`google.upload-buffer-bytes` that allows adjusting this internal value.

* Updated Docker Hub hash retriever to parse json with [custom media
types](https://github.com/docker/distribution/blob/05b0ab0/docs/spec/manifest-v2-1.md).

* Added a `/batch` submit endpoint that accepts a single wdl with
multiple input files.

* The `/query` endpoint now supports querying by `id`, and submitting
parameters as a HTTP POST.<|MERGE_RESOLUTION|>--- conflicted
+++ resolved
@@ -1,8 +1,7 @@
 # Cromwell Change Log
 
-## 50 Release Notes
-
-<<<<<<< HEAD
+## 51 Release Notes
+
 ### New functionality
 
 #### new xxh64 and fingerprint strategies for call caching
@@ -11,7 +10,9 @@
 `fingerprint`. `xxh64` is a lightweight hashing algorithm, `fingerprint` is a strategy designed to be very 
 lightweight. Read more about it in the [call caching documentation](
 https://cromwell.readthedocs.io/en/stable/Configuring/#call-caching).
-=======
+
+## 50 Release Notes
+
 ### Changes and Warnings
 
 #### Metadata Archival Config Change
@@ -20,8 +21,6 @@
 Cromwell's metadata archival configuration has changed in a backwards incompatible way to increase consistency,
 please see
 [the updated documentation](https://cromwell.readthedocs.io/en/stable/Configuring#hybrid-metadata-storage-classic-carbonite) for details.
-
->>>>>>> e2325481
 
 ## 49 Release Notes
 
