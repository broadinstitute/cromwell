--- conflicted
+++ resolved
@@ -47,13 +47,8 @@
   private val googleOauth2V = "0.21.1"
   private val googleOauthClientV = "1.31.0"
   private val googleCloudResourceManagerV = "0.87.0-alpha"
-<<<<<<< HEAD
-  private val grpcV = "1.31.1"
-  private val guavaV = "27.1-jre"
-=======
   private val grpcV = "1.31.0"
   private val guavaV = "29.0-jre"
->>>>>>> 1194c17e
   private val heterodonV = "1.0.0-beta3"
   private val hsqldbV = "2.5.1"
   private val http4sVersion = "0.20.23"
