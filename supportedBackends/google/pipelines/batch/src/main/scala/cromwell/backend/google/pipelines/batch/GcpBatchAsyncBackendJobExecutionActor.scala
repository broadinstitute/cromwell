package cromwell.backend.google.pipelines.batch

import akka.util.Timeout
import cromwell.backend.standard.{StandardAsyncExecutionActor, StandardAsyncExecutionActorParams, StandardAsyncJob}
import cromwell.core.retry.SimpleExponentialBackoff
import cromwell.backend._

//import java.lang.Thread.sleep
import scala.concurrent.Await
//import scala.util.{Failure, Success}

//import scala.concurrent.Promise
//import scala.util.Try
//import scala.util.control.NoStackTrace
import cromwell.backend.google.pipelines.batch.RunStatus.{DeletionInProgress, Failed, StateUnspecified, Unrecognized}

//import scala.concurrent.Promise

//import scala.concurrent.Promise

//import scala.util.control.NoStackTrace
//import cromwell.backend.google.pipelines.common.WorkflowOptionKeys
import cromwell.core.{ExecutionEvent, WorkflowId}
//import wom.callable.RuntimeEnvironment
//import cromwell.core.{ExecutionEvent, WorkkflowId}
import cromwell.backend.async.PendingExecutionHandle
import cromwell.backend.async.ExecutionHandle
import akka.actor.ActorRef
import akka.pattern.AskSupport
import cromwell.services.instrumentation.CromwellInstrumentation

//import java.util.UUID
import scala.concurrent.Future
import scala.concurrent.duration._
import GcpBatchBackendSingletonActor._
//import cromwell.backend.google.pipelines.batch.RunStatus.{Succeeded, TerminalRunStatus}
import cromwell.backend.google.pipelines.batch.RunStatus.{Running, Succeeded, TerminalRunStatus}

import com.google.cloud.batch.v1.JobStatus

//import scala.util.Success
//import scala.util.{Failure, Success, Try}
//import cromwell.core.ExecutionEvent

object GcpBatchAsyncBackendJobExecutionActor {

  type GcpBatchPendingExecutionHandle = PendingExecutionHandle[StandardAsyncJob, Run, RunStatus]

}

class GcpBatchAsyncBackendJobExecutionActor(override val standardParams: StandardAsyncExecutionActorParams) extends BackendJobLifecycleActor with StandardAsyncExecutionActor with AskSupport with GcpBatchJobCachingActorHelper with GcpBatchStatusRequestClient with CromwellInstrumentation {

  import GcpBatchAsyncBackendJobExecutionActor._

  lazy val gcpBatchCommand: String = jobDescriptor.taskCall.callable.commandTemplateString(Map.empty)

  lazy val workflowId: WorkflowId = jobDescriptor.workflowDescriptor.id
  //val requestFactory: PipelinesApiRequestFactory = initializationData.genomicsRequestFactory

  /** The type of the run info when a job is started. */
  override type StandardAsyncRunInfo = Run

  /** The type of the run status returned during each poll. */
  override type StandardAsyncRunState = RunStatus

  // temporary until GCP Batch client can generate random job IDs
  private val jobTemp = "job-" + java.util.UUID.randomUUID.toString

  //override def receive: Receive = pollingActorClientReceive orElse runCreationClientReceive orElse super.receive
  override def receive: Receive = pollingActorClientReceive orElse super.receive

  /** Should return true if the status contained in `thiz` is equivalent to `that`, delta any other data that might be carried around
    * in the state type.
    */
  def statusEquivalentTo(thiz: StandardAsyncRunState)(that: StandardAsyncRunState): Boolean = thiz == that

  private lazy val jobDockerImage = jobDescriptor.maybeCallCachingEligible.dockerHash
                                                 .getOrElse(runtimeAttributes.dockerImage)

  override def dockerImageUsed: Option[String] = Option(jobDockerImage)

  //type GcpBatchPendingExecutionHandle = PendingExecutionHandle[StandardAsyncJob, Run, StandardAsyncRunState]

  val backendSingletonActor: ActorRef = standardParams.backendSingletonActorOption
                                                      .getOrElse(throw new RuntimeException("GCP Batch actor cannot exist without its backend singleton 2"))

  def uploadScriptFile(): Future[Unit] = {
    commandScriptContents
      .fold(
        errors => Future
          .failed(new RuntimeException(errors
            .toList
            .mkString(", "))),
        asyncIo
          .writeAsync(jobPaths
            .script, _, Seq
            .empty)
      )
  }

  // Primary entry point for cromwell to run GCP Batch job
  override def executeAsync(): Future[ExecutionHandle] = {

    //val cpuPlatformTest = runtimeAttributes.cpuPlatform

    //val batchTest = BatchRequest(workflowId, projectId = "batch-testing-350715", region = "us-central1", jobName = jobTemp, runtimeAttributes, gcpBatchCommand)
<<<<<<< HEAD

=======
>>>>>>> 4dcfd80e

    val runBatchResponse = for {
      _ <- uploadScriptFile()
      //completionPromise = Promise[JobStatus]
      //_ = backendSingletonActor ! batchTest
<<<<<<< HEAD
      _ = backendSingletonActor ! BatchRequest(workflowId, projectId = "batch-testing-350715", region = "us-central1", jobName = jobTemp, runtimeAttributes, gcpBatchCommand)
=======
      _ = backendSingletonActor ! BatchRequest(workflowId, projectId = "batch-testing-350715", region = "us-central1", jobName = jobTemp, runtimeAttributes)
>>>>>>> 4dcfd80e
      //submitJobResponse <- completionPromise.future
      //runId = StandardAsyncJob(UUID.randomUUID().toString) //temp to test
      runId = StandardAsyncJob(jobTemp) //temp to test

    }
    yield runId

    runBatchResponse map { runId => PendingExecutionHandle(jobDescriptor, runId, Option(Run(runId)), previousState = None) }

  }

  override def reconnectAsync(jobId: StandardAsyncJob): Future[ExecutionHandle] = {
    log.info("reconnect async runs") // in for debugging remove later
    val handle = PendingExecutionHandle[StandardAsyncJob, StandardAsyncRunInfo, StandardAsyncRunState](jobDescriptor, jobId, Option(Run(jobId)), previousState = None)
    Future.successful(handle)
  }

  override lazy val pollBackOff: SimpleExponentialBackoff = SimpleExponentialBackoff(5
    .second, 5
    .minutes, 1.1)

  override lazy val executeOrRecoverBackOff: SimpleExponentialBackoff = SimpleExponentialBackoff(
    initialInterval = 5
      .seconds, maxInterval = 20
      .seconds, multiplier = 1.1)

  override def pollStatusAsync(handle: GcpBatchPendingExecutionHandle): Future[RunStatus] = {

    val jobId = handle.pendingJob.jobId

    val job = handle.runInfo match {
      case Some(actualJob) => actualJob
      case None =>
        throw new RuntimeException(
          s"pollStatusAsync called but job not available. This should not happen. Job Id $jobId"
        )
    }

    log.info(s"started polling for ${job} with jobId ${jobId}")

    //super[GcpBatchStatusRequestClient].pollStatus(workflowId, handle.pendingJob, jobTemp)

    implicit val timeout: Timeout = Timeout(60.seconds)
    //val futureResult = backendSingletonActor ? BatchGetJob(jobId)
    val futureResult = backendSingletonActor ? BatchJobAsk(jobId)
    val result = Await.result(futureResult, timeout.duration).asInstanceOf[String]
    log.info(result)

    /*
    def testPoll(quick: Any): Future[RunStatus] = quick match {
      //case GcpBatchJob(_, _, Some(value)) =>
      //  Future.successful(value)
      case BatchGetJob(_) =>
        //Future.fromTry(gcpBatchPoll.GetJob(jobTemp))
        val gcpBatchPoll = new GcpBatchJobGetRequest
        Future.fromTry(gcpBatchPoll.status(jobTemp))
      case _ =>
        val message = "programmer error matched other in poll status async"
        Future.failed(new Exception(message) with NoStackTrace)
    }
    for {
      quickAnswer <- backendSingletonActor ? BatchGetJob(jobTemp)
      answer <- testPoll(quickAnswer)
    } yield answer
    */

    //Future.successful(Running) //temp to keep running


    //sleep(60000)
    //println("sleep 60 seconds")


    val f = Future {
      val gcpBatchPoll = new GcpBatchJobGetRequest
      val result = gcpBatchPoll.GetJob(jobId)
      //val jobStatus = result.getStatus.getState
      result.getStatus.getState
    }

    val resultFuture = Await.result(f, 5.second)

    resultFuture match {
      case JobStatus.State.QUEUED =>
        log.info("job queued")
        Future.successful(Running)
      case JobStatus.State.SCHEDULED =>
        log.info("job scheduled")
        Future.successful(Running)
      case JobStatus.State.RUNNING =>
        log.info("job running")
        Future.successful(Running)
      case JobStatus.State.SUCCEEDED =>
        log.info("job scheduled")
        Future.successful(Succeeded(List(ExecutionEvent("complete in GCP Batch")))) //update to more specific
      case JobStatus.State.FAILED =>
        log.info("job failed")
        Future.successful(Failed)
      case JobStatus.State.DELETION_IN_PROGRESS =>
        log.info("deletion in progress")
        Future.successful(DeletionInProgress)
      case JobStatus.State.STATE_UNSPECIFIED =>
        log.info("state unspecified")
        Future.successful(StateUnspecified)
      case JobStatus.State.UNRECOGNIZED =>
        log.info("state unrecognized")
        Future.successful(Unrecognized)
      case _ =>
        log.info("job status not matched")
        Future.successful(Running)

    }





    //https://github.com/broadinstitute/cromwell/blob/328a0fe0aa307ee981b00e4af6b397b61a9fbe9e/engine/src/main/scala/cromwell/engine/workflow/lifecycle/execution/SubWorkflowExecutionActor.scala


  }

  override def isTerminal(runStatus: RunStatus): Boolean = {
    //runStatus.isTerminal

    runStatus match {
      case jobSucceeded: RunStatus.Succeeded =>
        log.info("isTerminal match Succeeded running with status {}", jobSucceeded)
        true
      case jobFailed: RunStatus.Failed =>
        log.info("isTerminal match Failed with status {}", jobFailed)
        false
      case _: TerminalRunStatus =>
        val tempTermStatus = runStatus.toString
        log.info(f"isTerminal match TerminalRunStatus running with status $tempTermStatus")
        true
      case other =>
        log.info(f"isTerminal match _ running with status $other")
        false
    }
  }

  override def isDone(runStatus: RunStatus): Boolean = {
    runStatus match {
      case _: RunStatus.Succeeded =>
        log.info("GCP job matched isDone")
        true
      case _ =>
        log.info("did not match isDone")
        false //throw new RuntimeException(s"Cromwell programmer blunder: isSuccess was called on an incomplete RunStatus ($runStatus).")
    }
  }

  override def getTerminalEvents(runStatus: RunStatus): Seq[ExecutionEvent] = {
    runStatus match {
      case successStatus: Succeeded => successStatus
        .eventList
      case unknown =>
        throw new RuntimeException(s"handleExecutionSuccess not called with RunStatus.Success. Instead got $unknown")
    }
  }

  override def getTerminalMetadata(runStatus: RunStatus): Map[String, Any] = {
    runStatus match {
      case _: TerminalRunStatus => Map()
      case unknown => throw new RuntimeException(s"Attempt to get terminal metadata from non terminal status: $unknown")
    }
  }

  override val gcpBatchActor: ActorRef = backendSingletonActor

  /*
  override lazy val runtimeEnvironment: RuntimeEnvironment = {
    RuntimeEnvironmentBuilder(jobDescriptor
      .runtimeAttributes, PipelinesApiWorkingDisk
      .MountPoint, PipelinesApiWorkingDisk
      .MountPoint)(standardParams
      .minimumRuntimeSettings)
  }
  */

}



<|MERGE_RESOLUTION|>--- conflicted
+++ resolved
@@ -48,7 +48,13 @@
 
 }
 
-class GcpBatchAsyncBackendJobExecutionActor(override val standardParams: StandardAsyncExecutionActorParams) extends BackendJobLifecycleActor with StandardAsyncExecutionActor with AskSupport with GcpBatchJobCachingActorHelper with GcpBatchStatusRequestClient with CromwellInstrumentation {
+class GcpBatchAsyncBackendJobExecutionActor(override val standardParams: StandardAsyncExecutionActorParams)
+  extends BackendJobLifecycleActor
+    with StandardAsyncExecutionActor
+    with AskSupport
+    with GcpBatchJobCachingActorHelper
+    with GcpBatchStatusRequestClient
+    with CromwellInstrumentation {
 
   import GcpBatchAsyncBackendJobExecutionActor._
 
@@ -104,20 +110,12 @@
     //val cpuPlatformTest = runtimeAttributes.cpuPlatform
 
     //val batchTest = BatchRequest(workflowId, projectId = "batch-testing-350715", region = "us-central1", jobName = jobTemp, runtimeAttributes, gcpBatchCommand)
-<<<<<<< HEAD
-
-=======
->>>>>>> 4dcfd80e
 
     val runBatchResponse = for {
       _ <- uploadScriptFile()
       //completionPromise = Promise[JobStatus]
       //_ = backendSingletonActor ! batchTest
-<<<<<<< HEAD
       _ = backendSingletonActor ! BatchRequest(workflowId, projectId = "batch-testing-350715", region = "us-central1", jobName = jobTemp, runtimeAttributes, gcpBatchCommand)
-=======
-      _ = backendSingletonActor ! BatchRequest(workflowId, projectId = "batch-testing-350715", region = "us-central1", jobName = jobTemp, runtimeAttributes)
->>>>>>> 4dcfd80e
       //submitJobResponse <- completionPromise.future
       //runId = StandardAsyncJob(UUID.randomUUID().toString) //temp to test
       runId = StandardAsyncJob(jobTemp) //temp to test
