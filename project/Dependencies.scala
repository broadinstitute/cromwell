--- conflicted
+++ resolved
@@ -5,15 +5,9 @@
   private val akkaHttpV = "10.1.12"
   private val akkaV = "2.5.31"
   private val aliyunBcsV = "6.2.4"
-<<<<<<< HEAD
-  private val aliyunCoreV = "4.3.9"
-  private val aliyunCrV = "3.0.1"
-  private val aliyunOssV = "3.11.0"
-=======
   private val aliyunCoreV = "4.5.6"
   private val aliyunCrV = "4.1.1"
   private val aliyunOssV = "3.10.2"
->>>>>>> 79b0979d
   private val ammoniteOpsV = "1.6.9"
   private val apacheCommonNetV = "3.7"
   private val apacheHttpClientV = "4.5.12"
