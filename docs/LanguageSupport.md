--- conflicted
+++ resolved
@@ -22,16 +22,6 @@
 
 As well as the changes to the WDL spec between draft-2 and 1.0, Cromwell also supports nested scatters and the [localization_optional](optimizations/FileLocalization.md) optimization in WDL 1.0.  
 
-<<<<<<< HEAD
-
-### CWL 1.0
-
-Cromwell provides support for Common Workflow Language (CWL), beginning with the core spec, and most heavily used requirements.
-If you spot a CWL feature that Cromwell doesn't support, please notify us using an issue on our [Jira page](https://broadworkbench.atlassian.net/secure/RapidBoard.jspa?rapidView=39&view=planning.nodetail&issueLimit=100)!
-
-
-=======
->>>>>>> e8449151
 ## Future Language Support
 
 ### WDL 'development'
