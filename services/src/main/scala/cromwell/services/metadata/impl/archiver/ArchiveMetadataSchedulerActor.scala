--- conflicted
+++ resolved
@@ -77,7 +77,7 @@
   def calculateTimeDifference(startTime: OffsetDateTime, endTime: OffsetDateTime): FiniteDuration = {
     FiniteDuration(JDuration.between(startTime, endTime).toMillis, TimeUnit.MILLISECONDS)
   }
-  def calculateTimeSince(startTime: OffsetDateTime) = calculateTimeDifference(startTime, OffsetDateTime.now())
+  def calculateTimeSince(startTime: OffsetDateTime): FiniteDuration = calculateTimeDifference(startTime, OffsetDateTime.now())
 
   override def receive: Receive = {
     case ArchiveNextWorkflowMessage =>
@@ -85,21 +85,13 @@
 
       // These handlers send metrics for most paths even when they're not incremented, so that the metrics
       // paths are actively receiving data points throughout:
-<<<<<<< HEAD
-      archiveNextWorkflows().onComplete({
+      archiveNextWorkflows(startTime).onComplete({
         case Success(cnt) if cnt > 0 =>
           1 to cnt.toInt foreach { _ =>
             increment(workflowsProcessedSuccessMetricPath, ServicesPrefix)
             count(workflowsProcessedFailureMetricPath, 0L, ServicesPrefix)
           }
-          sendTiming(workflowArchiveTotalTimeMetricPath, calculateTimeSinceStart() / cnt, ServicesPrefix)
-=======
-      archiveNextWorkflow(startTime).onComplete({
-        case Success(true) =>
-          increment(workflowsProcessedSuccessMetricPath, ServicesPrefix)
-          count(workflowsProcessedFailureMetricPath, 0L, ServicesPrefix)
-          sendTiming(workflowArchiveTotalTimeMetricPath, calculateTimeSince(startTime), ServicesPrefix)
->>>>>>> e8c539db
+          sendTiming(workflowArchiveTotalTimeMetricPath, calculateTimeSince(startTime) / cnt, ServicesPrefix)
           self ! ArchiveNextWorkflowMessage
         case Success(_) =>
           count(rowsProcessedMetricPath, 0L, ServicesPrefix)
@@ -139,62 +131,29 @@
     })
   }
 
-<<<<<<< HEAD
-  def archiveNextWorkflows(): Future[Long] = {
+  def archiveNextWorkflows(startTime: OffsetDateTime): Future[Long] = {
     for {
       workflowSummaryEntries <- lookupNextWorkflowsToArchive(archiveMetadataConfig.batchSize)
-      result <- archiveSummaryEntries(workflowSummaryEntries)
-=======
-  def archiveNextWorkflow(startTime: OffsetDateTime): Future[Boolean] = {
-    for {
-      maybeWorkflowSummaryEntry <- lookupNextWorkflowToArchive()
-
       workflowSelectedTime = OffsetDateTime.now()
       _ = sendTiming(archiverTimingMetricsBasePath :+ "lookup_next_workflow", calculateTimeDifference(startTime, workflowSelectedTime), ServicesPrefix)
-
-      result <- maybeWorkflowSummaryEntry match {
-        case Some(summaryEntry) =>
-          summaryEntry.endTimestamp.foreach { workflowEndTime =>
-            val millisSinceWorkflowEnd = JDuration.between(workflowEndTime.toSystemOffsetDateTime, OffsetDateTime.now()).toMillis
-            sendGauge(timeBehindExpectedDelayMetricPath, millisSinceWorkflowEnd - archiveMetadataConfig.archiveDelay.toMillis, ServicesPrefix)
-          }
-          for {
-            path <- Future.fromTry(getGcsPathForMetadata(summaryEntry))
-            workflowId = summaryEntry.workflowExecutionUuid
-            dbStream <- fetchStreamFromDatabase(WorkflowId(UUID.fromString(workflowId)))
-            _ = log.info(s"Archiving metadata for $workflowId to ${path.pathAsString}")
-            readyToStreamTime = OffsetDateTime.now()
-            _ = sendTiming(archiverTimingMetricsBasePath :+ "prepare_to_stream", calculateTimeDifference(workflowSelectedTime, readyToStreamTime), ServicesPrefix)
-            _ <- streamMetadataToGcs(path, dbStream)
-            streamCompleteTime = OffsetDateTime.now()
-            _ = sendTiming(archiverTimingMetricsBasePath :+ "stream_to_gcs", calculateTimeDifference(readyToStreamTime, streamCompleteTime), ServicesPrefix)
-            _ <- updateMetadataArchiveStatus(WorkflowId(UUID.fromString(workflowId)), Archived)
-            statusUpdatedTime = OffsetDateTime.now()
-            _ = sendTiming(archiverTimingMetricsBasePath :+ "archive_status_update", calculateTimeDifference(streamCompleteTime, statusUpdatedTime), ServicesPrefix)
-            _ = log.info(s"Archiving succeeded for $workflowId")
-          } yield true
-        case None =>
-          sendGauge(timeBehindExpectedDelayMetricPath, 0L, ServicesPrefix)
-          Future.successful(false)
-      }
->>>>>>> e8c539db
+      _ = log.info(s"About to archive batch of ${workflowSummaryEntries.size} workflows.")
+      result <- archiveSummaryEntries(workflowSummaryEntries, workflowSelectedTime)
     } yield result
   }
 
-  private def archiveSummaryEntries(entries: Seq[WorkflowMetadataSummaryEntry]): Future[Long] = {
-    log.info(s"About to archive batch of ${entries.size} workflows.")
+  private def archiveSummaryEntries(entries: Seq[WorkflowMetadataSummaryEntry], workflowSelectedTime: OffsetDateTime): Future[Long] = {
     if (entries.isEmpty) {
       sendGauge(timeBehindExpectedDelayMetricPath, 0L, ServicesPrefix)
       Future.successful(0)
     } else {
-      val resultSeq: Seq[Future[Long]] = entries.map(archiveSummaryEntry)
+      val resultSeq: Seq[Future[Long]] = entries.map(archiveSummaryEntry(_, workflowSelectedTime))
       val result: Future[Seq[Long]] = Future.sequence(resultSeq)
 
       result.map(_.sum)
     }
   }
 
-  private def archiveSummaryEntry(entry: WorkflowMetadataSummaryEntry): Future[Long] = {
+  private def archiveSummaryEntry(entry: WorkflowMetadataSummaryEntry, workflowSelectedTime: OffsetDateTime): Future[Long] = {
     entry.endTimestamp.foreach { workflowEndTime =>
       val millisSinceWorkflowEnd = JDuration.between(workflowEndTime.toSystemOffsetDateTime, OffsetDateTime.now()).toMillis
       sendGauge(timeBehindExpectedDelayMetricPath, millisSinceWorkflowEnd - archiveMetadataConfig.archiveDelay.toMillis, ServicesPrefix)
@@ -204,8 +163,14 @@
       workflowId = entry.workflowExecutionUuid
       dbStream <- fetchStreamFromDatabase(WorkflowId(UUID.fromString(workflowId)))
       _ = log.info(s"Archiving metadata for $workflowId to ${path.pathAsString}")
+      readyToStreamTime = OffsetDateTime.now()
+      _ = sendTiming(archiverTimingMetricsBasePath :+ "prepare_to_stream", calculateTimeDifference(workflowSelectedTime, readyToStreamTime), ServicesPrefix)
       _ <- streamMetadataToGcs(path, dbStream)
+      streamCompleteTime = OffsetDateTime.now()
+      _ = sendTiming(archiverTimingMetricsBasePath :+ "stream_to_gcs", calculateTimeDifference(readyToStreamTime, streamCompleteTime), ServicesPrefix)
       _ <- updateMetadataArchiveStatus(WorkflowId(UUID.fromString(workflowId)), Archived)
+      statusUpdatedTime = OffsetDateTime.now()
+      _ = sendTiming(archiverTimingMetricsBasePath :+ "archive_status_update", calculateTimeDifference(streamCompleteTime, statusUpdatedTime), ServicesPrefix)
       _ = log.info(s"Archiving succeeded for $workflowId")
     } yield 1
   }
