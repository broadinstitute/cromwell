# Cromwell Change Log

## 86 Release Notes

### HTTPFilesystem Improvements

WDL `size` engine function now works for HTTP files. 

<<<<<<< HEAD
### Azure ApplicationInsights Logging Support
Cromwell can now send logs to Azure Application Insights. To enable, set environment 
variable `APPLICATIONINSIGHTS_INSTRUMENTATIONKEY` to your account's key. [See here for information.](https://learn.microsoft.com/en-us/azure/azure-monitor/app/sdk-connection-string)
=======
### Azure Instrumentation Support
Cromwell can now send logs and process information to Azure Application Insights. To enable, set environment 
variable `APPLICATIONINSIGHTS_CONNECTION_STRING` to your connection string. [See here for information.](https://learn.microsoft.com/en-us/azure/azure-monitor/app/sdk-connection-string)
>>>>>>> b73d7159


## 85 Release Notes

### Migration of PKs to BIGINT

The PK of below tables will be migrated from INT to BIGINT. Also, since `ROOT_WORKFLOW_ID` in `SUB_WORKFLOW_STORE_ENTRY` is a FK to `WORKFLOW_STORE_ENTRY_ID` in `WORKFLOW_STORE_ENTRY`
it is also being migrated from INT to BIGINT.
* DOCKER_HASH_STORE_ENTRY
* WORKFLOW_STORE_ENTRY
* SUB_WORKFLOW_STORE_ENTRY

### Improvement to "retry with more memory" behavior

Cromwell will now retry a task with more memory after it fails with return code 137, provided all
the other requirements for retrying with more memory are met.

### DRS Improvements

#### Support for invoking `CromwellDRSLocalizer` with manifest file

`CromwellDRSLocalizer` can now handle multiple file localizations in a single invocation. Users can provide a
manifest file containing multiple (DRS id, local container path) pairs in CSV format, and they will be localized in
sequence, with the program exiting if any fail.
```
java -jar /path/to/localizer.jar [options] -m /local/path/to/manifest/file.txt
```

The previous method of passing in a single DRS file and container destination using positional arguments is still
supported.

#### Improvement to DRS localization in GCP papiv2beta backend

All DRS inputs to a task are now localized in a single PAPI action, which should improve speed and resolve
failures observed when attempting to localize a large number of DRS files.


### Allow list for HTTP WDL resolution

Administrators can now configure Cromwell with an allow list that limits the domains from which WDLs can be resolved and imported.
Default behavior is unchanged (Cromwell attempts to resolve WDL files from any URI). Example configuration:
```
languages {
  WDL {
    http-allow-list {
      enabled: true
      allowed-http-hosts: [
        "my.wdl.repo.org",
        "raw.githubusercontent.com"
      ]
    }
  }
}
```

### CWL implementation removed

This release removes the `cwl` top-level artifact. Some nonfunctional references may remain, and will be addressed over time.

For more information, see the [Cromwell 79 release notes](https://github.com/broadinstitute/cromwell/releases/tag/79).

### TES Improvments

* Tes system errors are are now reported in Cromwell execution logs when the TES backend returns a task error.

* Cromwell now attempts to translate `disks` attributes [written for GCP](https://cromwell.readthedocs.io/en/stable/RuntimeAttributes/#disks) into valid `disk` attributes for TES. For information on supported conversions, refer to the [TES documentation](https://cromwell.readthedocs.io/en/stable/backends/TES/).

### Bug Fixes

* Reference disks are only mounted if configured in the workflow options.

* Recent docker images of Ubuntu use a new manifest format, ensure that these newer image versions can be pulled from Docker Registry without issue.

* When converting ValueStore objects to strings for logging, we truncate long values to limit memory usage.


### Security Patching

Updates to dependencies to fix security vulnerabilities.

## 84 Release Notes

### CromIAM enabled user checks

For Cromwell instances utilizing the optional CromIAM identity and access management component, the following endpoints now verify that the calling user is enabled before forwarding the request.
* `/api/workflows/v1/backends`
* `/api/womtool/v1/describe`

This change makes the above endpoints consistent with the existing behavior of all the other endpoints in the `/api/` path of CromIAM.

## 83 Release Notes

* Changes the type of several primary key columns in call caching tables from int to bigint. The database migration may be lengthy if your database contains a large amount of call caching data.

## 82 Release Notes

 * Restored missing example configuration file
 * Upgraded to latest version of the Google Cloud Storage NIO library (0.124.8)
 * Cromwell will now finitely retry the following Google Cloud Storage I/O error.
   * Response code `400` bad request, message `User project specified in the request is invalid`
   * The default retry count is `5` and may be customized with `system.io.number-of-attempts`.

## 81 Release Notes

### Workflow labels in TES tasks

Beginning in Cromwell 81 we will populate the `tags` field of tasks created by the TES backend
with the labels applied to the workflow at creation time.  No guarantee is made about labels
added while the workflow is running.

### Alibaba BCS backend and OSS filesystem removed

The BCS backend and OSS filesystem (both of which support Alibaba Cloud) have been removed.

## 80 Release Notes

### Direct WES support in Cromwell

Cromwell 80 no longer supports the wes2cromwell project within the Cromwell repository.

In the previous release, 3 Wes2Cromwell endpoints in the Cromwell project were implemented and documented in the Swagger API. Three new endpoints,
located within the wes2cromwell project, will also be moved, implemented, and documented within Cromwell. As a result of this, we can safely remove
and deprecate the wes2cromwell project from the repo.

Previous endpoints:

| HTTP verb | Endpoint path | Description   |
| --------- | ------------- |---------------|
| GET | /api/ga4gh/wes/v1/service-info | Server info |
| POST | /api/ga4gh/wes/v1/runs/{run_id}/cancel | Abort workflow |
| GET | /api/ga4gh/wes/v1/runs/{run_id}/status | Workflow status |

Newly implemented endpoints:

| HTTP verb | Endpoint path | Description     |
| --------- | ------------- |-----------------|
| GET | /api/ga4gh/wes/v1/runs | List workflows  |
| POST | /api/ga4gh/wes/v1/runs | Submit workflow |
| GET | /api/ga4gh/wes/v1/runs/{run_id} | Workflow details |

## 79 Release Notes

### Last release with CWL support

Cromwell 79 is the last release with CWL. Support will be removed in Cromwell 80 and above.

CWL will be re-introduced at a later date in the [Terra platform](https://terra.bio/), using a solution other than Cromwell. See the blog post ["Terra’s roadmap to supporting more workflow languages"](https://terra.bio/terras-roadmap-to-supporting-more-workflow-languages/) for details.

| Product                                   | Language | Support               |
|-------------------------------------------|----------|-----------------------|
| Cromwell standalone                       | WDL      | :white_check_mark:    |
| Cromwell standalone                       | CWL      | :x:                    |
| [Terra SaaS platform](https://terra.bio/) | WDL      | :white_check_mark:    |
| [Terra SaaS platform](https://terra.bio/) | CWL      | Future support planned |

### Last release with Alibaba Cloud

The BCS backend and OSS filesystem (both of which support Alibaba Cloud) will be removed in version 80.

### WES endpoints preview

As a means to stay on top of endpoints within our repo, 3 new Workflow Execution Service (WES) endpoints are now documented in the Cromwell Swagger (others to follow as part of later work):

| HTTP verb | Endpoint path | Description   |
| --------- | ------------- |---------------|
| GET | /api/ga4gh/wes/v1/service-info | Server info |
| POST | /api/ga4gh/wes/v1/runs/{run_id}/cancel | Abort workflow |
| GET | /api/ga4gh/wes/v1/runs/{run_id}/status | Workflow status |

### Scala 2.13

Cromwell is now built with Scala version 2.13. This change should not be noticeable to users but may be of interest to developers of Cromwell backend implementations.

### Bug Fixes

 * Fixed a call caching bug in which an invalid cache entry could cause a valid cache entry to be ignored.

## 75 Release Notes

### New `AwaitingCloudQuota` backend status

For Cloud Life Sciences v2beta only.

When a user's GCP project reaches a quota limit, Cromwell continues to submit jobs and Life Sciences acknowledges them as created even if the physical VM cannot yet start. Cromwell now detects this condition in the backend and reports `AwaitingCloudQuota`.

The status is informational and does not require any action. Users wishing to maximize throughput can use `AwaitingCloudQuota` as an indication they should check quota in Cloud Console and request a quota increase from GCP.

`AwaitingCloudQuota` will appear between the `Initializing` and `Running` backend statuses, and will be skipped if not applicable.

Now:

| Status in metadata |Quota normal| Quota delay          | Status meaning                                    |
|--------------------|----|----------------------|---------------------------------------------------|
| `executionStatus`    |`Running`| `Running`            | Job state Cromwell is requesting from the backend |
| `backendStatus`      |`Running`| `AwaitingCloudQuota` | Job state reported by backend                          |

Previously:

| Status in metadata |Quota normal|Quota delay| Status meaning                                            |
|--------------------|----|----|-----------------------------------------------------------|
| `executionStatus`    |`Running`|`Running`| Job state Cromwell is requesting from the backend |
| `backendStatus`      |`Running`|`Running`| Job state reported by backend |

### New 'requestedWorkflowId' API Option

Allows users to choose their own workflow IDs at workflow submission time.

If supplied for single workflows, this value must be a JSON string containing a valid, and not already used, UUID. For batch submissions, this value must be a JSON array of valid UUIDs.

If not supplied, the behavior is as today: Cromwell will generate a random workflow ID for every workflow submitted.

### Bug Fixes

* Fixed a bug on Google Pipelines API backends where missing optional output files (`File?`) were not correctly detected by Cromwell and caused invalid call cache entries to be written.

## 73 Release Notes

### Workflow Restart Performance Improvements

Cromwell now allows for improved performance restarting large workflows through the use of a separate rate limiter for restart checks than the rate limiter used for starting new jobs.
The restart check rate limiter is pre-configured in Cromwell's bundled [reference.conf](https://github.com/broadinstitute/cromwell/blob/develop/core/src/main/resources/reference.conf); see the `job-restart-check-rate-control` stanza in that file for explanations of the various parameters if adjustments are desired.

## 71 Release Notes

### Bug Fixes

* Fixed an issue handling data in Google Cloud Storage buckets with requester pays enabled that could sometimes cause I/O to fail.

## 70 Release Notes

### CWL security fix [#6510](https://github.com/broadinstitute/cromwell/pull/6510)

Fixed an issue that could allow submission of an untrusted CWL file to initiate remote code execution. The vector was improper deserialization of the YAML source file.

CWL execution is enabled by default unless a `CWL` [stanza](https://github.com/broadinstitute/cromwell/blob/develop/core/src/main/resources/reference.conf#L460-L482) is present in the configuration that specifies `enabled: false`. Cromwell instances with CWL disabled were not affected. Consequently, users who wish to mitigate the vulnerability without upgrading Cromwell may do so via this config change.

- Thank you to [Bruno P. Kinoshita](https://github.com/kinow) who first found the issue in a different CWL project ([CVE-2021-41110](https://github.com/common-workflow-language/cwlviewer/security/advisories/GHSA-7g7j-f5g3-fqp7)) and [Michael R. Crusoe](https://github.com/mr-c) who suggested we investigate ours.

## 68 Release Notes

### Virtual Private Cloud

Previous Cromwell versions allowed PAPIV2 jobs to run on a specific subnetwork inside a private network by adding the
information to Google Cloud project labels.

Cromwell now allows PAPIV2 jobs to run on a specific subnetwork inside a private network by adding the network and
subnetwork name directly inside the `virtual-private-cloud` backend configuration. More info
[here](https://cromwell.readthedocs.io/en/stable/backends/Google/).

## 67 Release Notes

### Configuration updates for improved scaling

Some configuration changes were introduced in Cromwell 67 to support improved scaling. See Cromwell's `reference.conf` for details on new parameters.

* I/O throttling moved from `io` to its own `io.throttle` stanza; config updates may be required if these values are currently being overridden in local deployments.

* The default `system.job-rate-control` has been changed from 50 per second to 20 per 10 seconds.

* New configuration parameters have been introduced for values which were previously hardcoded constants:
  * `system.file-hash-batch-size`, value updated from `100` to `50`.
  * `io.gcs.max-batch-size`, value stays the same at `100`.
  * `io.gcs.max-batch-duration`, value stays the same at `5 seconds`.

* New configuration parameters which should not require updating:
  * `io.command-backpressure-staleness`
  * `io.backpressure-extension-log-threshold`
  * `load-control.io-normal-window-minimum`
  * `load-control.io-normal-window-maximum`

* `io.nio.parallelism` was previously misspelled in `reference.conf` but not in Cromwell's configuration reading code. Only correct spellings of this configuration key had or will have effect.

## 66 Release Notes

### Google Artifact Registry Support
Cromwell now supports call caching when using Docker images hosted on
[Google Artifact Registry](https://cloud.google.com/artifact-registry).

### Google Image Repository Hashing Updates
The previously documented `docker.hash-lookup.gcr` configuration has been renamed to `docker.hash-lookup.google` and
now applies to both Google Container Registry (GCR) and Google Artifact Registry (GAR) repositories.
Support for the `docker.hash-lookup.gcr-api-queries-per-100-seconds` configuration key has been formally discontinued
and a bug preventing correct handling of `docker.hash-lookup...throttle` configuration has been fixed.
Please see Cromwell's bundled
[`reference.conf`](https://github.com/broadinstitute/cromwell/blob/develop/core/src/main/resources/reference.conf)
for more details.

## 65 Release Notes

* An additional set of metrics relating to metadata age were added.

### AMD Rome support on PAPI v2
On the PAPI v2 backends "AMD Rome" is now supported as a CPU platform. More details can be found
[here](https://cromwell.readthedocs.io/en/develop/RuntimeAttributes/#cpuplatform).

## 64 Release Notes

### Intel Cascade Lake support on PAPI v2

On the PAPI v2 backends "Intel Cascade Lake" is now supported as a CPU platform. More details can be found
[here](https://cromwell.readthedocs.io/en/develop/RuntimeAttributes/#cpuplatform).

## 63 Release Notes

### Removed refresh token authentication mode

Google Pipelines API v1 supported authentication with refresh tokens, while v2 of the API does not.

Now that v1 has been discontinued and shut down, this version of Cromwell removes support for refresh tokens.

## 62 Release Notes

### Downloading Access URLs

Added experimental support to download data during Google [Cloud Life Sciences](https://cloud.google.com/life-sciences)
jobs using [DRS
AccessURLs](https://ga4gh.github.io/data-repository-service-schemas/preview/release/drs-1.1.0/docs/#_accessurl).

## 61 Release Notes

### No labels update for Archived workflows

If **- and ONLY if -** you have metadata archiving turned on, then for a workflow whose metadata has been archived by Cromwell
according to the lifecycle policy, Cromwell will no longer add new labels or update existing labels for this workflow
coming through PATCH `/labels` endpoint.

## 60 Release Notes

### Java 11

As of this version, a distribution of Java 11 is required to run Cromwell. Cromwell is developed, tested, and
containerized using [AdoptOpenJDK 11 HotSpot](https://adoptopenjdk.net/).

### Hybrid metadata storage ("carboniting") removed

Carboniting functionality has been removed from Cromwell.
There will be no effect for customers who store metadata permanently in the relational database (most common),
and there will also be no effect for customers who use the in-memory database.

Breaking change only for customers who explicitly enabled `carbonite-metadata-service` in their configuration to split
metadata storage between a relational database and Google Cloud Storage. If you had previously enabled carboniting and
deletion, any workflows marked as `ArchivedAndPurged` in your database will no longer be accessible via the Cromwell metadata API.

## 59 Release Notes

### Bug Fixes

* Fixed a pair of bugs that could cause workflows to fail unexpectedly with the errors "413 Request Entity Too Large"
  and "java.net.SocketTimeoutException: Read timed out" when accessing Google Cloud Storage.

## 58 Release Notes

Internal CI-related changes only.

## 57 Release Notes

### Breaking configuration change to reference disk support on PAPI v2

Beginning with Cromwell 57, reference disk manifests are now specified completely within Cromwell configuration
rather than through a level of indirection to a manifest file stored in GCS. More details can be found
[here](https://cromwell.readthedocs.io/en/develop/backends/Google#reference-disk-support).

## 56 Release Notes

### Retry with More Memory as workflow option

The experimental memory retry feature gains per-workflow customization and includes breaking changes:
* The per-backend configuration key `<backend>.config.memory-retry.error-keys` has been removed and replaced
with global key `system.memory-retry-error-keys`
* The per-backend configuration key `<backend>.config.memory-retry.multiplier` has been replaced with **workflow option**
`memory_retry_multiplier`

More details can be found [here](https://cromwell.readthedocs.io/en/develop/wf_options/Overview.md#retry-with-more-memory-multiplier).

### Bug Fixes

* Fixed a bug that caused Cromwell to mark workflows as failed after a single `500`, `503`, or `504` error from Google Cloud Storage.
  * Cromwell will now retry these errors as designed.
  * The default retry count is `5` and may be customized with `system.io.number-of-attempts`.

## 55 Release Notes

### Apple Silicon support statement

Users with access to the new Mac hardware should review [important information provided here](https://cromwell.readthedocs.io/en/stable/Releases).

### Bug Fixes

* Fixed a bug that prevented `read_json()` from working with arrays and primitives. The function now works as expected for all valid JSON data inputs.
More information on JSON Type to WDL Type conversion can be found [here](https://github.com/openwdl/wdl/blob/main/versions/1.0/SPEC.md#mixed-read_jsonstringfile).

* Now retries HTTP 408 responses as well as HTTP 429 responses during DOS/DRS resolution requests.

* Fixed a bug that prevented the call caching diff endpoint from working with scatters in workflows with archived metadata.

### New Features

#### Reference disk support on PAPI v2

Cromwell now offers support for the use of reference disks on the PAPI v2 backend as an alternative to localizing
reference inputs. More details [here](https://cromwell.readthedocs.io/en/develop/backends/Google#reference-disk-support).

#### Docker image cache support on PAPI v2 lifesciences beta

Cromwell now offers support for the use of Docker image caches on the PAPI v2 lifesciences beta backend. More details [here](https://cromwell.readthedocs.io/en/develop/backends/Google#docker-image-cache-support).

#### Preemptible Recovery via Checkpointing

* Cromwell can now help tasks recover from preemption by allowing them to specify a 'checkpoint' file which will be restored
to the worker VM on the next attempt if the task is interrupted. More details [here](https://cromwell.readthedocs.io/en/develop/optimizations/CheckpointFiles)

## 54 Release Notes

### Bug Fixes

* Fixed a bug that prevented `write_json()` from working with arrays and primitives. The function now works as expected for `Boolean`, `String`, `Integer`, `Float`,
 `Pair[_, _]`, `Object`, `Map[_, _]` and `Array[_]` (including array of objects) type inputs. More information on WDL Type to JSON Type
 conversion can be found [here](https://github.com/openwdl/wdl/blob/main/versions/1.0/SPEC.md#mixed-read_jsonstringfile).

### Spark backend support removal

Spark backend was not widely used and it was decided to remove it from the codebase in order to narrow the scope of Cromwell code.

### Improved DRS Localizer logging

Error logging while localizing a DRS URI should now be more clear especially when there is a Requester Pays bucket involved.

### Per-backend hog factors
Cromwell now allows overriding system-level log factors on back-end level. First, Cromwell will try to use hog-factor
defined in the backend config, and if it is not defined, it will default to using system-wide hog factor.
```conf
backend {
  providers {
    PAPIv2 {
      config {
        hog-factor: 2
      }
    }
  }
}
```
For more information about hog factors please see [this page](https://cromwell.readthedocs.io/en/develop/cromwell_features/HogFactors/).

### `martha_v2` Support Removed

Cromwell now only supports resolving DOS or DRS URIs through [Martha](https://github.com/broadinstitute/martha)'s most
recent metadata endpoint `martha_v3`, dropping support for Martha's previous metadata endpoint `martha_v2`. To switch to
the new version of Martha's metadata endpoint, update the `martha.url` found in the [filesystems
config](https://cromwell.readthedocs.io/en/stable/filesystems/Filesystems/#overview) to point to `/martha_v3`. More
information on Martha's `martha_v3` request and response schema can be found
[here](https://github.com/broadinstitute/martha#martha-v3).

### DOS/DRS `localization_optional` Support

When running on a backend that supports `localization_optional: true` any DOS or DRS `File` values in the generated
command line will be substituted with the `gsUri` returned from Martha's `martha_v3` endpoint. More information on
`localization_optional` can be found [here](https://cromwell.readthedocs.io/en/stable/optimizations/FileLocalization/).

### DOS/DRS metadata retrieval retried by default

Attempts to retrieve DOS/DRS metadata from Martha will be retried by default. More information can be found
[here](https://cromwell.readthedocs.io/en/stable/optimizations/FileLocalization/).

## 53 Release Notes

### Martha v3 Support

Cromwell now supports resolving DRS URIs through Martha v3 (in addition to Martha v2). To switch to the new version of Martha, update the `martha.url` found in the [filesystems config](https://cromwell.readthedocs.io/en/stable/filesystems/Filesystems/#overview) to
point to `/martha_v3`. More information on Martha v3 request and response schema can be found [here](https://github.com/broadinstitute/martha#martha-v3).

### Support for custom entrypoints on Docker images

Cromwell can now support docker images which have custom entrypoints in the PAPIv2 alpha and beta backends.

### Alpha support for WDL optional outputs on PAPI v2

* Alpha support for WDL optional output files on the PAPI v2 backend has been added, please see the
[documentation](https://cromwell.readthedocs.io/en/stable/wf_options/Google#alpha-support-for-wdl-optional-outputs-on-papi-v2)
for known limitations.

### Monitoring Image Script

* Cromwell now supports an optional `monitoring_image_script` workflow option in addition to the existing
`monitoring_script` and `monitoring_image` options. For more information see the [Google Pipelines API Workflow Options
documentation](https://cromwell.readthedocs.io/en/stable/wf_options/Google#google-pipelines-api-workflow-options).

## 52 Release Notes

### Documentation

Information on how to properly use the Singularity cache with Cromwell is now
provided in the [Cromwell Singularity documentation](
https://cromwell.readthedocs.io/en/stable/tutorials/Containers/#singularity).

### Google library upgrade [(#5565)](https://github.com/broadinstitute/cromwell/pull/5565)

All previous versions of Cromwell shipped with Google Cloud Storage (GCS) libraries that are now deprecated and will [stop working in August 2020](https://developers.googleblog.com/2018/03/discontinuing-support-for-json-rpc-and.html). This release adopts updated libraries to ensure uninterrupted operation. The only user action required is upgrading Cromwell.

### Bug fixes

* Fixed a bug that required Cromwell to be restarted in order to pick up DNS changes.
    * By default, the JVM caches DNS records with a TTL of infinity.
    * Cromwell now configures its JVM with a 3-minute TTL. This value can be customized by setting `system.dns-cache-ttl`.
* Clarified an error message that Cromwell emits when the compute backend terminates a job of its own volition (as opposed to termination in response to an abort request from Cromwell)
    * Previously, the error read `The job was aborted from outside Cromwell`
    * The new error reads `The compute backend terminated the job. If this termination is unexpected, examine likely causes such as preemption, running out of disk or memory on the compute instance, or exceeding the backend's maximum job duration.`

## 51 Release Notes

### Changes and Warnings

The configuration format for call cache blacklisting has been updated, please see the [call caching documentation](
https://cromwell.readthedocs.io/en/stable/Configuring/#call-caching) for details.

### Bug fixes

* Fixed a bug where the `size(...)` function did not work correctly on files
  from a shared filesystem if `size(...)` was called in the input section on a
  relative path.
+ Fixed a bug where the `use_relative_output_paths` option would not preserve intermediate folders.

### New functionality

#### Call caching blacklisting improvements

Cromwell previously supported blacklisting GCS buckets containing cache hits which could not be copied for permissions
reasons. Cromwell now adds support for blacklisting individual cache hits which could not be copied for any reason,
as well as grouping blacklist caches according to a workflow option key. More information available in the [
call caching documentation]( https://cromwell.readthedocs.io/en/stable/Configuring/#call-caching).

#### new xxh64 and fingerprint strategies for call caching

Existing call cache strategies `path` and `path+modtime` don't work when using docker on shared filesystems
(SFS backend, i.e. not in cloud storage). The `file` (md5sum) strategy works, but uses a lot of resources.
Two faster strategies have been added for this use case: `xxh64` and
`fingerprint`. `xxh64` is a lightweight hashing algorithm, `fingerprint` is a strategy designed to be very
lightweight. Read more about it in the [call caching documentation](
https://cromwell.readthedocs.io/en/stable/Configuring/#call-caching).

## 50 Release Notes

### Changes and Warnings

#### Metadata Archival Config Change

**Note:** Unless you have already opted-in to GCS-archival of metadata during its development, this change will not affect you.
Cromwell's metadata archival configuration has changed in a backwards incompatible way to increase consistency,
please see
[the updated documentation](https://cromwell.readthedocs.io/en/stable/Configuring#hybrid-metadata-storage-classic-carbonite) for details.

## 49 Release Notes

### Changes and Warnings

#### Job store database refactoring

The primary keys of Cromwell's job store tables have been refactored to use a `BIGINT` datatype in place of the previous
`INT` datatype. Cromwell will not be usable during the time the Liquibase migration for this refactor is running.
In the Google Cloud SQL with SSD environment this migration runs at a rate of approximately 40,000 `JOB_STORE_SIMPLETON_ENTRY`
rows per second. In deployments with millions or billions of `JOB_STORE_SIMPLETON_ENTRY` rows the migration may require
a significant amount of downtime so please plan accordingly. The following SQL could be used to estimate the number of
rows in this table:

```
SELECT table_rows FROM INFORMATION_SCHEMA.TABLES WHERE TABLE_SCHEMA = 'cromwell' AND table_name = 'JOB_STORE_SIMPLETON_ENTRY';
```

#### Execution Directory Layout (cache copies)

When an attempt to copy a cache result is made, you'll now see a `cacheCopy` directory in the call root directory.
This prevents them clashing with the files staged to the same directory for attempt 1 if the cache copy fails (see also: Bug Fixes).

The directory layout used to be:

```
[...]/callRoot/
  - script [from the cache copy attempt, or for execution attempt 1 if the cache copy fails]
  - stdout [from the cache copy attempt, or for execution attempt 1 if the cache copy fails]
  - output.file [from the cache copy attempt, or for execution attempt 1 if the cache copy fails]
  - attempt-2/ [if attempt 1 fails]
    - script
    - stdout
    - output.file
```

but is now:

```
[...]/callRoot/
  - cacheCopy/
    - script
    - stdout
    - output.file
  - script [for attempt 1 if the cache copy fails]
  - stdout [for attempt 1 if the cache copy fails]
  - output.file [for attempt 1 if the cache copy fails]
  - attempt-2/ [if attempt 1 fails]
    - script
    - stdout
    - output.file
```

### New Functionality

#### Disable call-caching for tasks

It is now possible to indicate in a workflow that a task should not be call-cached. See details
[here](https://cromwell.readthedocs.io/en/stable/optimizations/VolatileTasks).

#### Delete Intermediate Outputs on PapiV2

* **Experimental:** When a new workflow option `delete_intermediate_output_files` is submitted with the workflow,
intermediate `File` objects will be deleted when the workflow completes. See the [Google Pipelines API Workflow Options
documentation](https://cromwell.readthedocs.io/en/stable/wf_options/Google#google-pipelines-api-workflow-options)
for more information.

#### Metadata Archival Support

Cromwell 49 now offers the option to archive metadata to GCS and remove the equivalent metadata from relational
database storage. Please see
[the documentation](https://cromwell.readthedocs.io/en/stable/Configuring#hybrid-metadata-storage-classic-carbonite) for more details.

#### Adding support for Google Cloud Life Sciences v2beta
Cromwell now supports running workflows using Google Cloud Life Sciences v2beta API in addition to Google Cloud Genomics v2alpha1.
More information about migration to the new API from v2alpha1
[here](https://cromwell.readthedocs.io/en/stable/backends/Google#migration-from-google-cloud-genomics-v2alpha1-to-google-cloud-life-sciences-v2beta).
* **Note** Google Cloud Life Sciences is the new name for newer versions of Google Cloud Genomics.
* **Note** Support for Google Cloud Genomics v2alpha1 will be removed in a future version of Cromwell. Advance notice will be provided.

### New Docs

#### Installation methods

Links to the conda package and docker container are now available in
[the install documentation](https://cromwell.readthedocs.io/en/stable/Getting/).


### Bug Fixes

+ Fix a bug where zip files with directories could not be imported.
  For example a zip with `a.wdl` and `b.wdl` could be imported but one with `sub_workflows/a.wdl`
  and `imports/b.wdl` could not.
+ Fix a bug which sometimes allowed execution scripts copied by a failed cache-copy to be run instead
  of the attempt-1 script for a live job execution.

## 48 Release Notes

### Womtool Graph for WDL 1.0

The `womtool graph` command now supports WDL 1.0 workflows.
* **Note:** Generated graphs - including in WDL draft 2 - may look slightly different than they did in version 47.

### Documentation

+ Documented the use of a HSQLDB file-based database so users can try call-caching without needing a database server.
  Please checkout [the database documentation](https://cromwell.readthedocs.io/en/stable/Configuring#database).

## 47 Release Notes

### Retry with more memory on Papiv2 [(#5180)](https://github.com/broadinstitute/cromwell/pull/5180)

Cromwell now allows user defined retries. With `memory-retry` config you can specify an array of strings which when encountered in the `stderr`
file by Cromwell, allows the task to be retried with multiplier factor mentioned in the config. More information [here](https://cromwell.readthedocs.io/en/stable/backends/Google/).

### GCS Parallel Composite Upload Support

Cromwell 47 now supports GCS parallel composite uploads which can greatly improve delocalization performance.
This feature is turned off by default, it can be turned on by either a backend-level configuration setting or
on a per-workflow basis with workflow options. More details [here](https://cromwell.readthedocs.io/en/stable/backends/Google/).

### Papi V2 Localization Using GCR [(#5200)](https://github.com/broadinstitute/cromwell/pull/5200)

The Docker image for the Google Cloud SDK was previously only [published on Docker
Hub](https://hub.docker.com/r/google/cloud-sdk). Now that the image is [publicly hosted in
GCR](http://gcr.io/google.com/cloudsdktool/cloud-sdk), Papi V2 jobs will localize inputs and delocalize outputs using
the GCR image.

## 46 Release Notes

### Nvidia GPU Driver Update

The default driver for Nvidia GPU's on Google Cloud has been updated from `390` to `418.87.00`.  A user may override this option at anytime by providing the `nvidiaDriverVersion` runtime attribute.  See the [Runtime Attribute description for GPUs](https://cromwell.readthedocs.io/en/stable/RuntimeAttributes/#runtime-attribute-descriptions) for detailed information.

### Enhanced "error code 10" handling in PAPIv2

On Google Pipelines API v2, a worker VM that is preempted may emit a generic error message like
```
PAPI error code 10. The assigned worker has failed to complete the operation
```
instead of a preemption-specific message like
```
PAPI error code 14. Task was preempted for the 2nd time.
```
Cromwell 44 introduced special handling that detects both preemption indicators and re-runs the job consistent with the `preemptible` setting.

Cromwell 46 enhances this handling in response to user reports of possible continued issues.

## 45 Release Notes

### Improved input and output transfer performance on PAPI v2

Cromwell now requires only a single PAPI "action" each for the entire localization or delocalization process, rather than two per file or directory.
This greatly increases execution speed for jobs with large numbers of input or output files.
In testing, total execution time for a call with 800 inputs improved from more than 70 minutes to less than 20 minutes.

### List dependencies flag in Womtool Command Line [(#5098)](https://github.com/broadinstitute/cromwell/pull/5098)

Womtool now outputs the list of files referenced in import statements using `-l` flag for `validate` command.
More info [here](https://cromwell.readthedocs.io/en/stable/WOMtool/)

### BCS backend new Features support

#### New docker registry
Alibaba Cloud Container Registry is now supported for the `docker` runtime attribute, and the previous `dockerTag`
runtime attribute continues to be available for Alibaba Cloud OSS Registry.
#### Call caching
Cromwell now supports Call caching when using the BCS backend.
#### Workflow output glob
Globs can be used to define outputs for BCS backend.
#### NAS mount
Alibaba Cloud NAS is now supported for the `mounts` runtime attribute.

### Call Caching Failure Messages [(#5095)](https://github.com/broadinstitute/cromwell/pull/5095)

Call cache failures are no longer sent to the workflow metadata. Instead a limited number of call cache failure messages
will be sent to the workflow log. See [the Cromwell call caching
documentation](https://cromwell.readthedocs.io/en/stable/cromwell_features/CallCaching/) for more information on call
cache failure logging.

## 44 Release Notes

### Improved PAPI v2 Preemptible VM Support

In some cases PAPI v2 will report the preemption of a VM in a way that differs from PAPI v1. This novel means of reporting
preemption was not recognized by Cromwell's PAPI v2 backend and would result in preemptions being miscategorized as call failures.
Cromwell's PAPI v2 backend will now handle this type of preemption.

## 43 Release Notes

### Virtual Private Cloud with Subnetworks

Cromwell now allows PAPIV2 jobs to run on a specific subnetwork inside a private network by adding the subnetwork key
`subnetwork-label-key` inside `virtual-private-cloud` in backend configuration. More info [here](https://cromwell.readthedocs.io/en/stable/backends/Google/).

### Call caching database refactoring

Cromwell's `CALL_CACHING_HASH_ENTRY` primary key has been refactored to use a `BIGINT` datatype in place of the previous
`INT` datatype. Cromwell will not be usable during the time the Liquibase migration for this refactor is running.
In the Google Cloud SQL with SSD environment this migration runs at a rate of approximately 100,000 `CALL_CACHING_HASH_ENTRY`
rows per second. In deployments with millions or billions of `CALL_CACHING_HASH_ENTRY` rows the migration may require
a significant amount of downtime so please plan accordingly. The following SQL could be used to estimate the number of
rows in this table:

```
select max(CALL_CACHING_HASH_ENTRY_ID) from CALL_CACHING_HASH_ENTRY
```

### Stackdriver Instrumentation

Cromwell now supports sending metrics to [Google's Stackdriver API](https://cloud.google.com/monitoring/api/v3/).
Learn more on how to configure [here](https://cromwell.readthedocs.io/en/stable/developers/Instrumentation/).

### BigQuery in PAPI

Cromwell now allows a user to specify BigQuery jobs when using the PAPIv2 backend

### Configuration Changes

#### StatsD Instrumentation

There is a small change in StatsD's configuration path. Originally, the path to the config was `services.Instrumentation.config.statsd`
which now has been updated to `services.Instrumentation.config`. More info on its configuration can be found
[here](https://cromwell.readthedocs.io/en/stable/developers/Instrumentation/).

#### cached-copy

A new experimental feature, the `cached-copy` localization strategy is available for the shared filesystem.
More information can be found in the [documentation on localization](https://cromwell.readthedocs.io/en/stable/backends/HPC).

#### Yaml node limits

Yaml parsing now checks for cycles, and limits the maximum number of parsed nodes to a configurable value. It also
limits the nesting depth of sequences and mappings. See [the documentation on configuring
YAML](https://cromwell.readthedocs.io/en/stable/Configuring/#yaml) for more information.

### API Changes

#### Workflow Metadata

* It is now possible to use `includeKey` and `excludeKey` at the same time. If so, the metadata key must match the `includeKey` **and not** match the `excludeKey` to be included.
* It is now possible to use "`calls`" as one of your `excludeKey`s, to request that only workflow metadata gets returned.

### PostgreSQL support

Cromwell now supports PostgreSQL (version 9.6 or higher, with the Large Object
extension installed) as a database backend.
See [here](https://cromwell.readthedocs.io/en/stable/Configuring/#database) for
instructions for configuring the database connection.

## 42 Release Notes

### Womtool endpoint

The `/describe` endpoint now differentiates between an invalid workflow and a valid workflow with invalid inputs.

Specifically, the new `validWorkflow` key indicates whether the workflow file is valid by itself. If inputs are provided, they are not considered when calculating this field; if inputs are not provided, the value is identical to `valid`.

### Configuration Changes

 *  Virtual private networks can now be configured. See the section below for details.

#### Batch Request Timeouts

The timeout on Cromwell's requests to PAPIv2 can now be configured. See the sample PAPIv2.conf for more documentation:

```conf
backend {
  providers {
    PAPIv2 {
      config {
        batch-requests {
          timeouts {
            read = 10 seconds
            connect = 10 seconds
          }
        }
      }
    }
  }
}
```

### Virtual Private Networks

Cromwell now allows PAPIV2 jobs to run on a private network by adding the network name inside `virtual-private-cloud` in backend configuration.
More info [here](https://cromwell.readthedocs.io/en/stable/backends/Google/).

### AWS Backend

Now includes background job status polling to hopefully reduce the incidence of 'HTTP 429' errors for large workflows.

## 41 Release Notes

### Workflow Options

* It is now possible to supply custom `google-labels` in [workflow options](https://cromwell.readthedocs.io/en/stable/wf_options/Google/).

### AWS backend

It is now possible to use WDL disk attributes with the following formats on AWS.
```
disks: "local-disk 20 SSD"
```
```
disks: "/some/mnt 20 SSD"
```
Because Cromwell's AWS backend auto-sizes disks, the size specification is simply discarded.

### Time Formatting

In previous versions of Cromwell, times were converted to strings using
[the default Java formatter](https://docs.oracle.com/javase/8/docs/api/java/time/OffsetDateTime.html#toString--) which
generates a variety of ISO-8601 formats. String conversions also retained whatever server time zone generated that
specific time instance.

Going forward, times stored in Cromwell metadata, and later returned via the HTTP endpoint, are now converted to UTC
then formatted with exactly three digits of milliseconds.

For example:
- `2017-01-19T12:34:56-04:00` will now be formatted as
- `2017-01-19T16:34:56.000Z`

This change only affects newly formatted dates. Older dates already formatted and stored by previous versions of
Cromwell will not be updated however they will still return a
[valid ISO-8601 format](https://en.wikipedia.org/wiki/ISO_8601). The older format may be in various non-UTC time zones,
and may or may not include microseconds or even nanoseconds, for example `2017-01-19T12:34:56.123456789-04:00`.

### Config Changes

#### Heartbeat failure shutdown

When a Cromwell instance is unable to write heartbeats for some period of time it will automatically shut down. For more
information see the docs on [configuring Workflow Hearbeats](https://cromwell.readthedocs.io/en/stable/Configuring/).

NOTE: In the remote chance that the `system.workflow-heartbeats.ttl` has been configured to be less than `5 minutes`
then the new configuration value `system.workflow-heartbeats.write-failure-shutdown-duration` must also be explicitly
set less than the `ttl`.

#### nVidia Driver Attribute Change

The runtime attribute `nvidia-driver-version` was previously allowed only as a default runtime attribute in configuration.
Because WDL does not allow attribute names to contain `-` characters, this has been changed to `nvidiaDriverVersion`.
This field is now accepted within WDL files as well as within the configuration file.

#### Logging long running jobs

All backends can now emit slow job warnings after a configurable time running.
NB This example shows how to configure this setting for the PAPIv2 backend:
```conf
# Emit a warning if jobs last longer than this amount of time. This might indicate that something got stuck.
backend {
  providers {
    PAPIv2 {
      config {
        slow-job-warning-time: 24 hours
      }
    }
  }
}
```

### Runtime Attributes

#### GPU Attributes

* The `gpuType` attribute is no longer validated against a whitelist at workflow submission time. Instead, validation now happens at runtime. This allows any valid accelerator to be used.
* The `nvidiaDriverVersion` attribute is now available in WDL `runtime` sections. The default continues to be `390.46` which applies if and only if GPUs are being used.
* A default `gpuType` ("nvidia-tesla-k80") will now be applied if `gpuCount` is specified but `gpuType` is not.
* Similarly, a default `gpuCount` (1) will be applied if `gpuType` is specified but `cpuCount` is not.

### Bug fixes

#### Better validation of workflow heartbeats

An error will be thrown on startup when the `system.workflow-heartbeats.heartbeat-interval` is not less than the
`system.workflow-heartbeats.ttl`.


## 40 Release Notes

### Config Changes

#### Cromwell ID in instrumentation path

When set, the configuration value of `system.cromwell_id` will be prepended to StatsD metrics. More info [here](https://cromwell.readthedocs.io/en/stable/developers/Instrumentation/).

#### HealthMonitor Configuration

The HealthMonitor configuration has been refactored to provide a simpler interface:
* You no longer need to specify a monitor class in your `cromwell.conf` as this will now be inherited from the `reference.conf` value.
* You can now opt-in and opt-out of any combination of status monitors.
* The PAPI backends to monitor can now be listed in a single field.

##### Upgrading

You are no longer tied to the previous preset combinations of health checks. However if you just want to carry forward
the exact same set of health checks, you can use one of the following standard recipes:

###### From default, or `NoopHealthMonitorActor`:
If you're currently using the (default) NoopHealthMonitorActor, no action is required.

###### From `StandardHealthMonitorServiceActor`:
If you're currently using the `StandardHealthMonitorServiceActor`, replace this stanza:
```
services {
    HealthMonitor {
        class = "cromwell.services.healthmonitor.impl.standard.StandardHealthMonitorServiceActor"
    }
}
```
With this one:
```
services {
    HealthMonitor {
        config {
            check-dockerhub: true
            check-engine-database: true
        }
    }
}
```
###### From `WorkbenchHealthMonitorServiceActor`:
Replace this stanza:
```
services {
    HealthMonitor {
        class = "cromwell.services.healthmonitor.impl.workbench.WorkbenchHealthMonitorServiceActor"

        config {
            papi-backend-name = PAPIv1
            papi-v2-backend-name = PAPIv2

            google-auth-name = service-account
            gcs-bucket-to-check = "cromwell-ping-me-bucket"
        }
    }
}
```
With this one:
```
services {
    HealthMonitor {
        config {
            check-dockerhub: true
            check-engine-database: true
            check-gcs: true
            check-papi-backends: [PAPIv1, PAPIv2]

            google-auth-name = service-account
            gcs-bucket-to-check = "cromwell-ping-me-bucket"
    }
  }
}
```
### Workflow options changes

A new workflow option is added. If the `final_workflow_outputs_dir` is set
`use_relative_output_paths` can be used. When set to `true` this will copy
all the outputs relative to their execution directory.
my_final_workflow_outputs_dir/~~MyWorkflow/af76876d8-6e8768fa/call-MyTask/execution/~~output_of_interest.
More information can be found in [the workflow options documentation](https://cromwell.readthedocs.io/en/stable/wf_options/Overview/#output-copying).

### Bug fixes

#### WDL 1.0 strings can contain escaped quotes

For example, the statement `String s = "\""` is now supported, whereas previously it produced a syntax error.

#### Empty call blocks in WDL 1.0

Cromwell's WDL 1.0 implementation now allows empty call blocks, e.g. `call task_with_no_inputs {}`. This brings 1.0 in line with draft-2, which has always supported this syntax.

#### Packed CWL bugfix

Fixed a bug that caused an error like `Custom type was referred to but not found` to be issued when using an imported type as a `SchemaDefRequirement` in packed CWL.

## 39 Release Notes

### Cromwell ID changes

When set, the configuration value of `system.cromwell_id` will now have a random suffix appended, unless the
configuration key `system.cromwell_id_random_suffix` is set to `false`.

The generated id also appears more places in the logs, including when picking up workflows from the database and during
shutdown.

### Bug fixes

#### Format fix for `write_map()`

Fixed an issue that caused the `write_map()` function in Cromwell's WDL 1.0 implementation to produce output in the wrong format. Specifically, the output's rows and columns were swapped. WDL draft-2 was not affected.

Incorrect `write_map()` output in Cromwell 38 and earlier:
```
key1    key2    key3
value1  value2  value3
```
Corrected `write_map()` output in Cromwell 39 and later:
```
key1  value1
key2  value2
key3  value3
```

## 38 Release Notes

### HPC paths with Docker

The `ConfigBackendLifecycleActorFactory` path variables `script`, `out` and `err` are now consistent when running with
and without docker. Similarly, when killing a docker task the `kill-docker` configuration key is now used instead of
`kill`. For more information see the [online documentation](https://cromwell.readthedocs.io/en/stable/backends/SGE/).

### No-op Health Monitor is now the default health monitor

Previous versions of Cromwell defaulted to using a health monitor service that checked Docker Hub and engine database status.
Neither check was useful if the `status` endpoint was never consulted as is likely the case in most deployments. Cromwell 38
now defaults to a `NoopHealthMonitorServiceActor` which does nothing. The previous health service implementation is still
available as `StandardHealthMonitorServiceActor`.

### Bug fixes
- Fixed an issue that could cause Cromwell to consume disk space unnecessarily when using zipped dependencies

#### HTTP responses

- When returning errors as json the `Content-Type` header is set to `application/json`.

## 37 Release Notes

### Docker

- Adds support for retrieving docker digests of asia.gcr.io images
- Adds configuration settings for docker digest lookups. See the `docker` section of the `reference.conf` for more information
- Attempt to automatically adjust the boot disk size on the Google Cloud Backend (version 2) if the size of the image is greater than the default disk size or the required disk size in the runtime attributes.
Only works for registries that support the version 2 of the manifest schema (https://docs.docker.com/registry/spec/manifest-v2-2/)
At this date (12/09/18) this includes GCR and Dockerhub.

### Added new call cache path+modtime hashing strategy.

Call caching hashes with this new strategy are based on the path and the last modified time of the file.

### Instance independent abort

For multi-instance Cromwell deployments sharing a single database, earlier versions of Cromwell required abort
requests to be sent specifically to the instance that was running the targeted workflow. Cromwell 37 now
allows abort commands to be sent to any Cromwell instance in the shared-database deployment. Configuration details
[here](https://cromwell.readthedocs.io/en/develop/Configuring/abort-configuration).


### Call cache blacklisting

The Google Pipelines API (PAPI) version 1 and 2 backends now offer the option of call cache blacklisting on a per-bucket basis.
More info [here](http://cromwell.readthedocs.io/en/develop/CallCaching/#call-cache-copy-authorization-failure-prefix-blacklisting).

### WDL

- All memory units in WDL are now treated as base-2.
For instance `1 KB == 1 KiB == 1024 Bytes`.

### Backend name for call caching purposes

Previous versions of Cromwell incorporated the name of the backend on which a call was run into the call cache hashes generated for that call.
Unfortunately this made it impossible to change the name of a backend without losing all previously run calls as potential cache hits.
Cromwell 37 introduces the `name-for-call-caching-purposes` backend configuration option as a means of decoupling the backend name from the
value used for the backend name for call caching purposes.

### CWL

Support `InputResourceRequirement` hint

### Changing configuration options

#### Logging Token Distribution

In cases where its not obvious why jobs are queued in Cromwell, you can enable logging for the Job Execution Token Dispenser, using
the `system.hog-safety.token-log-interval-seconds` configuration value.

The default, `0`, means that no logging will occur.

#### HTTP Filesystem

- The HTTP filesystem is now enabled for engine use by default. To continue without an HTTP filesystem, you can add the
following content into the appropriate stanza of your configuration file:
```
engine {
  filesystems {
    http {
      enabled: false
    }
  }
}
```
- When the value `exit-code-timeout-seconds` is set, `check-alive` command is now only called once every timeout interval instead of each poll.

### Beta preview of new Womtool `/describe` endpoint

This new endpoint brings the functionality of Womtool to the world of web services. Submit workflows for validation and receive a JSON description in response.

The endpoint is still undergoing heavy development and should not be used in production. The final version will ship in a future release of Cromwell; watch this space.

### Bug fixes

- Fixed a regression in Cromwell 36 that could cause operations on empty arrays to fail with a spurious type error (closes [#4318](https://github.com/broadinstitute/cromwell/issues/4318))

#### Abort On Hold Workflows

On Hold workflows may now be aborted.

#### Command fixes for AWS and TES

The AWS and TES backends can now handle calls that generate longer command lines. Like the other
backends, commands scripts are first written to a file, the file is downloaded to the execution
host, and then the localized script is run.

Also fixed are AWS `command {}` blocks that use `|` at the start of a line. For example:

```
command {
  echo hello world \
  | cat
}
```

## 36 Release Notes

### Extra configuration options

The value `exit-code-timeout-seconds` can now set in a backend configuration.
Details [here](https://cromwell.readthedocs.io/en/develop/backends/HPC/#exit-code-timeout)

### [AWS S3 file transfers are now encrypted](https://github.com/broadinstitute/cromwell/pull/4264)

### Bug fixes

#### Metadata Request Coalescing

Coalesce metadata requests to eliminate expensive and redundant queries and metadata construction.

#### Eliminate redundant SFS logging and metadata

Eliminate superfluous logging and metadata publishing in the shared filesystem backend on poll intervals where there was not a state change.

#### AWS region configuration respected throughout

Previously US-EAST-1 was hardcoded in places.

## 35 Release Notes

### Submit workflow using URL

Cromwell now allows for a user to submit the URL pointing to workflow file to run a workflow.
More details on how to use it in:
- `Server` mode can be found [here](https://cromwell.readthedocs.io/en/develop/api/RESTAPI/).
- `Run` mode can be found [here](https://cromwell.readthedocs.io/en/develop/CommandLine/#run).

### Languages

- Added an opt-in namespace cache for the WDL Draft 2 language factory. Please see the Cromwell example configuration for details. NOTE: if upgrading from a hotfix version of Cromwell
that relied upon this cache, the cache is now opt-in and must be turned on explicitly in config.
- To maintain conformance with the OpenWDL spec, Cromwell drops support for the `version draft-3` identifier in this release. In the rare case where end users may have been using `version draft-3`, `version 1.0` is a drop-in replacement with no effect on functionality.

### HTTP Workflow Inputs for Shared File System and Google Pipelines API Version 2 Backends

`http` and `https` workflow inputs are now supported for shared filesystem and Google Pipelines API (PAPI) version 2
backends. Configuration details are described [here](http://cromwell.readthedocs.io/en/develop/filesystems/HTTP).

### Call cache hint support

More efficient cache hit copying in multi-user environments is now supported through the `call_cache_hit_path_prefixes` workflow option.
Details [here](http://cromwell.readthedocs.io/en/develop/CallCaching/#call-cache-hit-path-prefixes)

### Root workflow level file hash caching support

Cromwell now offers the ability to cache file hashes on a root workflow level basis, details [here](http://cromwell.readthedocs.io/en/develop/CallCaching/#file-hash-caching).

### Extra configuration options

The value `dockerRoot` can now be set in a backend configuration.
This will set the execution folder in the container (default: `/cromwell-executions`).

### Bug Fixes

#### API
- The `releaseHold` endpoint will now return `404 Not Found` for an unrecognized workflow ID and `400 Bad Request` for a malformed or invalid workflow ID.

#### Languages

- Fixed a bug that allowed values to be "auto-boxed" into a single-element `Array` of that type, which is not allowed in the WDL spec (Closes [#3478](https://github.com/broadinstitute/cromwell/issues/3478)).

#### PAPI version 1

- Restored standard output and error streaming for jobs.

## 34 Release Notes

### Query API

* Fixes a bug which stopped `includeSubworkflow=false` from paging correctly and subworkflows from being discounted correctly from `totalResultsCount`.
* Query results will now be returned in reverse chronological order, with the most-recently submitted workflows returned first.

### Requester Pays on GCS

Access of Google Cloud Storage buckets with Requester Pays enabled is now supported.
Please read the [relevant documentation](http://cromwell.readthedocs.io/en/develop/filesystems/GoogleCloudStorage#requester-pays) for information on how to enable it and the consequences.

### Private Docker Support on Pipelines API v2

Support for private Docker Hub images is now included in the Google Pipelines API v2 backend. PAPI v2 private Docker support is
equivalent to that in PAPI v1 but the configuration differs, please see
[Docker configuration](http://cromwell.readthedocs.io/en/develop/filesystems/Google#Docker) for more details.

### Updated MySQL client with 8.0 support

Updated the MySQL connector client from `5.1.42` to `5.1.46` which adds support for connecting to MySQL 8.0. See the
documentation on [Changes in MySQL Connector/J](https://dev.mysql.com/doc/relnotes/connector-j/5.1/en/news-5-1.html) for
more information.

## 33 Release Notes

### Query endpoint

#### Exclude workflows based on Labels

This gives the ability to **filter out** workflows based on labels. Two new parameters called `excludeLabelAnd` and `excludeLabelOr` can be used for this purpose.
More details on how to use them can be found [here](http://cromwell.readthedocs.io/en/develop/api/RESTAPI/).

#### Include/Exclude subworkflows

Cromwell now supports excluding subworkflows from workflow query results using the `includeSubworkflows` parameter. By default they are included in the results.
More information can be found at [REST API](http://cromwell.readthedocs.io/en/develop/api/RESTAPI/).

#### Query workflows by Submission time

Cromwell now supports querying workflows by submission time. This will help find workflows that are submitted but not started yet (i.e. workflows which are
in On Hold state). More information can be found [here](http://cromwell.readthedocs.io/en/develop/api/RESTAPI/).

#### Submission time in Workflow Query Response

Submission time of a workflow is now included in WorkflowQueryResult, which is part of the response for workflow query.

### File Localization (NIO) Hint

Cromwell now allows tasks in WDL 1.0 can now specify an optimization in their `parameter_meta` that some `File` inputs do not need to be localized for the task to run successfully.
Full details are available in the [documentation page for this optimization](http://cromwell.readthedocs.io/en/develop/optimizations/FileLocalization).

### Bug Fixes

Workflows which are in 'On Hold' state can now be fetched using the query endpoint.

## 32 Release Notes

### Backends

#### Pipelines API V2
Initial support for Google [Pipelines API version 2](https://cloud.google.com/genomics/reference/rest/).
Expect feature parity except for private dockerhub images which are not supported at the moment, but will be in the near future.
Additionally, the "refresh token" authentication mode is **NOT** supported on PAPI V2.

In addition, the following changes are to be expected:
* Error messages for failed jobs might differ from V1
* The Pipelines API log file content might differ from V1

**Important (If you're running Cromwell with a Google backend, read this)**:
The `actor-factory` value for the google backend (`cromwell.backend.impl.jes.JesBackendLifecycleActorFactory`) is being deprecated.
Please update your configuration accordingly.

| PAPI Version  |                                 actor-factory                                |
|---------------|:----------------------------------------------------------------------------:|
|      V1       | cromwell.backend.google.pipelines.v1alpha2.PipelinesApiLifecycleActorFactory |
|      V2alpha1 | cromwell.backend.google.pipelines.v2alpha1.PipelinesApiLifecycleActorFactory |
|      V2beta   | cromwell.backend.google.pipelines.v2beta.PipelinesApiLifecycleActorFactory   |

If you don't update the `actor-factory` value, you'll get a deprecation warning in the logs, and Cromwell will default back to **PAPI V1**

### Task Retries
Cromwell now supports retrying failed tasks up to a specified count by declaring a value for the [maxRetries](RuntimeAttributes.md#maxRetries) key through the WDL runtime attributes.

### Labels
* Cromwell has removed most of the formatting restrictions from custom labels. Please check the [README](README.md#label-format) for more detailed documentation.
* Custom labels won't be submitted to Google backend as they are now decoupled from Google's default labels.
* Cromwell now publishes the labels as soon as the workflow is submitted (whether started or on hold). If the labels are invalid, the workflow will not be submitted and request will fail.

### Scala 2.11 Removed
From version 32 onwards we will no longer be publishing build artifacts compatible with Scala 2.11.

* If you don't import the classes into your own scala project then this should have no impact on you.
* If you **are** importing the classes into your own scala project, make sure you are using Scala 2.12.

### Input Validation
Cromwell can now validate that your inputs files do not supply inputs with no impact on the workflow. Strict validation will be disabled by default in WDL draft 2 and CWL but enabled in WDL draft 3. See the 'Language Factory Config' below for details.

### Language Factory Config
All language factories can now be configured on a per-language-version basis. All languages and versions will support the following options:
* `enabled`: Defaults to `true`. Set to `false` to disallow workflows of this language and version.
* `strict-validation`: Defaults to `true` for WDL draft 3 and `false` for WDL draft 2 and CWL. Specifies whether workflows fail if the inputs JSON (or YAML) file contains values which the workflow did not ask for (and will therefore have no effect). Additional strict checks may be added in the future.

### API

* More accurately returns 503 instead of 500 when Cromwell can not respond in a timely manner
* Cromwell now allows a user to submit a workflow but in a state where it will not automatically be picked up for execution. This new state is called 'On Hold'. To do this you need to set the parameter workflowOnHold to true while submitting the workflow.
* API end point 'releaseHold' will allow the user to send a signal to Cromwell to allow a workflow to be startable, at which point it will be picked up by normal execution schemes.

### GPU

The PAPI backend now supports specifying GPU through WDL runtime attributes:

```wdl
runtime {
    gpuType: "nvidia-tesla-k80"
    gpuCount: 2
    zones: ["us-central1-c"]
}
```

The two types of GPU supported are `nvidia-tesla-k80` and `nvidia-tesla-p100`

**Important**: Before adding a GPU, make sure it is available in the zone the job is running in: https://cloud.google.com/compute/docs/gpus/

### Job Shell

Cromwell now allows for system-wide or per-backend job shell configuration for running user commands rather than always
using the default `/bin/bash`. To set the job shell on a system-wide basis use the configuration key `system.job-shell` or on a
per-backend basis with `<config-key-for-backend>.job-shell`. For example:

```
# system-wide setting, all backends get this
-Dsystem.job-shell=/bin/sh
```

```
# override for just the Local backend
-Dbackend.providers.Local.config.job-shell=/bin/sh
```

For the Config backend the value of the job shell will be available in the `${job_shell}` variable. See Cromwell's `reference.conf` for an example
of how this is used for the default configuration of the `Local` backend.

### Bug Fixes

The imports zip no longer unpacks a single (arbitrary) internal directory if it finds one (or more). Instead, import statements should now be made relative to the base of the import zip root.

#### Reverting Custom Labels

Reverting to a prior custom label value now works.

["Retrieves the current labels for a workflow"](http://cromwell.readthedocs.io/en/develop/api/RESTAPI/#retrieves-the-current-labels-for-a-workflow)
will return the most recently summarized custom label value.

The above endpoint may still return the prior value for a short period of time after using
["Updated labels for a workflow"](http://cromwell.readthedocs.io/en/develop/api/RESTAPI/#update-labels-for-a-workflow)
until the background metadata summary process completes.

#### Deleting Duplicate Custom Label Rows

If you never used the REST API to revert a custom label back to a prior value you will not be affected. This only applies to workflows previously updated using
["Updated labels for a workflow"](http://cromwell.readthedocs.io/en/develop/api/RESTAPI/#update-labels-for-a-workflow).

The database table storing custom labels will delete duplicate rows for any workflow label key. For efficiency purposes
the values are not regenerated automatically from the potentially large metadata table.

In rare cases where one tried to revert to a prior custom label value you may continue to see different results
depending on the REST API used. After the database update
["Retrieves the current labels for a workflow"](http://cromwell.readthedocs.io/en/develop/api/RESTAPI/#retrieves-the-current-labels-for-a-workflow)
will return the most-recent-unique value while
["Get workflow and call-level metadata for a specified workflow"](http://cromwell.readthedocs.io/en/develop/api/RESTAPI/#get-workflow-and-call-level-metadata-for-a-specified-workflow)
will return the up-to-date value. For example, if one previously updated a value from `"value-1"` > `"value-2"` >
`"value-3"` > `"value-2"` then the former REST API will return `value-3` while the latter will return `value-2`.

#### Workflow options `google_project` output in metadata

Workflow metadata for jobs run on a Google Pipelines API backend will report the `google_project` specified via a
[workflow options json](http://cromwell.readthedocs.io/en/develop/wf_options/Google/#google-pipelines-api-workflow-options).

## 31 Release Notes

* **Cromwell server**
The Cromwell server source code is now located under `server/src`. `sbt assembly` will build the runnable Cromwell JAR in
`server/target/scala-2.12/` with a name like `cromwell-<VERSION>.jar`.

* **Robustness**
    + The rate at which jobs are being started can now be controlled using the `system.job-rate-control` configuration stanza.
    + A load controller service has been added to allow Cromwell to self-monitor and adjust its load accordingly.
The load controller is currently a simple on/off switch controlling the job start rate. It gathers metrics from different parts of the system
to inform its decision to stop the creation of jobs.
You can find relevant configuration in the `services.LoadController` section of the `cromwell.examples.conf` file,
as well as in the `load-control` section in `reference.conf`.
The load level of the monitored sub-systems are instrumented and can be found under the `cromwell.load` statsD path.
    + The statsD metrics have been re-shuffled a bit. If you had a dashboard you might find that you need to update it.
Changes include:
        + Removed artificially inserted "count" and "timing" the path
        + Added a `load` section
        + Metrics were prefixed twice with `cromwell` (`cromwell.cromwell.my_metric`), now they're only prefixed once
        + Added `processed` and `queue` metrics under various metrics monitoring the throughput and amount of queued work respectively
        + Added a memory metric representing an estimation of the free memory Cromwell thinks it has left

* Added a configuration option under `docker.hash-lookup.enabled` to disable docker hash lookup.
 Disabling it will also disable call caching for jobs with floating docker tags.

* **API**
    + Updated the `/query` response to include the total number of query results returned. See [here](http://cromwell.readthedocs.io/en/develop/api/RESTAPI/#workflowqueryresponse) for more information.

## 30.1 Release Notes

* A set of bug fixes following the migration of Cromwell to WOM (the Workflow Object Model) in version 30.

## 30 Release Notes

### Breaking changes

* The `customLabels` form field for workflow submission has been renamed to `labels`.

### Other changes

* **New Cromwell documentation**
Our documentation has moved from our [README](https://github.com/broadinstitute/cromwell/blob/29_hotfix/README.md) to a new website: [Cromwell Documentation](http://cromwell.readthedocs.io/en/develop/). There are new [Tutorials](http://cromwell.readthedocs.io/en/develop/tutorials/FiveMinuteIntro/) and much of the documentation has been re-written. The source files are in the [/docs](https://github.com/broadinstitute/cromwell/tree/develop/docs) directory.

* **API**
    + Cromwell now supports input files in the yaml format (JSON format is still supported).
    + Added a [GET version for the `labels` endpoint](http://cromwell.readthedocs.io/en/develop/api/RESTAPI/#retrieves-the-current-labels-for-a-workflow) which will return current labels for a workflow.

* **Database**
You have the option of storing the metadata in a separate SQL database than the database containing the internal engine
data. When switching connection information for an existing database containing historical data, the tables
should be manually replicated from one database instance to another using the tools appropriate for your specific
database types. Cromwell will not move any existing data automatically. This feature should be considered experimental
and likely to change in the future. See the [Database Documentation](https://cromwell.readthedocs.io/en/develop/Configuring/#database) or the `database` section in
[cromwell.examples.conf](https://www.github.com/broadinstitute/cromwell/tree/develop/cromwell.example.backends/cromwell.examples.conf) for more
information.

* **StatsD**
Added initial support for StatsD instrumentation. See the [Instrumentation Documentation](https://cromwell.readthedocs.io/en/develop/Instrumentation) for details on how to use it.

* **User Service Account auth mode for Google**
Added a new authentication mode for [Google Cloud Platform](https://cromwell.readthedocs.io/en/develop/backends/Google) which will allow a user to supply the JSON key file in their workflow options to allow for per-workflow authentication via service account. This is analogous to the previously existing refresh token authentication scheme. As with the refresh token scheme it is encouraged that the **user_service_account_json** workflow option field is added to the **encrypted-fields** list in the configuration.

* **Bugfixes**
Abort of Dockerized tasks on the Local backend should now work as expected. Cromwell uses `docker kill` to kill the Docker container.

## 29 Release Notes

### Breaking Changes

* **Command line**
In preparation for supporting CWL scripts (yes, you read that right!), we have extensively revised the Command Line in Cromwell 29. For more details about the usage changes please see the [README](https://github.com/broadinstitute/cromwell#command-line-usage). And stay tuned to the [WDL/Cromwell blog](https://software.broadinstitute.org/wdl/blog) over the next couple of months for more news about CWL.

* **Request timeouts**
Cromwell now returns more specific `503 Service Unavailable` error codes on request timeouts, rather than the more generic `500 Internal Server Error`. The response for a request timeout will now be plain text, rather than a JSON format.

* **Metadata endpoint**
The response from the metadata endpoint can be quite large depending on your workflow. You can now opt-in to have Cromwell gzip your metadata file, in order to reduce file size, by sending the `Accept-Encoding: gzip` header. The default behavior now does not gzip encode responses.

* **Engine endpoints**
Previously the engine endpoints were available under `/api/engine` but now the endpoints are under `/engine` so they don't require authentication. Workflow endpoints are still available under `/api/workflows`. We also deprecated the setting `api.routeUnwrapped` as a part of this internal consistency effort.

* **Call caching diff**
We updated the response format of the [callcaching/diff](https://github.com/broadinstitute/cromwell#get-apiworkflowsversioncallcachingdiff) endpoint.

### Other changes

* **Cromwell server**
When running in server mode, Cromwell now attempts to gracefully shutdown after receiving a `SIGINT` (`Ctrl-C`) or `SIGTERM` (`kill`) signal. This means that Cromwell waits for all pending database writes before exiting, as long as you include `application.conf` at the top of your config file. You can find detailed information about how to configure this feature in the [Cromwell Wiki](https://github.com/broadinstitute/cromwell/wiki/DevZone#graceful-server-shutdown).

* **Concurrent jobs**
You can now limit the number of concurrent jobs for any backend. Previously this was only possible in some backend implementations. Please see the [README](https://github.com/broadinstitute/cromwell#backend-job-limits) for details.

### WDL

* **Optional WDL variables**
Empty optional WDL values are now rendered as the `null` JSON value instead of the JSON string `"null"` in the metadata and output endpoints. You do not need to migrate previous workflows. Workflows run on Cromwell 28 and prior will still render empty values as `"null"`.

* **Empty WDL variables**
Cromwell now accepts `null` JSON values in the input file and coerces them as an empty WDL value. WDL variables must be declared optional in order to be supplied with a `null` JSON value.

input.json
```json
{
    "null_input_values.maybeString": null,
    "null_input_values.arrayOfMaybeInts": [1, 2, null, 4]
}
```

workflow.wdl
```
workflow null_input_values {
    String? maybeString
    Array[Int?] arrayOfMaybeInts
}
```

## 28

### Bug Fixes

#### WDL write_* functions add a final newline

The following WDL functions now add a newline after the final line of output (the previous behavior of not adding this
newline was inadvertent):
- `write_lines`
- `write_map`
- `write_object`
- `write_objects`
- `write_tsv`

For example:

```
task writer {
  Array[String] a = ["foo", "bar"]
  command {
    # used to output: "foo\nbar"
    # now outputs: "foo\nbar\n"
    cat write_lines(a)
  }
}
```

#### `ContinueWhilePossible`

A workflow utilizing the WorkflowFailureMode Workflow Option `ContinueWhilePossible` will now successfully reach a terminal state once all runnable jobs have completed.
#### `FailOnStderr`
When `FailOnStderr` is set to false, Cromwell no longer checks for the existence of a stderr file for that task.

### WDL Functions

#### New functions: floor, ceil and round:

Enables the `floor`, `ceil` and `round` functions in WDL to convert floating point numbers to integers.

For example we can now use the size of an input file to influence the amount of memory the task is given. In the example below a 500MB input file will result in a request for a VM with 2GB of memory:

```
task foo {
    File in_file
    command { ... }
    runtime {
      docker: "..."
      memory: ceil(size(in_file)) * 4
    }
}
```

### Call Caching

* Hash values calculated by Cromwell for a call when call caching is enabled are now published to the metadata.
It is published even if the call failed. However if the call is attempted multiple times (because it has been preempted for example),
since hash values are strictly identical for all attempts, they will only be published in the last attempt section of the metadata for this call.
If the hashes fail to be calculated, the reason is indicated in a `hashFailures` field in the `callCaching` section of the call metadata.
*Important*: Hashes are not retroactively published to the metadata. Which means only workflows run on Cromwell 28+ will have hashes in their metadata.

See the [README](https://github.com/broadinstitute/cromwell#get-apiworkflowsversionidmetadata) for an example metadata response.

* New endpoint returning the hash differential for 2 calls.

`GET /api/workflows/:version/callcaching/diff`

See the [README](https://github.com/broadinstitute/cromwell#get-apiworkflowsversioncallcachingdiff) for more details.

### Workflow Submission

* The workflow submission parameters `wdlSource` and `wdlDependencies` have been deprecated in favor of `workflowSource` and
`workflowDependencies` respectively.  The older names are still supported in Cromwell 28 with deprecation warnings but will
be removed in a future version of Cromwell.

### Labels
* A new `/labels` endpoint has been added to update labels for an existing workflow. See the [README](README.md#patch-apiworkflowsversionidlabels) for more information.
* Label formatting requirements have been updated, please check the [README](README.md#label-format) for more detailed documentation.


### JES Backend

The JES backend now supports a `filesystems.gcs.caching.duplication-strategy` configuration entry.
It can be set to specify the desired behavior of Cromwell regarding call outputs when a call finds a hit in the cache.
The default value is `copy` which will copy all output files to the new call directory.
A second value is allowed, `reference`, that will instead point to the original output files, without copying them.


```hocon
filesystems {
  gcs {
    auth = "application-default"

    caching {
      duplication-strategy = "reference"
    }
  }
}
```

A placeholder file will be placed in the execution folder of the cached call to explain the absence of output files and point to the location of the original ones.


### Metadata Write Batching

Metadata write batching works the same as in previous versions of Cromwell, but the default batch size has been changed from 1 to 200.  It's possible that 200 is too high in some environments, but 200 is more likely to be an appropriate value
than the previous default.


## 27

### Migration

* Call Caching has been improved in this version of Cromwell, specifically the time needed to determine whether or not a job can be cached
 has drastically decreased. To achieve that the database schema has been modified and a migration is required in order to preserve the pre-existing cached jobs.
 This migration is relatively fast compared to previous migrations. To get an idea of the time needed, look at the size of your `CALL_CACHING_HASH_ENTRY` table.
 As a benchmark, it takes 1 minute for a table with 6 million rows.
 The migration will only be executed on MySQL. Other databases will lose their previous cached jobs.
 In order to run properly on MySQL, **the following flag needs to be adjusted**: https://dev.mysql.com/doc/refman/5.5/en/server-system-variables.html#sysvar_group_concat_max_len
 The following query will give you a minimum to set the group_concat_max_len value to:

 ```sql
SELECT MAX(aggregated) as group_concat_max_len FROM
      (
            SELECT cche.CALL_CACHING_ENTRY_ID, SUM(LENGTH(CONCAT(cche.HASH_KEY, cche.HASH_VALUE))) AS aggregated
            FROM CALL_CACHING_HASH_ENTRY cche
            GROUP BY cche.CALL_CACHING_ENTRY_ID
      ) aggregation
 ```

 Here is the SQL command to run to set the group_concat_max_len flag to the proper value:

 ```sql
SET GLOBAL group_concat_max_len = value
 ```

 Where `value` is replaced with the value you want to set it to.

 Note that the migration will fail if the flag is not set properly.

### Breaking Changes

* The update to Slick 3.2 requires a database stanza to
[switch](http://slick.lightbend.com/doc/3.2.0/upgrade.html#profiles-vs-drivers) from using `driver` to `profile`.

```hocon
database {
  #driver = "slick.driver.MySQLDriver$" #old
  profile = "slick.jdbc.MySQLProfile$"  #new
  db {
    driver = "com.mysql.cj.jdbc.Driver"
    url = "jdbc:mysql://host/cromwell?rewriteBatchedStatements=true"
    user = "user"
    password = "pass"
    connectionTimeout = 5000
  }
}
```

### Call Caching

Cromwell now supports call caching with floating Docker tags (e.g. `docker: "ubuntu:latest"`). Note it is still considered
a best practice to specify Docker images as hashes where possible, especially for production usages.

Within a single workflow Cromwell will attempt to resolve all floating tags to the same Docker hash, even if Cromwell is restarted
during the execution of a workflow. In call metadata the `docker` runtime attribute is now the same as the
value that actually appeared in the WDL:

```
   "runtimeAttributes": {
     "docker": "ubuntu:latest",
     "failOnStderr": "false",
     "continueOnReturnCode": "0"
   }
```

Previous versions of Cromwell rewrote the `docker` value to the hash of the Docker image.

There is a new call-level metadata value `dockerImageUsed` which captures the hash of the Docker image actually used to
run the call:

```
   "dockerImageUsed": "library/ubuntu@sha256:382452f82a8bbd34443b2c727650af46aced0f94a44463c62a9848133ecb1aa8"
```

### Docker

* The Docker section of the configuration has been slightly reworked
An option to specify how a Docker hash should be looked up has been added. Two methods are available.
    "local" will try to look for the image on the machine where cromwell is running. If it can't be found, Cromwell will try to `pull` the image and use the hash from the retrieved image.
    "remote" will try to look up the image hash directly on the remote repository where the image is located (Docker Hub and GCR are supported)
Note that the "local" option will require docker to be installed on the machine running cromwell, in order for it to call the docker CLI.
* Adds hash lookup support for public [quay.io](https://quay.io/) images.

### WDL Feature Support
* Added support for the new WDL `basename` function. Allows WDL authors to get just the file name from a File (i.e. removing the directory path)
* Allows coercion of `Map` objects into `Array`s of `Pair`s. This also allows WDL authors to directly scatter over WDL `Map`s.

### Miscellaneous
* Adds support for JSON file format for google service account credentials. As of Cromwell 27, PEM credentials for PAPI are deprecated and support might be removed in a future version.

```
google {

  application-name = "cromwell"

  auths = [
    {
      name = "service-account"
      scheme = "service_account"
      json-file = "/path/to/file.json"
    }
  ]
}
```

### General Changes

* The `/query` endpoint now supports querying by `label`. See the [README](README.md#get-apiworkflowsversionquery) for more information.
* The `read_X` standard library functions limit accepted filesizes.  These differ by type, e.g. read_bool has a smaller limit than read_string.  See reference.conf for default settings.

## 26

### Breaking Changes

* Failure metadata for calls and workflows was being displayed inconsistently, with different formats depending on the originating Cromwell version. Failures will now always present as an array of JSON objects each representing a failure. Each failure will have a message and a causedBy field. The causedBy field will be an array of similar failure objects. An example is given below:

```
failures: [{
  message: "failure1",
  causedBy: [{
    message: "cause1",
    causedBy: []
   }, {
    message: "cause2",
    causedBy: []
  }]
 }, {
  message: "failure2",
  causedBy: []
}]
```

### Additional Upgrade Time

* Upgrading to Cromwell 26 will take additional time due to the migration of failure metadata. Cromwell will automatically run a database query during the upgrade which appears to be roughly linear to the number of rows in the METADATA_ENTRY table. You can estimate upgrade time using the following equation: `time to migrate (in seconds) ~= (rows in METADATA_ENTRY) / 65000` Note that due to differences in hardware and database speed, this is only a rough estimate.

### Config Changes

* Added a configuration option under `system.io` to throttle the number of I/O queries that Cromwell makes, as well as configure retry parameters.
 This is mostly useful for the JES backend and should be updated to match the GCS quota available for the project.

```
system.io {
  # Global Throttling - This is mostly useful for GCS and can be adjusted to match
  # the quota availble on the GCS API
  number-of-requests = 100000
  per = 100 seconds

  # Number of times an I/O operation should be attempted before giving up and failing it.
  number-of-attempts = 5
}
```

## 25

### External Contributors
* A special thank you to @adamstruck, @antonkulaga and @delocalizer for their contributions to Cromwell.
### Breaking Changes

* Metadata keys for call caching are changed. All call caching keys are now in a `callCaching` stanza. `Call cache read result` has moved here and is now `result`. The `allowResultReuse` and `effectiveCallCachingMode` have moved here. The `hit` boolean is a simple indication of whether or not it was a hit, with no additional information. An example using the new format is:
```
"callCaching": {
  "hit": false,
  "effectiveCallCachingMode": "ReadAndWriteCache",
  "result": "Cache Miss",
  "allowResultReuse": true
}
```

### Config Changes

* Added a field `insert-batch-size` to the `database` stanza which defines how many values from a batch insert will be processed at a time. This value defaults to 2000.
* Moved the config value `services.MetadataService.metadata-summary-refresh-interval` to `services.MetadataService.config.metadata-summary-refresh-interval`
* Added ability to override the default zone(s) used by JES via the config structure by setting `genomics.default-zones` in the JES configuration
* The cromwell server TCP binding timeout is now configurable via the config key `webservice.binding-timeout`, defaulted
  to the previous value `5s` (five seconds) via the reference.conf.
* For MySQL users, a massive scalability improvement via batched DB writing of internal metadata events. Note that one must add `rewriteBatchedStatements=true` to their JDBC URL in their config in order to take advantage of this

### General Changes

* Cromwell's WDL parser now recognizes empty array literals correctly, e.g. `Array[String] emptyArray = []`.
* Cromwell now applies default labels automatically to JES pipeline runs.
* Added support for new WDL functions:
  * `length: (Array[X]) => Integer` - report the length of the specified array
  * `prefix: (String, Array[X]) => Array[String]` - generate an array consisting of each element of the input array prefixed
     by a specified `String`.  The input array can have elements of any primitive type, the return array will always have
     type `Array[String]`.
  * `defined: (Any) => Boolean` - Will return false if the provided value is an optional that is not defined. Returns true in all other cases.
* Cromwell's Config (Shared Filesystem) backend now supports invocation of commands which run in a Docker image as a non-root user.
  The non-root user could either be the default user for a given Docker image (e.g. specified in a Dockerfile via a `USER` directive),
  or the Config backend could pass an optional `"-u username"` as part of the `submit-docker` command.
* In some cases the SFS backend, used for Local, SGE, etc., coerced `WdlFile` to `WdlString` by using `.toUri`. This
resulted in strings prepended with `file:///path/to/file`. Now absolute file paths will not contain the uri scheme.
* Launch jobs on servers that support the GA4GH Task Execution Schema using the TES backend.
* **Call caching: Cromwell will no longer try to use the cache for WDL tasks that contain a floating docker tag.**
  Call caching will still behave the same for tasks having a docker image with a specific hash.
  See https://github.com/broadinstitute/cromwell#call-caching-docker-tags for more details.
* Added docker hash lookup. Cromwell will try to lookup the hash for a docker image with a floating tag, and use that hash when executing the job.
  This will be reflected in the metadata where the docker runtime attribute will contains the hash that was used.
  If Cromwell is unable to lookup the docker hash, the job will be run with the original user defined floating tag.
  Cromwell is currently able to lookup public and private docker hashes for images on Docker Hub and Google Container Engine for job running on the JES backend.
  For other backends, cromwell is able to lookup public docker hashes for Docker Hub and Google Container Engine.
  See https://github.com/broadinstitute/cromwell#call-caching-docker-tags for more details.

### Database schema changes
* Added CUSTOM_LABELS as a field of WORKFLOW_STORE_ENTRY, to store workflow store entries.

## 24

* When emitting workflow outputs to the Cromwell log only the first 1000 characters per output will be printed
* Added support for conditional (`if`) statements.
* Globs for Shared File System (SFS) backends, such as local or SGE, now use bash globbing instead of Java globbing, consistent with the JES backend.

## 23

* The `meta` and `parameter_meta` blocks are now valid within `workflow` blocks, not just `task`
* The JES backend configuration now has an option `genomics-api-queries-per-100-seconds` to help tune the rate of batch polling against the JES servers. Users with quotas larger than default should make sure to set this value.
* Added an option `call-caching.invalidate-bad-cache-results` (default: `true`). If true, Cromwell will invalidate cached results which have failed to copy as part of a cache hit.
* Timing diagrams and metadata now receive more fine grained workflow states between submission and Running.
* Support for the Pair WDL type (e.g. `Pair[Int, File] floo = (3, "gs://blar/blaz/qlux.txt")`)
* Added support for new WDL functions:
  * `zip: (Array[X], Array[Y]) => Array[Pair[X, Y]]` - align items in the two arrays by index and return them as WDL pairs
  * `cross: (Array[X], Array[Y]) => Array[Pair[X, Y]]` - create every possible pair from the two input arrays and return them all as WDL pairs
  * `transpose: (Array[Array[X]]) => Array[Array[X]]` compute the matrix transpose for a 2D array. Assumes each inner array has the same length.
* By default, `system.abort-jobs-on-terminate` is false when running `java -jar cromwell.jar server`, and true when running `java -jar cromwell.jar run <wdl> <inputs>`.
* Enable WDL imports when running in Single Workflow Runner Mode.
* Both batch and non-batch REST workflow submissions now require a multipart/form-data encoded body.
* Support for sub workflows (see [Annex A](#annex-a---workflow-outputs))
* Enable WDL imports when running in Single Workflow Runner Mode as well as Server Mode
* Support for WDL imports through an additional imports.zip parameter
* Support for sub workflows
* Corrected file globbing in JES to correctly report all generated files. Additionally, file globbing in JES now uses bash-style glob syntax instead of python style glob syntax
* Support declarations as graph nodes
* Added the ability to override the default service account that the compute VM is started with via the configuration option `JES.config.genomics.compute-service-account` or through the workflow options parameter `google_compute_service_account`. More details can be found in the README.md
* Fix bugs related to the behavior of Cromwell in Single Workflow Runner Mode. Cromwell will now exit once a workflow completes in Single Workflow Runner Mode. Additionally, when restarting Cromwell in Single Workflow Runner Mode, Cromwell will no longer restart incomplete workflows from a previous session.

### Annex A - Workflow outputs

The WDL specification has changed regarding [workflow outputs](https://github.com/openwdl/wdl/blob/master/versions/draft-2/SPEC.md#outputs) to accommodate sub workflows.
This change is backward compatible in terms of runnable WDLs (WDL files using the deprecated workflow outputs syntax will still run the same).
The only visible change lies in the metadata (as well as the console output in single workflow mode, when workflow outputs are printed out at the end of a successful workflow).

TL;DR Unless you are parsing or manipulating the "key" by which workflow outputs are referenced in the metadata (and/or the console output for single workflow mode), you can skip the following explanation.

*Metadata Response*
```
{
  ...
  outputs {
    "task_output_1": "hello",
    "task_output_2": "world"
            ^
       If you don't manipulate this part of the metadata, then skip this section
  }
}
```

In order to maintain backward compatibility, workflow outputs expressed with the deprecated syntax are "expanded" to the new syntax. Here is an example:

```
task t {
    command {
        #do something
    }
    output {
        String out1 = "hello"
        String out2 = "world"
    }
}
```

```
    workflow old_syntax {
        call t
        output {
            t.*
        }
    }
```

```
    workflow new_syntax {
        call t
        output {
            String wf_out1 = t.out1
            String wf_out2 = t.out2
        }
    }
```

The new syntax allows for type checking of the outputs as well as expressions. It also allows for explicitly naming to the outputs.
The old syntax doesn't give the ability to name workflow outputs. For consistency reasons, Cromwell will generate a "new syntax" workflow output for each task output, and name them.
Their name will be generated using their FQN, which would give

```
output {
   String w.t.out1 = t.out1
   String w.t.out2 = t.out2
}
```

However as the FQN separator is `.`, the name itself cannot contain any `.`.
For that reason, `.` are replaced with `_` :

*Old syntax expanded to new syntax*
```
output {
   String w_t_out1 = t.out1
   String w_t_out2 = t.out2
}
```

The consequence is that the workflow outputs section of the metadata for `old_syntax` would previously look like

 ```
    outputs {
        "w.t.out1": "hello",
        "w.t.out2": "hello"
    }
 ```

but it will now look like

```
    outputs {
        "w_t_out1": "hello",
        "w_t_out2": "hello"
    }
```

The same applies for the console output of a workflow run in single workflow mode.


## 0.22

* Improved retries for Call Caching and general bug fixes.
* Users will experience better scalability of status polling for Google JES.
* Now there are configurable caching strategies for a SharedFileSystem backend (i.e. Local, SFS) in the backend's stanza:
  See below for detailed descriptions of each configurable key.

```
backend {
  ...
  providers {
    SFS_BackendName {
      actor-factory = ...
      config {
        ...
        filesystems {
          local {
            localization: [
               ...
            ]
            caching {
              duplication-strategy: [
                "hard-link", "soft-link", "copy"
              ]
              # Possible values: file, path
              # "file" will compute an md5 hash of the file content.
              # "path" will compute an md5 hash of the file path. This strategy will only be effective if the duplication-strategy (above) is set to "soft-link",
              # in order to allow for the original file path to be hashed.
              hashing-strategy: "file"

              # When true, will check if a sibling file with the same name and the .md5 extension exists, and if it does, use the content of this file as a hash.
              # If false or the md5 does not exist, will proceed with the above-defined hashing strategy.
              check-sibling-md5: false
            }
```
* Multiple Input JSON files can now be submitted in server mode through the existing submission endpoint: /api/workflows/:version.
    This endpoint accepts a POST request with a multipart/form-data encoded body. You can now include multiple keys for workflow inputs.

        Each key below can contain an optional JSON file of the workflow inputs. A skeleton file can be generated from wdltool using the "inputs" subcommand.
        NOTE: In case of key conflicts between multiple JSON files, higher values of x in workflowInputs_x override lower values. For example, an input
        specified in workflowInputs_3 will override an input with the same name that was given in workflowInputs or workflowInputs_2. Similarly, an input
        specified in workflowInputs_5 will override an input with the same name in any other input file.

        workflowInputs
        workflowInputs_2
        workflowInputs_3
        workflowInputs_4
        workflowInputs_5

* You can now limit the number of concurrent jobs for a backend by specifying the following option in the backend's config stanza:
```
backend {
  ...
  providers {
    BackendName {
      actor-factory = ...
      config {
        concurrent-job-limit = 5
```


## 0.21

* Warning: Significant database updates when you switch from version 0.19 to 0.21 of Cromwell.
  There may be a long wait period for the migration to finish for large databases.
  Please refer to MIGRATION.md for more details.

* There are significant architectural changes related to increases in performance and scaling.

* The biggest user-facing changes from 0.19 to 0.21 are related to the application.conf file, which has been restructured significantly.
The configuration for backends now is all contained within a `backend` stanza, which specifies 1 stanza per name per backend and a default backend, as follows:

```
backend {
    default=Local
    providers {
        Local {
            actor-factory = "cromwell.backend.impl.sfs.config.ConfigBackendLifecycleActorFactory"
            config {
                ... backend specific config ...
            }
        }
        JES {
            actor-factory = "cromwell.backend.impl.jes.JesBackendLifecycleActorFactory"
            config {
                ... backend specific config ...
            }
        }
        SGE {
            actor-factory = "cromwell.backend.impl.sfs.config.ConfigBackendLifecycleActorFactory"
            config {
                ... backend specific config ...
            }r
        }
    }
}
```
* A new `/stats` endpoint has been added to get workflow and job count for a Cromwell running in server mode.

* Renamed Workflow Options:
   “workflow_log_dir” -> “final_workflow_log_dir”
    “call_logs_dir” -> “final_call_logs_dir”
    “outputs_path” -> “final_workflow_outputs_dir”
    “defaultRuntimeOptions” -> “default_runtime_attributes”

* Timing diagrams endpoint has been updated to include additional state information about jobs.

* Add support for Google Private IPs through `noAddress` runtime attribute. If set to true, the VM will NOT be provided with a public IP address.
*Important*: Your project must be whitelisted in "Google Access for Private IPs Early Access Program". If it's not whitelisted and you set this attribute to true, the task will hang.
  Defaults to `false`.
  e.g:
```
task {
    command {
        echo "I'm private !"
    }

    runtime {
        docker: "ubuntu:latest"
        noAddress: true
    }
}
```

* The Local and the SGE backend have been merged into a generic
Shared File System (SFS) backend. This updated backend can be configured
to work with various other command line dispatchers such as LSF. See the
[README](README.md#sun-gridengine-backend) for more info.

* On the JES and SFS backends, task `command` blocks are now always
passed absolute paths for input `File`s.

* On the SFS backends, the call directory now contains two sub-directories:
    * `inputs` contains all the input files that have been localized for this task (see next below for more details)
    * `execution` contains all other files (script, logs, rc, potential outputs etc...)

* Override the default database configuration by setting the keys
`database.driver`, `database.db.driver`, `database.db.url`, etc.
* Override the default database configuration by setting the keys
`database.driver`, `database.db.driver`, `database.db.url`, etc.

For example:
```
# use a mysql database
database {
  driver = "slick.driver.MySQLDriver$"
  db {
    driver = "com.mysql.cj.jdbc.Driver"
    url = "jdbc:mysql://host/cromwell"
    user = "user"
    password = "pass"
    connectionTimeout = 5000
  }
}
```

## 0.20

* The default per-upload bytes size for GCS is now the minimum 256K
instead of 64M. There is also an undocumented config key
`google.upload-buffer-bytes` that allows adjusting this internal value.

* Updated Docker Hub hash retriever to parse json with [custom media
types](https://github.com/docker/distribution/blob/05b0ab0/docs/spec/manifest-v2-1.md).

* Added a `/batch` submit endpoint that accepts a single wdl with
multiple input files.

* The `/query` endpoint now supports querying by `id`, and submitting
parameters as a HTTP POST.<|MERGE_RESOLUTION|>--- conflicted
+++ resolved
@@ -6,15 +6,9 @@
 
 WDL `size` engine function now works for HTTP files. 
 
-<<<<<<< HEAD
-### Azure ApplicationInsights Logging Support
-Cromwell can now send logs to Azure Application Insights. To enable, set environment 
-variable `APPLICATIONINSIGHTS_INSTRUMENTATIONKEY` to your account's key. [See here for information.](https://learn.microsoft.com/en-us/azure/azure-monitor/app/sdk-connection-string)
-=======
 ### Azure Instrumentation Support
 Cromwell can now send logs and process information to Azure Application Insights. To enable, set environment 
 variable `APPLICATIONINSIGHTS_CONNECTION_STRING` to your connection string. [See here for information.](https://learn.microsoft.com/en-us/azure/azure-monitor/app/sdk-connection-string)
->>>>>>> b73d7159
 
 
 ## 85 Release Notes
