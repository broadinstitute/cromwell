package cromwell.services.metadata.impl.builder

import java.time.OffsetDateTime
import java.util.UUID
import java.util.concurrent.atomic.AtomicLong

import akka.actor.{ActorRef, LoggingFSM, PoisonPill, Props}
import common.collections.EnhancedCollections._
import cromwell.services.metadata.impl.builder.MetadataComponent._
import cromwell.core.ExecutionIndex.ExecutionIndex
import cromwell.core._
import cromwell.services._
import cromwell.services.metadata.MetadataService._
import cromwell.services.metadata._
import cromwell.services.metadata.impl.builder.MetadataBuilderActor._
import mouse.all._
import org.slf4j.LoggerFactory
import spray.json._

import scala.language.postfixOps


object MetadataBuilderActor {
  sealed trait MetadataBuilderActorState
  case object Idle extends MetadataBuilderActorState
  case object WaitingForMetadataService extends MetadataBuilderActorState
  case object WaitingForSubWorkflows extends MetadataBuilderActorState

  sealed trait MetadataBuilderActorData

  case object IdleData extends MetadataBuilderActorData
  final case class HasWorkData(target: ActorRef,
                               originalRequest: BuildMetadataJsonAction) extends MetadataBuilderActorData
  final case class HasReceivedEventsData(target: ActorRef,
                                         originalRequest: BuildMetadataJsonAction,
                                         originalQuery: MetadataQuery,
                                         originalEvents: Seq[MetadataEvent],
                                         subWorkflowsMetadata: Map[String, JsValue],
                                         waitFor: Int) extends MetadataBuilderActorData {
    def withSubWorkflow(id: String, metadata: JsValue) = {
      this.copy(subWorkflowsMetadata = subWorkflowsMetadata + ((id, metadata)))
    }

    def isComplete = subWorkflowsMetadata.size == waitFor
  }

<<<<<<< HEAD
  def props(readMetadataWorkerMaker: () => Props, isForSubworkflows: Boolean = false, numOfFakeSubWfs: Option[Int] = None) = {
    Props(new MetadataBuilderActor(readMetadataWorkerMaker, isForSubworkflows, numOfFakeSubWfs))
=======
  def props(readMetadataWorkerMaker: () => Props, metadataReadRowNumberSafetyThreshold: Int, isForSubworkflows: Boolean = false) = {
    Props(new MetadataBuilderActor(readMetadataWorkerMaker, metadataReadRowNumberSafetyThreshold, isForSubworkflows))
>>>>>>> 41d3cef7
  }

  val log = LoggerFactory.getLogger("MetadataBuilder")

  private val AttemptKey = "attempt"
  private val ShardKey = "shardIndex"

  /**
    * Metadata for a call attempt
    */
  private case class MetadataForAttempt(attempt: Int, metadata: JsObject)

  /**
    * Metadata objects of all attempts for one shard
    */
  private case class MetadataForIndex(index: Int, metadata: List[JsObject])

  private def eventsToAttemptMetadata(subWorkflowMetadata: Map[String, JsValue])(attempt: Int, events: Seq[MetadataEvent]) = {
    val withAttemptField = JsObject(MetadataComponent(events, subWorkflowMetadata).toJson.asJsObject.fields + (AttemptKey -> JsNumber(attempt)))
    MetadataForAttempt(attempt, withAttemptField)
  }

  private def attemptMetadataToIndexMetadata(index: ExecutionIndex, attemptMetadata: Iterable[MetadataForAttempt]) = {
    def addIndexProperty(value: JsObject) = JsObject(value.fields + (ShardKey -> JsNumber(index.getOrElse(-1))))
    val metadata = attemptMetadata.toList.sortBy(_.attempt) map { mdForAttempt => addIndexProperty(mdForAttempt.metadata) }
    MetadataForIndex(index.getOrElse(-1), metadata)
  }

  private def buildMetadataJson(events: Seq[MetadataEvent], includeCallsIfEmpty: Boolean, expandedValues: Map[String, JsValue]): JsObject = {
    // Partition events into workflow level and call level events
    val (workflowLevel, callLevel) = events partition { _.key.jobKey.isEmpty }
    val workflowLevelJson = MetadataComponent(workflowLevel, Map.empty).toJson.asJsObject

    /*
     * Map(
     *    "fqn" -> Seq[Events],
     *    "fqn2" -> Seq[Events],
     *    ...
     * )
     * Note that groupBy will preserve the ordering of the events in the Seq, which means that as long as the DB sorts them by timestamp, we can always assume the last one is the newest one.
     * This is guaranteed by the groupBy invariant and the fact that filter preserves the ordering. (See scala doc for groupBy and filter)
     */
    val callsGroupedByFQN = callLevel groupBy { _.key.jobKey.get.callFqn }
    /*
     * Map(
     *    "fqn" -> Map( //Shard index
     *                    Option(0) -> Seq[Events],
     *                    Option(1) -> Seq[Events]
     *                    ...
     *             ),
     *    ...
     * )
     */
    val callsGroupedByFQNAndIndex = callsGroupedByFQN safeMapValues { _ groupBy { _.key.jobKey.get.index } }
    /*
     * Map(
     *    "fqn" -> Map(
     *                Option(0) -> Map( //Attempt
     *                                    1 -> Seq[Events],
     *                                    2 -> Seq[Events],
     *                                ...
     *                             ),   
     *                ...
     *             ),
     *    ...
     * )
     */
    val callsGroupedByFQNAndIndexAndAttempt = callsGroupedByFQNAndIndex safeMapValues { _ safeMapValues { _ groupBy { _.key.jobKey.get.attempt } } }

    val eventsToAttemptFunction = Function.tupled(eventsToAttemptMetadata(expandedValues) _)
    val attemptToIndexFunction = (attemptMetadataToIndexMetadata _).tupled

    val callsMap = callsGroupedByFQNAndIndexAndAttempt safeMapValues { _ safeMapValues { _ map eventsToAttemptFunction } map attemptToIndexFunction } safeMapValues { md =>
      JsArray(md.toVector.sortBy(_.index) flatMap { _.metadata })
    }

    val wrappedCalls = JsObject(Map(WorkflowMetadataKeys.Calls -> JsObject(callsMap)))
    val callData = if (callsMap.isEmpty && !includeCallsIfEmpty) Nil else wrappedCalls.fields
    JsObject(workflowLevelJson.fields ++ callData)
  }

  private def parseWorkflowEvents(includeCallsIfEmpty: Boolean, expandedValues: Map[String, JsValue])(events: Seq[MetadataEvent]): JsObject = {
    buildMetadataJson(events, includeCallsIfEmpty, expandedValues)
  }

  /**
    * Parse a Seq of MetadataEvent into a full Json metadata response.
    */
  private def parse(events: Seq[MetadataEvent], expandedValues: Map[String, JsValue]): JsObject = {
    JsObject(events.groupBy(_.key.workflowId.toString) safeMapValues parseWorkflowEvents(includeCallsIfEmpty = true, expandedValues))
  }

  val actorIdIterator = new AtomicLong(0)

  def uniqueActorName(workflowId: String): String = s"${getClass.getSimpleName}.${actorIdIterator.getAndIncrement()}-for-$workflowId"

  case class JobKeyAndGrouping(jobKey: MetadataJobKey, grouping: String)

  def makeSyntheticGroupedExecutionEvents(jobKeyAndGrouping: JobKeyAndGrouping, events: List[MetadataEvent]): List[MetadataEvent] = {
    // The input list of `events` might be incoherent since some events that were logically generated may not (yet) have been
    // recorded in the database. This code is written defensively to check for a start date in the event list. If there isn't one,
    // just return the original list of events because we can't sanely construct a synthetic event.
    // The end date will correspond to the execution event with the largest start date.
    val startTimeEvents = events.filter(_.key.key.endsWith(":startTime"))
    if (startTimeEvents.isEmpty) {
      events
    } else {
      val oldestStartTimeKey = startTimeEvents.minBy(_.value collect { case MetadataValue(s, _) => OffsetDateTime.parse(s).toEpochSecond } get)
      val newestStartTimeKey = startTimeEvents.maxBy(_.value collect { case MetadataValue(s, _) => OffsetDateTime.parse(s).toEpochSecond } get)
      // Search for an end date event corresponding to the newest start date event. Use the same prefix as on the
      // newestStartDateEvent to search for it.
      val executionEventPrefix = newestStartTimeKey.key.key.takeWhile(_ != ':')
      val endTimeKey = s"$executionEventPrefix:endTime"
      val endTimeEvent = events.find(_.key.key == endTimeKey)

      val syntheticDescriptionKey = oldestStartTimeKey.key.copy(key = s"$executionEventPrefix:description")
      val syntheticStartTimeKey = oldestStartTimeKey.key.copy(key = s"$executionEventPrefix:startTime")

      // The start event may have had a different subscript than the end event so make sure the synthetic event that was
      // generated from these events uses a consistent subscript.
      List(
        oldestStartTimeKey.copy(key = syntheticStartTimeKey),
        oldestStartTimeKey.copy(key = syntheticDescriptionKey, value = Option(MetadataValue(jobKeyAndGrouping.grouping, MetadataString)))
      ) ++ endTimeEvent.toList
    }
  }

  def groupEvents(events: Seq[MetadataEvent]): Seq[MetadataEvent] = {
    // Find all the MetadataKeys with executionEvents[x]:y names. We want to record the `x` and note whether we see
    // a `y` that has a `grouping` value.

    val (executionEvents, nonExecutionEvents) = events.partition(_.key.key.startsWith("executionEvents["))
    // Match any characters except a closing square brace.
    val executionEventKeyPatternRe = "[^]]+".r
    // Group execution events by their execution event keys.
    // The `get` inside the `groupBy` is safe because there must be a closing brace on the opening brace.
    val executionEventsByKeys = executionEvents groupBy { e => (e.key.key.substring("executionEvents[".length) |> executionEventKeyPatternRe.findFirstIn).get }
    // "grouped" and "ungrouped" refer to the ":grouping" attribute that may be present in execution event metadata.
    val (groupedExecutionEvents, ungroupedExecutionEvents) = executionEventsByKeys partition { case (k, es) => es.exists(_.key.key == s"executionEvents[$k]:grouping") }

    // (jobKey + grouping) => eeKey => executionEvents
    val groupedExecutionEventsByGrouping = groupedExecutionEvents groupBy {
      // The `get` on the `jobKey` is safe because execution events are all job-based. The outer `get` is safe because we already verified
      // the presence of this "grouping" attribute in this data set above.
      case (k, es) => es.collectFirst { case e if e.key.key == s"executionEvents[$k]:grouping" => JobKeyAndGrouping(e.key.jobKey.get, e.value.get.value) } get } map {
        case (jkg, m) => jkg -> m.values.toList.flatten }

    // Tuplize the grouping function so it can operate on the List elements directly.
    val tupledGrouper = (makeSyntheticGroupedExecutionEvents _).tupled
    nonExecutionEvents ++ ungroupedExecutionEvents.values.toList.flatten ++ (groupedExecutionEventsByGrouping.toList flatMap tupledGrouper)
  }



  def processMetadataEvents(query: MetadataQuery, eventsList: Seq[MetadataEvent], expandedValues: Map[String, JsValue]): JsObject = {
    // Should we send back some message ? Or even fail the request instead ?
    if (eventsList.isEmpty) JsObject(Map.empty[String, JsValue])
    else {
      query match {
        case mq: MetadataQuery => workflowMetadataResponse(mq.workflowId, eventsList, includeCallsIfEmpty = true, expandedValues)
        case _ => MetadataBuilderActor.parse(eventsList, expandedValues)
      }
    }
  }

  def processStatusResponse(workflowId: WorkflowId, status: WorkflowState): JsObject = {
    JsObject(Map(
      WorkflowMetadataKeys.Status -> JsString(status.toString),
      WorkflowMetadataKeys.Id -> JsString(workflowId.toString)
    ))
  }

  def processLabelsResponse(workflowId: WorkflowId, labels: Map[String, String]): JsObject = {
    val jsLabels = labels map { case (k, v) => k -> JsString(v) }
    JsObject(Map(
      WorkflowMetadataKeys.Id -> JsString(workflowId.toString),
      WorkflowMetadataKeys.Labels -> JsObject(jsLabels)
    ))
  }

  def processOutputsResponse(id: WorkflowId, events: Seq[MetadataEvent]): JsObject = {
    // Add in an empty output event if there aren't already any output events.
    val hasOutputs = events exists { _.key.key.startsWith(WorkflowMetadataKeys.Outputs + ":") }
    val updatedEvents = if (hasOutputs) events else MetadataEvent.empty(MetadataKey(id, None, WorkflowMetadataKeys.Outputs)) +: events

    workflowMetadataResponse(id, updatedEvents, includeCallsIfEmpty = false, Map.empty)
  }

  def workflowMetadataResponse(workflowId: WorkflowId,
                               eventsList: Seq[MetadataEvent],
                               includeCallsIfEmpty: Boolean,
                               expandedValues: Map[String, JsValue]): JsObject = {
    JsObject(MetadataBuilderActor.parseWorkflowEvents(includeCallsIfEmpty, expandedValues)(eventsList).fields + ("id" -> JsString(workflowId.toString)))
  }
}

<<<<<<< HEAD
class MetadataBuilderActor(readMetadataWorkerMaker: () => Props, isForSubworkflows: Boolean, numOfFakeSubWfs: Option[Int] = None)
=======
class MetadataBuilderActor(readMetadataWorkerMaker: () => Props, metadataReadRowNumberSafetyThreshold: Int, isForSubworkflows: Boolean)
>>>>>>> 41d3cef7
  extends LoggingFSM[MetadataBuilderActorState, MetadataBuilderActorData] with DefaultJsonProtocol {

  import MetadataBuilderActor._

  startWith(Idle, IdleData)
  val tag = self.path.name

  when(Idle) {
    case Event(action: BuildMetadataJsonAction, IdleData) =>

      val readActor = context.actorOf(readMetadataWorkerMaker.apply())

      readActor ! action
      goto(WaitingForMetadataService) using HasWorkData(sender(), action)
  }

  private def allDone() = {
    context stop self
    stay()
  }

  when(WaitingForMetadataService) {
    case Event(StatusLookupResponse(w, status), HasWorkData(target, originalRequest)) =>
      target ! SuccessfulMetadataJsonResponse(originalRequest, processStatusResponse(w, status))
      allDone()
    case Event(LabelLookupResponse(w, labels), HasWorkData(target, originalRequest)) =>
      target ! SuccessfulMetadataJsonResponse(originalRequest, processLabelsResponse(w, labels))
      allDone()
    case Event(WorkflowOutputsResponse(id, events), HasWorkData(target, originalRequest)) =>
      target ! SuccessfulMetadataJsonResponse(originalRequest, processOutputsResponse(id, events))
      allDone()
    case Event(LogsResponse(w, l), HasWorkData(target, originalRequest)) =>
      target ! SuccessfulMetadataJsonResponse(originalRequest, workflowMetadataResponse(w, l, includeCallsIfEmpty = false, Map.empty))
      allDone()
    case Event(MetadataLookupResponse(query, metadata), HasWorkData(target, originalRequest)) =>
      processMetadataResponse(query, metadata, target, originalRequest)
    case Event(MetadataLookupFailedTooLargeResponse(query, metadataSizeRows), HasWorkData(target, originalRequest)) =>
      val metadataTooLargeNumberOfRowsException = new MetadataTooLargeNumberOfRowsException(query.workflowId, metadataSizeRows, metadataReadRowNumberSafetyThreshold)
      target ! FailedMetadataJsonResponse(originalRequest, metadataTooLargeNumberOfRowsException)
      allDone()
    case Event(MetadataLookupFailedTimeoutResponse(query), HasWorkData(target, originalRequest)) =>
      val metadataTooLargeTimeoutException = new MetadataTooLargeTimeoutException(query.workflowId)
      target ! FailedMetadataJsonResponse(originalRequest, metadataTooLargeTimeoutException)
      allDone()
    case Event(failure: MetadataServiceFailure, HasWorkData(target, originalRequest)) =>
      target ! FailedMetadataJsonResponse(originalRequest, failure.reason)
      allDone()
    case Event(response: RootAndSubworkflowLabelsLookupResponse, HasWorkData(target, _)) =>
      target ! response
      allDone()
  }

  when(WaitingForSubWorkflows) {
    case Event(mbr: MetadataJsonResponse, data: HasReceivedEventsData) =>
      processSubWorkflowMetadata(mbr, data)
    case Event(failure: MetadataServiceFailure, data: HasReceivedEventsData) =>
      data.target ! FailedMetadataJsonResponse(data.originalRequest, failure.reason)
      allDone()
  }

  whenUnhandled {
    case Event(message, IdleData) =>
      log.error(s"Received unexpected message $message in state $stateName with $IdleData")
      stay()
    case Event(message, HasWorkData(target, _)) =>
      log.error(s"Received unexpected message $message in state $stateName with target: $target")
      self ! PoisonPill
      stay
    case Event(message, MetadataBuilderActor.HasReceivedEventsData(target, _, _, _, _, _)) =>
      log.error(s"Received unexpected message $message in state $stateName with target: $target")
      self ! PoisonPill
      stay
  }

  def processSubWorkflowMetadata(metadataResponse: MetadataJsonResponse, data: HasReceivedEventsData) = {
    metadataResponse match {
<<<<<<< HEAD
      case SuccessfulMetadataJsonResponse(GetMetadataAction(queryKey, _, fakeSubId), js) =>
        // Substitute root workflow id with fake sub workflow id if needed. Otherwise we'll never reach `newData.isComplete`
        // since it's checking size of the `subWorkflowsMetadata` map, where key is workflow id
        val subId: String = if (fakeSubId.isDefined) fakeSubId.get else queryKey.workflowId.toString
=======
      case SuccessfulMetadataJsonResponse(GetMetadataAction(queryKey, _, _), js) =>
        val subId: WorkflowId = queryKey.workflowId
>>>>>>> 41d3cef7
        val newData = data.withSubWorkflow(subId.toString, js)

        if (newData.isComplete) {
          buildAndStop(data.originalQuery, data.originalEvents, newData.subWorkflowsMetadata, data.target, data.originalRequest)
        } else {
          stay() using newData
        }
      case FailedMetadataJsonResponse(originalRequest, e) =>
        failAndDie(new RuntimeException(s"Failed to retrieve metadata for a sub workflow ($originalRequest)", e), data.target, data.originalRequest)

      case other =>
        val message = s"Programmer Error: MetadataBuilderActor expected subworkflow metadata response type but got ${other.getClass.getSimpleName}"
        log.error(message)
        failAndDie(new Exception(message), data.target, data.originalRequest)
    }
  }

  def failAndDie(reason: Throwable, target: ActorRef, originalRequest: BuildMetadataJsonAction) = {
    target ! FailedMetadataJsonResponse(originalRequest, reason)
    context stop self
    stay()
  }

  def buildAndStop(query: MetadataQuery, eventsList: Seq[MetadataEvent], expandedValues: Map[String, JsValue], target: ActorRef, originalRequest: BuildMetadataJsonAction) = {
    val groupedEvents = groupEvents(eventsList)
    val intermediate = processMetadataEvents(query, groupedEvents, expandedValues).fields
    val res =
      if (query.includeKeysOption.isDefined || isForSubworkflows)
        intermediate
      else
        // There's some smart logic inside `processMetadataEvents` which doesn't append subworkflows metadata
        // to the root workflows metadata, if they are the same. But we actually only care about combined metadata size
        // growing together with number of subworkflows, so here we just append them raw to the root metadata
        intermediate + ("subwfs" -> expandedValues.toJson) + (WorkflowMetadataKeys.MetadataSource -> JsString("Unarchived"))
    target ! SuccessfulMetadataJsonResponse(originalRequest, JsObject(res))
    allDone()
  }

  def processMetadataResponse(query: MetadataQuery, eventsList: Seq[MetadataEvent], target: ActorRef, originalRequest: BuildMetadataJsonAction) = {
    if (query.expandSubWorkflows) {
      // If it's a root workflow, let's pretend that it has x subworkflows with random UUIDs
      val subWorkflowIds = if (isForSubworkflows || numOfFakeSubWfs.isEmpty) List() else (1 to numOfFakeSubWfs.get).map(_ => UUID.randomUUID.toString)

      // If none is found just proceed to build metadata
      if (subWorkflowIds.isEmpty) {
        buildAndStop(query, eventsList, Map.empty, target, originalRequest)
      }
      else {
        // Otherwise spin up a metadata builder actor for each sub workflow
        subWorkflowIds foreach { subId =>
<<<<<<< HEAD
          val subMetadataBuilder = context.actorOf(MetadataBuilderActor.props(readMetadataWorkerMaker, isForSubworkflows = true), uniqueActorName(subId))

          // Make fake subworkflow metadata request.
          // Actually request the root workflow's metadata, but handle response as if it was a subworkflow with random uuid
          subMetadataBuilder ! GetMetadataAction(query.copy(), fakeSubWfId = Option(subId))
=======
          val subMetadataBuilder = context.actorOf(MetadataBuilderActor.props(readMetadataWorkerMaker, metadataReadRowNumberSafetyThreshold, isForSubworkflows = true), uniqueActorName(subId))
          subMetadataBuilder ! GetMetadataAction(query.copy(workflowId = WorkflowId.fromString(subId)), checkTotalMetadataRowNumberBeforeQuerying = false)
>>>>>>> 41d3cef7
        }
        goto(WaitingForSubWorkflows) using HasReceivedEventsData(target, originalRequest, query, eventsList, Map.empty, subWorkflowIds.size)
      }
    } else {
      buildAndStop(query, eventsList, Map.empty, target, originalRequest)
    }
  }
}<|MERGE_RESOLUTION|>--- conflicted
+++ resolved
@@ -44,13 +44,8 @@
     def isComplete = subWorkflowsMetadata.size == waitFor
   }
 
-<<<<<<< HEAD
-  def props(readMetadataWorkerMaker: () => Props, isForSubworkflows: Boolean = false, numOfFakeSubWfs: Option[Int] = None) = {
+  def props(readMetadataWorkerMaker: () => Props, metadataReadRowNumberSafetyThreshold: Int, isForSubworkflows: Boolean = false, numOfFakeSubWfs: Option[Int] = None) = {
     Props(new MetadataBuilderActor(readMetadataWorkerMaker, isForSubworkflows, numOfFakeSubWfs))
-=======
-  def props(readMetadataWorkerMaker: () => Props, metadataReadRowNumberSafetyThreshold: Int, isForSubworkflows: Boolean = false) = {
-    Props(new MetadataBuilderActor(readMetadataWorkerMaker, metadataReadRowNumberSafetyThreshold, isForSubworkflows))
->>>>>>> 41d3cef7
   }
 
   val log = LoggerFactory.getLogger("MetadataBuilder")
@@ -247,11 +242,7 @@
   }
 }
 
-<<<<<<< HEAD
-class MetadataBuilderActor(readMetadataWorkerMaker: () => Props, isForSubworkflows: Boolean, numOfFakeSubWfs: Option[Int] = None)
-=======
-class MetadataBuilderActor(readMetadataWorkerMaker: () => Props, metadataReadRowNumberSafetyThreshold: Int, isForSubworkflows: Boolean)
->>>>>>> 41d3cef7
+class MetadataBuilderActor(readMetadataWorkerMaker: () => Props, metadataReadRowNumberSafetyThreshold: Int, isForSubworkflows: Boolean, numOfFakeSubWfs: Option[Int] = None)
   extends LoggingFSM[MetadataBuilderActorState, MetadataBuilderActorData] with DefaultJsonProtocol {
 
   import MetadataBuilderActor._
@@ -328,15 +319,10 @@
 
   def processSubWorkflowMetadata(metadataResponse: MetadataJsonResponse, data: HasReceivedEventsData) = {
     metadataResponse match {
-<<<<<<< HEAD
       case SuccessfulMetadataJsonResponse(GetMetadataAction(queryKey, _, fakeSubId), js) =>
         // Substitute root workflow id with fake sub workflow id if needed. Otherwise we'll never reach `newData.isComplete`
         // since it's checking size of the `subWorkflowsMetadata` map, where key is workflow id
         val subId: String = if (fakeSubId.isDefined) fakeSubId.get else queryKey.workflowId.toString
-=======
-      case SuccessfulMetadataJsonResponse(GetMetadataAction(queryKey, _, _), js) =>
-        val subId: WorkflowId = queryKey.workflowId
->>>>>>> 41d3cef7
         val newData = data.withSubWorkflow(subId.toString, js)
 
         if (newData.isComplete) {
@@ -387,16 +373,11 @@
       else {
         // Otherwise spin up a metadata builder actor for each sub workflow
         subWorkflowIds foreach { subId =>
-<<<<<<< HEAD
-          val subMetadataBuilder = context.actorOf(MetadataBuilderActor.props(readMetadataWorkerMaker, isForSubworkflows = true), uniqueActorName(subId))
+          val subMetadataBuilder = context.actorOf(MetadataBuilderActor.props(readMetadataWorkerMaker, metadataReadRowNumberSafetyThreshold, isForSubworkflows = true), uniqueActorName(subId))
 
           // Make fake subworkflow metadata request.
           // Actually request the root workflow's metadata, but handle response as if it was a subworkflow with random uuid
-          subMetadataBuilder ! GetMetadataAction(query.copy(), fakeSubWfId = Option(subId))
-=======
-          val subMetadataBuilder = context.actorOf(MetadataBuilderActor.props(readMetadataWorkerMaker, metadataReadRowNumberSafetyThreshold, isForSubworkflows = true), uniqueActorName(subId))
-          subMetadataBuilder ! GetMetadataAction(query.copy(workflowId = WorkflowId.fromString(subId)), checkTotalMetadataRowNumberBeforeQuerying = false)
->>>>>>> 41d3cef7
+          subMetadataBuilder ! GetMetadataAction(query.copy(), checkTotalMetadataRowNumberBeforeQuerying = false, fakeSubWfId = Option(subId))
         }
         goto(WaitingForSubWorkflows) using HasReceivedEventsData(target, originalRequest, query, eventsList, Map.empty, subWorkflowIds.size)
       }
