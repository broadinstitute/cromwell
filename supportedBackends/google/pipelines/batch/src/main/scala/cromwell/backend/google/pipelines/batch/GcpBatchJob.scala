--- conflicted
+++ resolved
@@ -167,13 +167,7 @@
       .build
   }
 
-
-<<<<<<< HEAD
-  private def createTaskSpec(runnable: Runnable, computeResource: ComputeResource, retryCount: Int, durationInSeconds: Long, volume: Volume) = {
-    println(volume.getDeviceName)
-=======
-  private def createTaskSpec(runnableLocalization: Runnable, runnable: Runnable, computeResource: ComputeResource, retryCount: Int, durationInSeconds: Long) = {
->>>>>>> 598bcc0d
+  private def createTaskSpec(runnableLocalization: Runnable, runnable: Runnable, computeResource: ComputeResource, retryCount: Int, durationInSeconds: Long, volume: Volume) = {
     TaskSpec
       .newBuilder
       .addRunnables(runnableLocalization)
@@ -225,11 +219,8 @@
       val attachedDisks:Seq[AttachedDisk] = Seq(newAttachedDisk)
       val newVolume = createNewVolume(newAttachedDisk)
       val computeResource = createComputeResource(cpuCores, memory, gcpBootDiskSizeMb)
-<<<<<<< HEAD
       val taskSpec = createTaskSpec(runnable, computeResource, retryCount, durationInSeconds, newVolume)
-=======
       val taskSpec = createTaskSpec(runnable, runnableLocalization, computeResource, retryCount, durationInSeconds)
->>>>>>> 598bcc0d
       val taskGroup: TaskGroup = createTaskGroup(taskCount, taskSpec)
       val instancePolicy = createInstancePolicy(spotModel, accelerators, attachedDisks)
       val locationPolicy = LocationPolicy.newBuilder.addAllowedLocations(zones).build
