--- conflicted
+++ resolved
@@ -105,13 +105,8 @@
     val endpointHost = BlobPathBuilder.parseURI(endpoint.value).map(_.getHost).getOrElse(fail("Could not parse URI"))
     val store = BlobContainerName("inputs")
     val evalPath = "/test/inputFile.txt"
-<<<<<<< HEAD
-    val blobTokenGenerator = NativeBlobSasTokenGenerator()
+    val blobTokenGenerator = NativeBlobSasTokenGenerator(Some(subscriptionId))
     val fsm: BlobFileSystemManager = new BlobFileSystemManager(10L, blobTokenGenerator)
-=======
-    val blobTokenGenerator = NativeBlobSasTokenGenerator(store, endpoint, Some(subscriptionId))
-    val fsm: BlobFileSystemManager = new BlobFileSystemManager(store, endpoint, 10L, blobTokenGenerator)
->>>>>>> bbf45bf8
     val testString = endpoint.value + "/" + store + evalPath
     val blobPath: BlobPath = new BlobPathBuilder()(fsm) build testString getOrElse fail()
 
@@ -128,13 +123,8 @@
     val endpoint = BlobPathBuilderSpec.buildEndpoint("coaexternalstorage")
     val store = BlobContainerName("inputs")
     val evalPath = "/test/inputFile.txt"
-<<<<<<< HEAD
-    val blobTokenGenerator = NativeBlobSasTokenGenerator()
-    val fsm: BlobFileSystemManager = new BlobFileSystemManager(10, blobTokenGenerator)
-=======
-    val blobTokenGenerator = NativeBlobSasTokenGenerator(store, endpoint, Some(subscriptionId))
-    val fsm: BlobFileSystemManager = new BlobFileSystemManager(store, endpoint, 10, blobTokenGenerator)
->>>>>>> bbf45bf8
+    val blobTokenGenerator = NativeBlobSasTokenGenerator(Some(subscriptionId))
+    val fsm: BlobFileSystemManager = new BlobFileSystemManager(10L, blobTokenGenerator)
     val testString = endpoint.value + "/" + store + evalPath
     val blobPath1: BlobPath = new BlobPathBuilder()(fsm) build testString getOrElse fail()
     blobPath1.nioPath.getFileSystem.close()
@@ -148,14 +138,8 @@
   ignore should "resolve a path without duplicating container name" in {
     val endpoint = BlobPathBuilderSpec.buildEndpoint("coaexternalstorage")
     val store = BlobContainerName("inputs")
-<<<<<<< HEAD
-    val blobTokenGenerator = NativeBlobSasTokenGenerator()
+    val blobTokenGenerator = NativeBlobSasTokenGenerator(Some(subscriptionId))
     val fsm: BlobFileSystemManager = new BlobFileSystemManager(10, blobTokenGenerator)
-=======
-    val blobTokenGenerator = NativeBlobSasTokenGenerator(store, endpoint, Some(subscriptionId))
-    val fsm: BlobFileSystemManager = new BlobFileSystemManager(store, endpoint, 10, blobTokenGenerator)
->>>>>>> bbf45bf8
-
     val rootString = s"${endpoint.value}/${store.value}/cromwell-execution"
     val blobRoot: BlobPath = new BlobPathBuilder()(fsm) build rootString getOrElse fail()
     blobRoot.toAbsolutePath.pathAsString should equal ("https://coaexternalstorage.blob.core.windows.net/inputs/cromwell-execution")
