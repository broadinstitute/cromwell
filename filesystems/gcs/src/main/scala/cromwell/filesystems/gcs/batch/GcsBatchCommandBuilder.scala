package cromwell.filesystems.gcs.batch

import cromwell.core.io._
import cromwell.core.path.BetterFileMethods.OpenOptions
import cromwell.core.path.Path
import cromwell.filesystems.gcs.GcsPath
import cromwell.filesystems.oss.OssPath
import cromwell.filesystems.oss._

trait GcsBatchCommandBuilder extends DefaultIoCommandBuilder {
  override def sizeCommand(path: Path) = path match {
    case ossPath: OssPath => OssIoSizeCommand(ossPath)
    case gcsPath: GcsPath => GcsBatchSizeCommand(gcsPath)
    case _ => super.sizeCommand(path)
  }
  
  override def deleteCommand(path: Path, swallowIoExceptions: Boolean = false) = path match {
    case ossPath: OssPath => OssIoDeleteCommand(ossPath, swallowIoExceptions)
    case gcsPath: GcsPath => GcsBatchDeleteCommand(gcsPath, swallowIoExceptions)
    case _ => super.deleteCommand(path, swallowIoExceptions)
  }
  
  override def copyCommand(src: Path, dest: Path, overwrite: Boolean = true) =  (src, dest) match {
    case (ossSrc: OssPath, ossDest: OssPath) => OssIoCopyCommand(ossSrc, ossDest, overwrite)
    case (gcsSrc: GcsPath, gcsDest: GcsPath) => GcsBatchCopyCommand(gcsSrc, gcsDest, overwrite)
    case _ => super.copyCommand(src, dest, overwrite)
  }
  
  override def hashCommand(path: Path) =  path match {
    case ossPath: OssPath => OssIoHashCommand(ossPath)
    case gcsPath: GcsPath => GcsBatchCrc32Command(gcsPath)
    case _ => super.hashCommand(path)
  }

  override def touchCommand(path: Path) =  path match {
    case ossPath: OssPath => OssIoTouchCommand(ossPath)
    case gcsPath: GcsPath => GcsBatchTouchCommand(gcsPath)
    case _ => super.touchCommand(path)
  }

<<<<<<< HEAD
  override def existsCommand(path: Path) =  path match {
    case gcsPath: GcsPath => GcsBatchExistsCommand(gcsPath)
    case _ => super.existsCommand(path)
=======
  override def writeCommand(path: Path, content: String, options: OpenOptions) = path match {
    case ossPath: OssPath => OssIoWriteCommand(ossPath, content, options)
    case _ => super.writeCommand(path, content, options)
  }

  override def contentAsStringCommand(path: Path) = path match {
    case ossPath: OssPath => OssIoContentAsStringCommand(ossPath)
    case _ => super.contentAsStringCommand(path)
>>>>>>> 884fa9a7
  }
}<|MERGE_RESOLUTION|>--- conflicted
+++ resolved
@@ -38,11 +38,11 @@
     case _ => super.touchCommand(path)
   }
 
-<<<<<<< HEAD
   override def existsCommand(path: Path) =  path match {
     case gcsPath: GcsPath => GcsBatchExistsCommand(gcsPath)
     case _ => super.existsCommand(path)
-=======
+  }
+
   override def writeCommand(path: Path, content: String, options: OpenOptions) = path match {
     case ossPath: OssPath => OssIoWriteCommand(ossPath, content, options)
     case _ => super.writeCommand(path, content, options)
@@ -51,6 +51,5 @@
   override def contentAsStringCommand(path: Path) = path match {
     case ossPath: OssPath => OssIoContentAsStringCommand(ossPath)
     case _ => super.contentAsStringCommand(path)
->>>>>>> 884fa9a7
   }
 }