import sbt._

object Dependencies {
  private val akkaHttpCirceIntegrationV = "1.35.2"
  private val akkaHttpV = "10.1.12" // scala-steward:off (BA-6619)
  private val akkaV = "2.5.31" // scala-steward:off (BA-6637)
  private val aliyunBcsV = "6.2.4"
  private val aliyunCoreV = "4.5.16"
  private val aliyunCrV = "4.1.1"
  private val aliyunOssV = "3.11.1"
<<<<<<< HEAD
  private val ammoniteOpsV = "2.3.8"
  private val apacheCommonNetV = "3.7.1"
=======
  private val ammoniteOpsV = "2.2.0"
  private val apacheCommonNetV = "3.7.2"
>>>>>>> c9708d0e
  private val apacheHttpClientV = "4.5.13"
  private val awsSdkV = "2.15.30"
  private val betterFilesV = "3.9.1"
  private val catsEffectV = "2.2.0"
  private val catsV = "2.2.0"
  private val circeGenericExtrasV = "0.13.0"
  private val circeOpticsV = "0.13.0"
  private val circeV = "0.13.0"
  private val circeYamlV = "0.13.1"
  private val commonsCodecV = "1.15"
  private val commonsIoV = "2.8.0"
  private val commonsLang3V = "3.11"
  private val commonsMathV = "3.6.1"
  private val commonsTextV = "1.9"
  private val configsV = "0.4.4"
  private val delightRhinoSandboxV = "0.0.12"
  private val ficusV = "1.5.0"
  // The "com.vladsch.flexmark" % "flexmark-profile-pegdown" % flexmarkV dependency is an implicit, version-specific
  // runtime dependency of ScalaTest. At the time of this writing this is the newest version known to work.
  private val flexmarkV = "0.36.8" // scala-steward:off
  private val fs2V = "2.4.5"
  // Scala Steward opened PR #5775 titled "Update fs2-io from 2.0.1 to 2.4.3" to upgrade the following dependency.
  // However that PR was actually attempting an upgrade from 1.0.5 to 2.4.3 which is a much more significant
  // undertaking, resulting in some thoroughly broken statsd proxy code. As this component lacks tests and is
  // probably not the most important corner of the Cromwell repo, going to punt on this for now.
  private val fs2VStatsDProxy = "1.0.5" // scala-steward:off
  private val googleApiClientV = "1.30.11"
  private val googleCloudBigQueryV = "1.122.2"
  private val googleCloudKmsV = "v1-rev20201102-1.30.10"
  private val googleCloudMonitoringV = "2.0.8"
  private val googleCloudNioV = "0.61.0-alpha" // scala-steward:off
  private val googleCloudStorageV = "1.113.4"
  private val googleGaxGrpcV = "1.60.0"
  private val googleGenomicsServicesV1ApiV = "v1alpha2-rev495-1.23.0"
  private val googleGenomicsServicesV2Alpha1ApiV = "v2alpha1-rev20200330-1.30.9"
  private val googleHttpClientApacheV = "2.1.2"
  private val googleHttpClientV = "1.36.0"
  private val googleLifeSciencesServicesV2BetaApiV = "v2beta-rev20201105-1.30.10"
  private val googleOauth2V = "0.22.0"
  private val googleOauthClientV = "1.31.2"
  private val googleCloudResourceManagerV = "0.87.0-alpha"
  private val grpcV = "1.33.1"
  private val guavaV = "30.0-jre"
  private val heterodonV = "1.0.0-beta3"
  private val hsqldbV = "2.5.1"
  private val http4sVersion = "0.21.7" // scala-steward:off (CROM-6678)
  private val jacksonV = "2.11.3"
  private val jacksonJqV = "1.0.0-preview.20191208"
  private val janinoV = "3.1.2"
  private val javaxActivationV = "1.2.0"
  // jaxb-impl 2.3.3 depends on com.sun.activation:jakarta.activation and jakarta.xml.bind:jakarta.xml.bind-api,
  // which jaxb-impl 2.3.2 did not. jakarta.activation corresponds to the "updated" Maven coordinates for the Java
  // Activation Framework (https://wiki.eclipse.org/Jakarta_EE_Maven_Coordinates), but Cromwell has many transitive
  // dependencies on the "old" javax.activation coordinates as well. At assembly time the classes from these two
  // different jars collide and produce merge conflicts.
  // It's possible that after updating all other dependencies in Cromwell we might purge the transitive dependencies on
  // javax.activation and then be able to upgrade to jaxb-impl 2.3.3 or beyond, but some of those other dependencies
  // such as googleCloudNioV have already been pinned for Scala Steward so this might not be a trivial undertaking.
  private val jaxbV = "2.3.2" // scala-steward:off
  private val kindProjectorV = "0.9.9"
  private val kittensV = "2.2.0"
  private val liquibaseSlf4jV = "4.0.0"
  // Scala Steward wanted to upgrade liquibase-core to 3.10.2 but that version does not find some uniqueness
  // constraints and models datatypes in ways that are incompatible with our test expectations.
  // liquibase-core 4.0.0 did not have either of those problems but produced tons of strange warnings at runtime
  // similar in form to this: https://github.com/liquibase/liquibase/issues/1294
  // Pinning Liquibase version for the time being.
  private val liquibaseV = "3.6.3" // scala-steward:off
  private val logbackV = "1.2.3"
  private val lz4JavaV = "1.7.1"
  private val mariadbV = "2.7.0"
  private val metrics3ScalaV = "4.0.0" // https://github.com/erikvanoosten/metrics-scala/tree/f733e26#download-4x
  private val metrics3StatsdV = "4.2.0"
  private val mockFtpServerV = "2.7.1"
  private val mockserverNettyV = "5.5.4" // scala-steward:off (BA-6582)
  private val mouseV = "0.25"
  private val mysqlV = "8.0.22"
  private val nettyV = "4.1.46.Final"
  private val owlApiV = "5.1.16" // scala-steward: off (CROM-6677)
  private val paradiseV = "2.1.1"
  private val pegdownV = "1.6.0"
  // For org.postgresql:postgresql 42.2.6 - 42.2.14:
  // java.lang.NoSuchFieldException: m_mesgParts in KeyValueSpec "fail if one of the inserts fails"
  private val postgresV = "42.2.5" // scala-steward:off
  private val rdf4jV = "2.4.2"
  private val refinedV = "0.9.18"
  private val rhinoV = "1.7.13"
  private val scalaGraphV = "1.13.1"
  private val scalaLoggingV = "3.9.2"
  private val scalaPoolV = "0.4.3"
  private val scalacheckV = "1.15.1"
  private val scalacticV = "3.2.3"
  private val scalameterV = "0.19"
  private val scalamockV = "5.0.0"
  private val scalatestV = "3.2.3"
  private val scalatestPlusMockitoV = "1.0.0-M2"
  private val scalazV = "7.3.2"
  private val scoptV = "3.7.1"
  private val sentryLogbackV = "1.7.30" // scala-steward: off (BA-6640)
  private val shapelessV = "2.3.3"
  private val simulacrumV = "1.0.1"
  private val slf4jV = "1.7.30"
  private val slickCatsV = "0.10.2"
  private val testContainersScalaV = "0.38.6"

  /* If you're about to update our Slick version:
    * Consider checking whether the new Slick version passes tests with upserts enabled (eg KeyValueDatabaseSpec)
    *
    * Current version 3.3.2-2076hotfix was built locally from https://github.com/grsterin/slick/tree/v3.3.2-2076hotfix
    * and manually uploaded to the Broad Institute artifactory at https://broadinstitute.jfrog.io/broadinstitute/.
    * Consider updating to the official newer Slick version once they fix issue #2076
    * Related Slick PR: https://github.com/slick/slick/pull/2101
  */
  private val slickV = "3.3.2-2076hotfix" // scala-steward:off (BA-6620)
  private val snakeyamlV = "1.27"
  private val specs2MockV = "4.10.5"
  private val sprayJsonV = "1.3.6"
  private val sttpV = "1.5.19" // scala-steward:off (BA-6564)
  private val swaggerParserV = "1.0.52"
  private val swaggerUiV = "3.23.11" // scala-steward:off (BA-6621)
  private val tikaV = "1.24.1"
  private val typesafeConfigV = "1.4.1"
  private val workbenchGoogleV = "0.15-2fc79a3"
  private val workbenchModelV = "0.14-27810079-SNAP"
  private val workbenchUtilV = "0.6-27810079-SNAP"

  private val slf4jFacadeDependencies = List(
    "org.slf4j" % "slf4j-api" % slf4jV,
    "com.typesafe.scala-logging" %% "scala-logging" % scalaLoggingV,
  )

  private val circeYamlDependency = "io.circe" %% "circe-yaml" % circeYamlV

  private val circeDependencies = List(
    "core",
    "parser",
    "generic",
    "shapes",
    "refined",
    "literal"
  ).map(m => "io.circe" %% s"circe-$m" % circeV) :+ circeYamlDependency :+
  "io.circe" %% "circe-generic-extras" % circeGenericExtrasV

  private val catsDependencies = List(
    "org.typelevel" %% "cats-core" % catsV,
    "org.typelevel" %% "alleycats-core" % catsV,
    "org.typelevel" %% "mouse" % mouseV,
    "org.typelevel" %% "kittens" % kittensV
  )

  private val http4sDependencies = List(
    "org.http4s" %% "http4s-dsl" % http4sVersion,
    "org.http4s" %% "http4s-blaze-client" % http4sVersion,
    "org.http4s" %% "http4s-circe" % http4sVersion
  )

  private val googleApiClientDependencies = List(
    // Used by swagger, but only in tests.  This overrides an older 2.1.3 version of jackson-core brought in by
    // these Google dependencies, but which isn't properly evicted by IntelliJ's sbt integration.
    "com.fasterxml.jackson.core" % "jackson-core" % jacksonV,
    // The exclusions prevent guava from colliding at assembly time.
    "com.google.guava" % "guava" % guavaV,
    "com.google.api-client" % "google-api-client-java6" % googleApiClientV
      exclude("com.google.guava", "guava-jdk5"),
    "com.google.api-client" % "google-api-client-jackson2" % googleApiClientV
      exclude("com.google.guava", "guava-jdk5"),
    "com.google.cloud" % "google-cloud-resourcemanager" % googleCloudResourceManagerV,
  )

  val spiDependencies = List(
    "com.iheart" %% "ficus" % ficusV,
  ) ++ googleApiClientDependencies ++ slf4jFacadeDependencies

  val spiUtilDependencies = List(
    "com.iheart" %% "ficus" % ficusV,
    "org.typelevel" %% "cats-effect" % catsEffectV,
  )

  val implFtpDependencies = List(
    "commons-net" % "commons-net" % apacheCommonNetV,
    "io.github.andrebeat" %% "scala-pool" % scalaPoolV,
    "com.google.guava" % "guava" % guavaV,
    "org.scalamock" %% "scalamock" % scalamockV % Test,
    "org.mockftpserver" % "MockFtpServer" % mockFtpServerV % Test
  )

  val implDrsDependencies = List(
    "org.apache.commons" % "commons-lang3" % commonsLang3V,
    "com.google.cloud" % "google-cloud-storage" % googleCloudStorageV,
    "com.google.oauth-client" % "google-oauth-client" % googleOauthClientV
  ) ++ circeDependencies ++ catsDependencies

  // Internal collections of dependencies

  private val betterFilesDependencies = List(
    "com.github.pathikrit" %% "better-files" % betterFilesV
  )

  private val configDependencies = List(
    "com.typesafe" % "config" % typesafeConfigV,
    "com.iheart" %% "ficus" % ficusV
  )

  /*
  Adds a variety of logging libraries required for actual logging. However, some of these aren't always required.

  Ex: If one isn't using akka & slf4j, then 'akka-slf4j' isn't required. However, for now, all executables are using
  akka & slf4j... so leaving it.

  Similarly, not _all_ executables/logback.xml configs will need logback-access, raven-logback, janino, etc.
  Still, leaving them as dependencies for simplicity's sake.
   */
  private val slf4jBindingDependencies = List(
    // http://logback.qos.ch/dependencies.html
    "ch.qos.logback" % "logback-access" % logbackV,
    "ch.qos.logback" % "logback-classic" % logbackV,
    "ch.qos.logback" % "logback-core" % logbackV,
    "com.typesafe.akka" %% "akka-slf4j" % akkaV,
    "io.sentry" % "sentry-logback" % sentryLogbackV,
    "org.codehaus.janino" % "janino" % janinoV,
    // Replace all log4j usage with slf4j
    // https://www.slf4j.org/legacy.html#log4j-over-slf4j
    "org.slf4j" % "log4j-over-slf4j" % slf4jV
  ) ++ slf4jFacadeDependencies

  private val slickDependencies = List(
    "com.typesafe.slick" %% "slick" % slickV,
    "com.typesafe.slick" %% "slick-hikaricp" % slickV,
    "com.rms.miu" %% "slick-cats" % slickCatsV
  )

  private val liquibaseDependencies = List(
    "org.liquibase" % "liquibase-core" % liquibaseV,
      // The exclusion below will be needed if / when liquibase-core is upgraded to 3.10+
      // Avert collision with jakarta.xml.bind-api
      // exclude("javax.xml.bind", "jaxb-api"),
    // This is to stop liquibase from being so noisy by default
    // See: http://stackoverflow.com/questions/20880783/how-to-get-liquibase-to-log-using-slf4j
    "com.mattbertolini" % "liquibase-slf4j" % liquibaseSlf4jV
  )

  private val akkaDependencies = List(
    "com.typesafe.akka" %% "akka-actor" % akkaV,
    "com.typesafe.akka" %% "akka-testkit" % akkaV % Test,
  )

  private val akkaStreamDependencies = List(
    "com.typesafe.akka" %% "akka-stream" % akkaV,
    "com.typesafe.akka" %% "akka-stream-testkit" % akkaV % Test,
  ) ++ akkaDependencies

  private val akkaHttpDependencies = List(
    "com.typesafe.akka" %% "akka-http" % akkaHttpV,
    "com.typesafe.akka" %% "akka-http-testkit" % akkaHttpV % Test,
    // WOM internally embeds spray-json. Leave this import here until WOM externalizes the json library choice like
    // other libraries do. See akka-http, elastic4s, etc.
    "com.typesafe.akka" %% "akka-http-spray-json" % akkaHttpV,
  ) ++ akkaStreamDependencies

  private val akkaHttpCirceIntegrationDependency = List(
    "de.heikoseeberger" %% "akka-http-circe" % akkaHttpCirceIntegrationV
  )

  private val swaggerUiDependencies = List(
    "org.webjars" % "swagger-ui" % swaggerUiV,
    "io.swagger" % "swagger-parser" % swaggerParserV % Test,
    "org.yaml" % "snakeyaml" % snakeyamlV % Test
  )

  // The v1 dependency has been cloned in the broad artifactory so that we can have the 2 versions co-exist in the same jar
  private val googleGenomicsV1Dependency = List(
    "org.broadinstitute" % "cromwell-google-api-services-genomics" % googleGenomicsServicesV1ApiV
      exclude("com.google.guava", "guava-jdk5")
  )

  private val googleGenomicsV2Alpha1Dependency = List(
    "com.google.apis" % "google-api-services-genomics" % googleGenomicsServicesV2Alpha1ApiV
      exclude("com.google.guava", "guava-jdk5")
  )

  private val googleLifeSciencesV2BetaDependency = List(
    "com.google.apis" % "google-api-services-lifesciences" % googleLifeSciencesServicesV2BetaApiV
      exclude("com.google.guava", "guava-jdk5")
  )

  /*
  Used instead of `"org.lerch" % "s3fs" % s3fsV exclude("org.slf4j", "jcl-over-slf4j")`
  org.lerch:s3fs:1.0.1 depends on a preview release of software.amazon.awssdk:s3.

  Instead the code has been re-forked into this repo, just like many of the other FileSystemProvider extensions.
   */
  private val s3fsDependencies = List(
    "com.google.code.findbugs" % "jsr305" % "3.0.2",
    "com.google.guava" % "guava" % guavaV,
    "org.apache.tika" % "tika-core" % tikaV,
    "software.amazon.awssdk" % "s3" % awsSdkV,
  ) ++ slf4jBindingDependencies

  private val awsCloudDependencies = List(
    "com.fasterxml.jackson.core" % "jackson-annotations" % jacksonV,
  ) ++ s3fsDependencies ++ List(
    "batch",
    "core",
    "cloudwatchlogs",
    "s3",
    "sts",
    "ecs"
  ).map(artifactName => "software.amazon.awssdk" % artifactName % awsSdkV)

  private val googleCloudDependencies = List(
    "io.grpc" % "grpc-core" % grpcV,
    "com.google.guava" % "guava" % guavaV,
    "com.google.cloud" % "google-cloud-nio" % googleCloudNioV
      exclude("com.google.api.grpc", "grpc-google-common-protos")
      exclude("com.google.cloud.datastore", "datastore-v1-protos")
      exclude("org.apache.httpcomponents", "httpclient"),
    "org.broadinstitute.dsde.workbench" %% "workbench-google" % workbenchGoogleV
      exclude("com.google.apis", "google-api-services-genomics"),
    "org.apache.httpcomponents" % "httpclient" % apacheHttpClientV,
    "com.google.apis" % "google-api-services-cloudkms" % googleCloudKmsV
      exclude("com.google.guava", "guava-jdk5")
  ) ++ googleGenomicsV1Dependency ++ googleGenomicsV2Alpha1Dependency ++ googleLifeSciencesV2BetaDependency

  private val aliyunOssDependencies = List(
    "com.aliyun.oss" % "aliyun-sdk-oss" % aliyunOssV
      // stax is included twice by oss 3.1.0 and cause assembly merge conflicts via stax vs. javax.xml.stream
      exclude("stax", "stax-api")
      // Exclude jersey-json until aliyun-sdk-oss >3.4.0 is published
      // https://github.com/aliyun/aliyun-oss-java-sdk/pull/149
      exclude("com.sun.jersey", "jersey-json")
      // jaxb-api and jaxb-core and included in jaxb-impl as of 2.3.1
      // https://github.com/eclipse-ee4j/jaxb-ri/issues/1168
      exclude("javax.xml.bind", "jaxb-api")
      exclude("com.sun.xml.bind", "jaxb-core")
      // javax.activation:activation has been replaced. https://stackoverflow.com/a/46493809
      // The old version was causing an assembly merge conflict.
      exclude("javax.activation", "activation"),
    "com.sun.activation" % "javax.activation" % javaxActivationV,
    "com.sun.xml.bind" % "jaxb-impl" % jaxbV,
    "org.glassfish.jaxb" % "jaxb-runtime" % jaxbV
      // already included in com.sun.activation
      exclude("jakarta.activation", "jakarta.activation-api"),
  )

  private val aliyunBatchComputeDependencies = List(
    "com.aliyun" % "aliyun-java-sdk-batchcompute" % aliyunBcsV,
    "com.aliyun" % "aliyun-java-sdk-core" % aliyunCoreV
      // jaxb-api and jaxb-core and included in jaxb-impl as of 2.3.1
      // https://github.com/eclipse-ee4j/jaxb-ri/issues/1168
      exclude("javax.xml.bind", "jaxb-api")
      exclude("com.sun.xml.bind", "jaxb-core")
      // javax.activation:activation has been replaced. https://stackoverflow.com/a/46493809
      // The old version was causing an assembly merge conflict.
      exclude("javax.activation", "activation"),
    "com.sun.activation" % "javax.activation" % javaxActivationV,
    "com.sun.xml.bind" % "jaxb-impl" % jaxbV,
    "org.glassfish.jaxb" % "jaxb-runtime" % jaxbV
      // already included in com.sun.activation
      exclude("jakarta.activation", "jakarta.activation-api"),
  )

  private val aliyunCrDependencies = List(
    "com.aliyun" % "aliyun-java-sdk-cr" % aliyunCrV,
    "com.aliyun" % "aliyun-java-sdk-core" % aliyunCoreV
      exclude("javax.xml.bind", "jaxb-api")
      exclude("com.sun.xml.bind", "jaxb-core")
      exclude("javax.activation", "activation"),
    "com.typesafe.akka" %% "akka-http-spray-json" % akkaHttpV
  )

  private val dbmsDependencies = List(
    "org.hsqldb" % "hsqldb" % hsqldbV,
    "org.mariadb.jdbc" % "mariadb-java-client" % mariadbV,
    "mysql" % "mysql-connector-java" % mysqlV,
    "org.postgresql" % "postgresql" % postgresV
  )

  private val refinedTypeDependenciesList = List(
    "eu.timepit" %% "refined" % refinedV
  )

  // Sub-project dependencies, added in addition to any dependencies inherited from .dependsOn().

  val commonDependencies = List(
    "org.typelevel" %% "cats-effect" % catsEffectV,
    "org.apache.commons" % "commons-lang3" % commonsLang3V,
    "org.apache.commons" % "commons-text" % commonsTextV,
    "com.lihaoyi" %% "pprint" % "0.6.0",
  ) ++ catsDependencies ++ configDependencies ++ slf4jFacadeDependencies ++ refinedTypeDependenciesList

  val cloudSupportDependencies = googleApiClientDependencies ++ googleCloudDependencies ++ betterFilesDependencies ++ awsCloudDependencies

  val databaseSqlDependencies = List(
    "commons-io" % "commons-io" % commonsIoV,
  ) ++ configDependencies ++ catsDependencies ++ slickDependencies ++ dbmsDependencies ++ refinedTypeDependenciesList

  val statsDDependencies = List(
    "nl.grons" %% "metrics-scala" % metrics3ScalaV,
    "com.readytalk" % "metrics3-statsd" % metrics3StatsdV
  )

  val stackdriverDependencies = List(
    "com.google.cloud" % "google-cloud-monitoring" % googleCloudMonitoringV
  )

  val gcsFileSystemDependencies = akkaHttpDependencies

  val httpFileSystemDependencies = akkaHttpDependencies

  val ossFileSystemDependencies = googleCloudDependencies ++ aliyunOssDependencies ++ List(
    "com.github.pathikrit" %% "better-files" % betterFilesV
  )

  val statsDProxyDependencies = List(
    "co.fs2" %% "fs2-io" % fs2VStatsDProxy,
    "com.iheart" %% "ficus" % ficusV,
    "com.google.cloud" % "google-cloud-nio" % googleCloudNioV
  ) ++ commonDependencies

  val womDependencies = List(
    "com.typesafe.scala-logging" %% "scala-logging" % scalaLoggingV,
    "io.spray" %% "spray-json" % sprayJsonV,
    "org.scalacheck" %% "scalacheck" % scalacheckV % Test,
    "org.typelevel" %% "simulacrum" % simulacrumV,
    "commons-codec" % "commons-codec" % commonsCodecV,
  ) ++ circeDependencies ++ refinedTypeDependenciesList

  val wdlDependencies = List(
    "commons-io" % "commons-io" % commonsIoV,
    "org.scala-graph" %% "graph-core" % scalaGraphV,
    "com.chuusai" %% "shapeless" % shapelessV
  ) ++ betterFilesDependencies

  val languageFactoryDependencies = List(
    "com.softwaremill.sttp" %% "core" % sttpV,
    "com.softwaremill.sttp" %% "async-http-client-backend-cats" % sttpV
  )

  val draft2LanguageFactoryDependencies = List(
    "org.mock-server" % "mockserver-netty" % mockserverNettyV % Test
  )

  /*
  The distro artifact contains the actual impl, but transitively includes OSGI bundles that conflict with assembly:
  - https://github.com/owlcs/owlapi/wiki/Documentation/45d8f63d055f820c6ac2ca6c4679a2a7b705449b#howto
  - https://github.com/owlcs/owlapi/issues/455
  - https://github.com/owlcs/owlapi/issues/603

  jcl-over-slf4j.jar is a replacement for commons-logging 1.1.1. Meanwhile our extensive transitive use of apache's
  httpclient has been including commons-logging 1.2 for a while. Now the owl api dependency jcl-over-slf4j is
  conflicting during assembly. As there have been no reported errors AFAIK with commons-logging leaving it in for now.
  However as we use slf4j for cromwell log configuration the correct thing might actually be to exclude commons-logging
  whenever importing httpclient and include jcl-over-slf4j. That way we can control all of our logging in one place.

  - https://www.slf4j.org/legacy.html#jclOverSLF4J
   */
  val owlApiDependencies = List(
    "net.sourceforge.owlapi" % "owlapi-distribution" % owlApiV
      exclude("org.apache.httpcomponents", "httpclient-osgi")
      exclude("org.apache.httpcomponents", "httpcore-osgi")
      exclude("org.slf4j", "jcl-over-slf4j"),
    "org.apache.httpcomponents" % "httpclient-cache" % apacheHttpClientV,
    "org.apache.httpcomponents" % "httpclient" % apacheHttpClientV
  )

  val cwlDependencies = List(
    "com.lihaoyi" %% "ammonite-ops" % ammoniteOpsV,
    "org.broadinstitute" % "heterodon" % heterodonV classifier "single",
    "org.scalactic" %% "scalactic" % scalacticV,
    "org.scalacheck" %% "scalacheck" % scalacheckV % Test,
    "io.circe" %% "circe-optics" % circeOpticsV,
    "org.mozilla" % "rhino" % rhinoV,
    "org.javadelight" % "delight-rhino-sandbox" % delightRhinoSandboxV,
    "org.scalamock" %% "scalamock" % scalamockV % Test,
    "commons-io" % "commons-io" % commonsIoV % Test
  ) ++ betterFilesDependencies ++ owlApiDependencies

  val womtoolDependencies = catsDependencies ++ slf4jBindingDependencies

  val centaurCwlRunnerDependencies = List(
    "com.github.scopt" %% "scopt" % scoptV,
    "io.circe" %% "circe-optics" % circeOpticsV
  ) ++ slf4jBindingDependencies

  val coreDependencies = List(
    "com.google.auth" % "google-auth-library-oauth2-http" % googleOauth2V,
    "com.chuusai" %% "shapeless" % shapelessV,
    "com.storm-enroute" %% "scalameter" % scalameterV % Test,
    "com.github.scopt" %% "scopt" % scoptV,
    "org.scalamock" %% "scalamock" % scalamockV % Test,
  ) ++ akkaStreamDependencies ++ configDependencies ++ catsDependencies ++ circeDependencies ++
    googleApiClientDependencies ++ statsDDependencies ++ betterFilesDependencies ++
    // TODO: We're not using the "F" in slf4j. Core only supports logback, specifically the WorkflowLogger.
    slf4jBindingDependencies ++ stackdriverDependencies

  val databaseMigrationDependencies = liquibaseDependencies ++ dbmsDependencies

  val dockerHashingDependencies = http4sDependencies ++ circeDependencies ++ aliyunCrDependencies

  val cromwellApiClientDependencies = List(
    "org.scalaz" %% "scalaz-core" % scalazV,
    "org.typelevel" %% "cats-effect" % catsEffectV,
    "co.fs2" %% "fs2-io" % fs2V % Test,
  ) ++ akkaHttpDependencies ++ betterFilesDependencies ++ catsDependencies

  val centaurDependencies = List(
    "org.apache.commons" % "commons-math3" % commonsMathV,
    "com.github.kxbmap" %% "configs" % configsV,
    "com.google.cloud" % "google-cloud-bigquery" % googleCloudBigQueryV % IntegrationTest,
    "org.gnieh" %% "diffson-spray-json" % "4.0.3"
  ) ++ circeDependencies ++ slf4jBindingDependencies ++ cloudSupportDependencies ++ http4sDependencies

  val engineDependencies = List(
    "commons-codec" % "commons-codec" % commonsCodecV,
    "commons-io" % "commons-io" % commonsIoV,
    "com.storm-enroute" %% "scalameter" % scalameterV
      exclude("com.fasterxml.jackson.core", "jackson-databind")
      exclude("com.fasterxml.jackson.module", "jackson-module-scala")
      exclude("org.scala-tools.testing", "test-interface"),
    "com.fasterxml.jackson.core" % "jackson-databind" % jacksonV,
    "io.github.andrebeat" %% "scala-pool" % scalaPoolV
  ) ++ swaggerUiDependencies ++ akkaHttpDependencies ++ akkaHttpCirceIntegrationDependency ++ circeDependencies

  val hybridCarboniteMetadataServiceDependencies = List(
    "net.thisptr" % "jackson-jq" % jacksonJqV % Test
  )

  val servicesDependencies = List(
    "com.google.api" % "gax-grpc" % googleGaxGrpcV
  )

  val serverDependencies = slf4jBindingDependencies

  val cromiamDependencies = List(
    "com.softwaremill.sttp" %% "core" % sttpV,
    "com.softwaremill.sttp" %% "async-http-client-backend-future" % sttpV,
    "com.typesafe.scala-logging" %% "scala-logging" % scalaLoggingV,
    "org.broadinstitute.dsde.workbench" %% "workbench-model" % workbenchModelV,
    "org.broadinstitute.dsde.workbench" %% "workbench-util" % workbenchUtilV
  ) ++ akkaHttpDependencies ++ swaggerUiDependencies ++ slf4jBindingDependencies

  val wes2cromwellDependencies = coreDependencies ++ akkaHttpDependencies

  val backendDependencies = List(
    "org.scalacheck" %% "scalacheck" % scalacheckV % Test,
    "co.fs2" %% "fs2-io" % fs2V
  )

  val bcsBackendDependencies = commonDependencies ++ refinedTypeDependenciesList ++ aliyunBatchComputeDependencies
  val tesBackendDependencies = akkaHttpDependencies
  val sfsBackendDependencies = List (
    "org.lz4" % "lz4-java" % lz4JavaV
  )

  val testDependencies = List(
    "org.scalatest" %% "scalatest" % scalatestV,
    "org.scalatestplus" %% "scalatestplus-mockito" % scalatestPlusMockitoV,
    "com.vladsch.flexmark" % "flexmark-profile-pegdown" % flexmarkV,
    "org.pegdown" % "pegdown" % pegdownV,
    "org.specs2" %% "specs2-mock" % specs2MockV,
    "com.dimafeng" %% "testcontainers-scala-scalatest" % testContainersScalaV,
    "com.dimafeng" %% "testcontainers-scala-mysql" % testContainersScalaV,
    "com.dimafeng" %% "testcontainers-scala-mariadb" % testContainersScalaV,
    "com.dimafeng" %% "testcontainers-scala-postgresql" % testContainersScalaV
  ) ++ slf4jBindingDependencies // During testing, add an slf4j binding for _all_ libraries.

  val kindProjectorPlugin = "org.spire-math" %% "kind-projector" % kindProjectorV
  val paradisePlugin = "org.scalamacros" % "paradise" % paradiseV cross CrossVersion.full

  // Version of the swagger UI to write into config files
  val swaggerUiVersion = swaggerUiV

  val perfDependencies = circeDependencies ++ betterFilesDependencies ++ commonDependencies ++
    googleApiClientDependencies ++ googleCloudDependencies

  val drsLocalizerDependencies = List(
    "com.google.auth" % "google-auth-library-oauth2-http" % googleOauth2V,
    "com.google.cloud" % "google-cloud-storage" % googleCloudStorageV,
    "org.typelevel" %% "cats-effect" % catsEffectV,
    "com.iheart" %% "ficus" % ficusV,
    "com.softwaremill.sttp" %% "circe" % sttpV
  ) ++ circeDependencies ++ catsDependencies ++ slf4jBindingDependencies ++ languageFactoryDependencies

  val allProjectDependencies =
    backendDependencies ++
      bcsBackendDependencies ++
      centaurCwlRunnerDependencies ++
      centaurDependencies ++
      cloudSupportDependencies ++
      commonDependencies ++
      coreDependencies ++
      cromiamDependencies ++
      cromwellApiClientDependencies ++
      cwlDependencies ++
      databaseMigrationDependencies ++
      databaseSqlDependencies ++
      dockerHashingDependencies ++
      draft2LanguageFactoryDependencies ++
      drsLocalizerDependencies ++
      engineDependencies ++
      gcsFileSystemDependencies ++
      httpFileSystemDependencies ++
      implDrsDependencies ++
      implFtpDependencies ++
      languageFactoryDependencies ++
      ossFileSystemDependencies ++
      perfDependencies ++
      serverDependencies ++
      sfsBackendDependencies ++
      spiDependencies ++
      spiUtilDependencies ++
      statsDProxyDependencies ++
      tesBackendDependencies ++
      wdlDependencies ++
      wes2cromwellDependencies ++
      womDependencies ++
      womtoolDependencies

  /*
  If you see warnings from SBT about evictions, insert a specific dependency version into this list.

  Do not know a good way to check when these are out of date as `sbt dependencyUpdates` does not
  report on dependency overrides.

  Any dependencies that are removed may be also removed from this list.
  However, be careful about downgrading any of these dependencies.
  Older versions have known vulnerabilities, ex: CVE-2017-7525
   */

  val googleHttpClientDependencies = List(
    /*
    Move the google-http-client versions past https://github.com/googleapis/google-http-java-client/issues/606
    This created a situation where com/google/api/client/http/apache/ApacheHttpTransport.class was in *both*
    transitive dependencies causing an assembly merge conflict.

    At the time of this comment older versions are being pulled in via
    https://mvnrepository.com/artifact/com.google.api-client/google-api-client/1.28.0
     */
    "com.google.http-client" % "google-http-client-apache" % googleHttpClientApacheV,
    "com.google.http-client" % "google-http-client" % googleHttpClientV,
  )

  val nettyDependencyOverrides = List(
    "buffer",
    "codec",
    "codec-dns",
    "codec-http",
    "codec-http2",
    "codec-socks",
    "common",
    "handler-proxy",
    "resolver",
    "resolver-dns",
    "transport",
    "transport-native-epoll",
    "transport-native-unix-common",
  ).map(m => "io.netty" % s"netty-$m" % nettyV)

  val rdf4jDependencyOverrides = List(
    /*
    Yes. All of these are required to lock in the rdf4j version.

    Feel free to update versions but do not remove these overrides unless and until an updated
    owl-api is no longer pulling in vulnerable rdf4j dependencies.

    https://cve.mitre.org/cgi-bin/cvename.cgi?name=CVE-2018-1000644

    See comment mentioning "OSGI" further above for more info on the bundling of dependencies.
     */
    "model",
    "rio-api",
    "rio-binary",
    "rio-datatypes",
    "rio-jsonld",
    "rio-languages",
    "rio-n3",
    "rio-nquads",
    "rio-ntriples",
    "rio-rdfjson",
    "rio-rdfxml",
    "rio-trig",
    "rio-trix",
    "rio-turtle",
    "util",
  ).map(m => "org.eclipse.rdf4j" % s"rdf4j-$m" % rdf4jV)

  // Some libraries are importing older version of these dependencies, causing conflicts. Hence the need to override them.
  val grpcDependencyOverrides = List(
    "alts",
    "auth",
    "context",
    "core",
    "grpclb",
    "netty-shaded",
    "protobuf-lite",
    "protobuf",
    "stub",
  ).map(m => "io.grpc" % s"grpc-$m" % grpcV)

  /*
  If we use a version in one of our projects, that's the one we want all the libraries to use
  ...plus other groups of transitive dependencies shared across multiple projects
   */
  val cromwellDependencyOverrides =
    allProjectDependencies ++
      googleHttpClientDependencies ++
      nettyDependencyOverrides ++
      rdf4jDependencyOverrides ++
      grpcDependencyOverrides
}<|MERGE_RESOLUTION|>--- conflicted
+++ resolved
@@ -8,13 +8,8 @@
   private val aliyunCoreV = "4.5.16"
   private val aliyunCrV = "4.1.1"
   private val aliyunOssV = "3.11.1"
-<<<<<<< HEAD
-  private val ammoniteOpsV = "2.3.8"
-  private val apacheCommonNetV = "3.7.1"
-=======
   private val ammoniteOpsV = "2.2.0"
   private val apacheCommonNetV = "3.7.2"
->>>>>>> c9708d0e
   private val apacheHttpClientV = "4.5.13"
   private val awsSdkV = "2.15.30"
   private val betterFilesV = "3.9.1"
