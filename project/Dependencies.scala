import sbt._

object Dependencies {
  private val akkaHttpCirceIntegrationV = "1.29.1"
  private val akkaHttpV = "10.1.9"
  private val akkaV = "2.5.23"
  private val aliyunBcsV = "6.2.4"
  private val aliyunCoreV = "4.3.9"
  private val aliyunCrV = "3.0.1"
  private val aliyunOssV = "3.4.2"
  private val ammoniteOpsV = "1.6.9"
  private val apacheCommonNetV = "3.6"
  private val apacheHttpClientV = "4.5.12"
  private val awsSdkV = "2.10.71"
  private val betterFilesV = "3.9.1"
  private val catsEffectV = "2.0.0"
  private val catsV = "2.0.0"
  private val circeGenericExtrasV = "0.12.2"
  private val circeOpticsV = "0.13.0"
  private val circeV = "0.12.3"
  private val circeYamlV = "0.13.1"
  private val commonsCodecV = "1.11"
  private val commonsIoV = "2.6"
  private val commonsLang3V = "3.11"
  private val commonsMathV = "3.6.1"
  private val commonsTextV = "1.9"
  private val configsV = "0.4.4"
  private val delightRhinoSandboxV = "0.0.10"
  private val ficusV = "1.4.7"
  private val fs2V = "2.0.1"
  private val fs2VStatsDProxy = "1.0.5"
  private val googleApiClientV = "1.30.10"
  private val googleCloudBigQueryV = "1.116.7"
  private val googleCloudKmsV = "v1-rev20200609-1.30.10"
  private val googleCloudMonitoringV = "1.100.1"
  private val googleCloudNioV = "0.61.0-alpha" // scala-steward:off
  private val googleCloudStorageV = "1.111.2"
  private val googleGaxGrpcV = "1.57.1"
  private val googleGenomicsServicesV1ApiV = "v1alpha2-rev495-1.23.0"
  private val googleGenomicsServicesV2Alpha1ApiV = "v2alpha1-rev20200330-1.30.9"
  private val googleHttpClientApacheV = "2.1.2"
  private val googleHttpClientV = "1.36.0"
  private val googleLifeSciencesServicesV2BetaApiV = "v2beta-rev20200603-1.30.10"
  private val googleOauth2V = "0.21.1"
  private val googleOauthClientV = "1.31.0"
  private val googleCloudResourceManagerV = "0.87.0-alpha"
  private val grpcV = "1.30.2"
  private val guavaV = "27.1-jre"
  private val heterodonV = "1.0.0-beta3"
  private val hsqldbV = "2.4.1"
  private val http4sVersion = "0.20.0-M5"
<<<<<<< HEAD
  private val jacksonV = "2.11.2"
  private val jacksonJqV = "1.0.0-preview.20190925"
=======
  private val jacksonV = "2.10.5"
  private val jacksonJqV = "1.0.0-preview.20191208"
>>>>>>> ff139e80
  private val janinoV = "3.0.12"
  private val javaxActivationV = "1.2.0"
  private val jaxbV = "2.3.2"
  private val kindProjectorV = "0.9.9"
  private val kittensV = "2.0.0"
  private val liquibaseSlf4jV = "3.0.0"
  private val liquibaseV = "3.6.3"
  private val logbackV = "1.2.3"
  private val lz4JavaV = "1.7.1"
  private val mariadbV = "2.4.2"
  private val metrics3ScalaV = "4.0.0" // https://github.com/erikvanoosten/metrics-scala/tree/f733e26#download-4x
  private val metrics3StatsdV = "4.2.0"
  private val mockFtpServerV = "2.7.1"
  private val mockserverNettyV = "5.5.1"
  private val mouseV = "0.23"
  private val mysqlV = "8.0.21"
  private val nettyV = "4.1.46.Final"
  private val owlApiV = "5.1.16"
  private val paradiseV = "2.1.1"
  private val pegdownV = "1.6.0"
  private val postgresV = "42.2.5"
  private val rdf4jV = "2.4.2"
  private val refinedV = "0.9.8"
  private val rhinoV = "1.7.10"
  private val scalaGraphV = "1.12.5"
  private val scalaLoggingV = "3.9.2"
  private val scalaPoolV = "0.4.3"
  private val scalacheckV = "1.14.0"
  private val scalacticV = "3.0.5"
  private val scalameterV = "0.10.1"
  private val scalamockV = "4.1.0"
  private val scalatestV = "3.0.5"
  private val scalazV = "7.2.27"
  private val scoptV = "3.7.1"
  private val sentryLogbackV = "1.7.30"
  private val shapelessV = "2.3.3"
  private val simulacrumV = "0.19.0"
  private val slf4jV = "1.7.25"
  private val slickCatsV = "0.9.1"
  private val testContainersScalaV = "0.38.1"

  /* If you're about to update our Slick version:
    * Consider checking whether the new Slick version passes tests with upserts enabled (eg KeyValueDatabaseSpec)
    *
    * Current version 3.3.2-2076hotfix was built locally from https://github.com/grsterin/slick/tree/v3.3.2-2076hotfix
    * and manually uploaded to the Broad Institute artifactory at https://broadinstitute.jfrog.io/broadinstitute/.
    * Consider updating to the official newer Slick version once they fix issue #2076
    * Related Slick PR: https://github.com/slick/slick/pull/2101
  */
  private val slickV = "3.3.2-2076hotfix"
  private val snakeyamlV = "1.23"
  private val specs2MockV = "4.4.1"
  private val sprayJsonV = "1.3.5"
  private val sttpV = "1.5.8"
  private val swaggerParserV = "1.0.51"
  private val swaggerUiV = "3.23.11" // scala-steward:off
  private val tikaV = "1.24.1"
  private val typesafeConfigV = "1.3.3"
  private val workbenchGoogleV = "0.15-2fc79a3"
  private val workbenchModelV = "0.10-6800f3a"
  private val workbenchUtilV = "0.3-f3ce961"

  private val slf4jFacadeDependencies = List(
    "org.slf4j" % "slf4j-api" % slf4jV,
    "com.typesafe.scala-logging" %% "scala-logging" % scalaLoggingV,
  )

  private val circeYamlDependency = "io.circe" %% "circe-yaml" % circeYamlV

  private val circeDependencies = List(
    "core",
    "parser",
    "generic",
    "shapes",
    "refined",
    "literal"
  ).map(m => "io.circe" %% s"circe-$m" % circeV) :+ circeYamlDependency :+
  "io.circe" %% "circe-generic-extras" % circeGenericExtrasV

  private val catsDependencies = List(
    "org.typelevel" %% "cats-core" % catsV,
    "org.typelevel" %% "alleycats-core" % catsV,
    "org.typelevel" %% "mouse" % mouseV,
    "org.typelevel" %% "kittens" % kittensV
  )

  private val http4sDependencies = List(
    "org.http4s" %% "http4s-dsl" % http4sVersion,
    "org.http4s" %% "http4s-blaze-client" % http4sVersion,
    "org.http4s" %% "http4s-circe" % http4sVersion
  )

  private val googleApiClientDependencies = List(
    // Used by swagger, but only in tests.  This overrides an older 2.1.3 version of jackson-core brought in by
    // these Google dependencies, but which isn't properly evicted by IntelliJ's sbt integration.
    "com.fasterxml.jackson.core" % "jackson-core" % jacksonV,
    // The exclusions prevent guava from colliding at assembly time.
    "com.google.guava" % "guava" % guavaV,
    "com.google.api-client" % "google-api-client-java6" % googleApiClientV
      exclude("com.google.guava", "guava-jdk5"),
    "com.google.api-client" % "google-api-client-jackson2" % googleApiClientV
      exclude("com.google.guava", "guava-jdk5"),
    "com.google.cloud" % "google-cloud-resourcemanager" % googleCloudResourceManagerV,
  )

  val spiDependencies = List(
    "com.iheart" %% "ficus" % ficusV,
  ) ++ googleApiClientDependencies ++ slf4jFacadeDependencies

  val spiUtilDependencies = List(
    "com.iheart" %% "ficus" % ficusV,
    "org.typelevel" %% "cats-effect" % catsEffectV,
  )

  val implFtpDependencies = List(
    "commons-net" % "commons-net" % apacheCommonNetV,
    "io.github.andrebeat" %% "scala-pool" % scalaPoolV,
    "com.google.guava" % "guava" % guavaV,
    "org.scalamock" %% "scalamock" % scalamockV % Test,
    "org.mockftpserver" % "MockFtpServer" % mockFtpServerV % Test
  )

  val implDrsDependencies = List(
    "org.apache.commons" % "commons-lang3" % commonsLang3V,
    "com.google.cloud" % "google-cloud-storage" % googleCloudStorageV,
    "com.google.oauth-client" % "google-oauth-client" % googleOauthClientV
  ) ++ circeDependencies ++ catsDependencies

  // Internal collections of dependencies

  private val betterFilesDependencies = List(
    "com.github.pathikrit" %% "better-files" % betterFilesV
  )

  private val configDependencies = List(
    "com.typesafe" % "config" % typesafeConfigV,
    "com.iheart" %% "ficus" % ficusV
  )

  /*
  Adds a variety of logging libraries required for actual logging. However, some of these aren't always required.

  Ex: If one isn't using akka & slf4j, then 'akka-slf4j' isn't required. However, for now, all executables are using
  akka & slf4j... so leaving it.

  Similarly, not _all_ executables/logback.xml configs will need logback-access, raven-logback, janino, etc.
  Still, leaving them as dependencies for simplicity's sake.
   */
  private val slf4jBindingDependencies = List(
    // http://logback.qos.ch/dependencies.html
    "ch.qos.logback" % "logback-access" % logbackV,
    "ch.qos.logback" % "logback-classic" % logbackV,
    "ch.qos.logback" % "logback-core" % logbackV,
    "com.typesafe.akka" %% "akka-slf4j" % akkaV,
    "io.sentry" % "sentry-logback" % sentryLogbackV,
    "org.codehaus.janino" % "janino" % janinoV,
    // Replace all log4j usage with slf4j
    // https://www.slf4j.org/legacy.html#log4j-over-slf4j
    "org.slf4j" % "log4j-over-slf4j" % slf4jV
  ) ++ slf4jFacadeDependencies

  private val slickDependencies = List(
    "com.typesafe.slick" %% "slick" % slickV,
    "com.typesafe.slick" %% "slick-hikaricp" % slickV,
    "com.rms.miu" %% "slick-cats" % slickCatsV
  )

  private val liquibaseDependencies = List(
    "org.liquibase" % "liquibase-core" % liquibaseV,
    // This is to stop liquibase from being so noisy by default
    // See: http://stackoverflow.com/questions/20880783/how-to-get-liquibase-to-log-using-slf4j
    "com.mattbertolini" % "liquibase-slf4j" % liquibaseSlf4jV
  )

  private val akkaDependencies = List(
    "com.typesafe.akka" %% "akka-actor" % akkaV,
    "com.typesafe.akka" %% "akka-testkit" % akkaV % Test,
  )

  private val akkaStreamDependencies = List(
    "com.typesafe.akka" %% "akka-stream" % akkaV,
    "com.typesafe.akka" %% "akka-stream-testkit" % akkaV % Test,
  ) ++ akkaDependencies

  private val akkaHttpDependencies = List(
    "com.typesafe.akka" %% "akka-http" % akkaHttpV,
    "com.typesafe.akka" %% "akka-http-testkit" % akkaHttpV % Test,
    // WOM internally embeds spray-json. Leave this import here until WOM externalizes the json library choice like
    // other libraries do. See akka-http, elastic4s, etc.
    "com.typesafe.akka" %% "akka-http-spray-json" % akkaHttpV,
  ) ++ akkaStreamDependencies

  private val akkaHttpCirceIntegrationDependency = List(
    "de.heikoseeberger" %% "akka-http-circe" % akkaHttpCirceIntegrationV
  )

  private val swaggerUiDependencies = List(
    "org.webjars" % "swagger-ui" % swaggerUiV,
    "io.swagger" % "swagger-parser" % swaggerParserV % Test,
    "org.yaml" % "snakeyaml" % snakeyamlV % Test
  )

  // The v1 dependency has been cloned in the broad artifactory so that we can have the 2 versions co-exist in the same jar
  private val googleGenomicsV1Dependency = List(
    "org.broadinstitute" % "cromwell-google-api-services-genomics" % googleGenomicsServicesV1ApiV
      exclude("com.google.guava", "guava-jdk5")
  )

  private val googleGenomicsV2Alpha1Dependency = List(
    "com.google.apis" % "google-api-services-genomics" % googleGenomicsServicesV2Alpha1ApiV
      exclude("com.google.guava", "guava-jdk5")
  )

  private val googleLifeSciencesV2BetaDependency = List(
    "com.google.apis" % "google-api-services-lifesciences" % googleLifeSciencesServicesV2BetaApiV
      exclude("com.google.guava", "guava-jdk5")
  )

  /*
  Used instead of `"org.lerch" % "s3fs" % s3fsV exclude("org.slf4j", "jcl-over-slf4j")`
  org.lerch:s3fs:1.0.1 depends on a preview release of software.amazon.awssdk:s3.

  Instead the code has been re-forked into this repo, just like many of the other FileSystemProvider extensions.
   */
  private val s3fsDependencies = List(
    "com.google.code.findbugs" % "jsr305" % "3.0.2",
    "com.google.guava" % "guava" % guavaV,
    "org.apache.tika" % "tika-core" % tikaV,
    "software.amazon.awssdk" % "s3" % awsSdkV,
  ) ++ slf4jBindingDependencies

  private val awsCloudDependencies = List(
    "com.fasterxml.jackson.core" % "jackson-annotations" % jacksonV,
  ) ++ s3fsDependencies ++ List(
    "batch",
    "core",
    "cloudwatchlogs",
    "s3",
    "sts",
    "ecs"
  ).map(artifactName => "software.amazon.awssdk" % artifactName % awsSdkV)

  private val googleCloudDependencies = List(
    "io.grpc" % "grpc-core" % grpcV,
    "com.google.guava" % "guava" % guavaV,
    "com.google.cloud" % "google-cloud-nio" % googleCloudNioV
      exclude("com.google.api.grpc", "grpc-google-common-protos")
      exclude("com.google.cloud.datastore", "datastore-v1-protos")
      exclude("org.apache.httpcomponents", "httpclient"),
    "org.broadinstitute.dsde.workbench" %% "workbench-google" % workbenchGoogleV
      exclude("com.google.apis", "google-api-services-genomics"),
    "org.apache.httpcomponents" % "httpclient" % apacheHttpClientV,
    "com.google.apis" % "google-api-services-cloudkms" % googleCloudKmsV
      exclude("com.google.guava", "guava-jdk5")
  ) ++ googleGenomicsV1Dependency ++ googleGenomicsV2Alpha1Dependency ++ googleLifeSciencesV2BetaDependency

  private val aliyunOssDependencies = List(
    "com.aliyun.oss" % "aliyun-sdk-oss" % aliyunOssV
      // stax is included twice by oss 3.1.0 and cause assembly merge conflicts via stax vs. javax.xml.stream
      exclude("stax", "stax-api")
      // Exclude jersey-json until aliyun-sdk-oss >3.4.0 is published
      // https://github.com/aliyun/aliyun-oss-java-sdk/pull/149
      exclude("com.sun.jersey", "jersey-json")
      // jaxb-api and jaxb-core and included in jaxb-impl as of 2.3.1
      // https://github.com/eclipse-ee4j/jaxb-ri/issues/1168
      exclude("javax.xml.bind", "jaxb-api")
      exclude("com.sun.xml.bind", "jaxb-core")
      // javax.activation:activation has been replaced. https://stackoverflow.com/a/46493809
      // The old version was causing an assembly merge conflict.
      exclude("javax.activation", "activation"),
    "com.sun.activation" % "javax.activation" % javaxActivationV,
    "com.sun.xml.bind" % "jaxb-impl" % jaxbV,
    "org.glassfish.jaxb" % "jaxb-runtime" % jaxbV
      // already included in com.sun.activation
      exclude("jakarta.activation", "jakarta.activation-api"),
  )

  private val aliyunBatchComputeDependencies = List(
    "com.aliyun" % "aliyun-java-sdk-batchcompute" % aliyunBcsV,
    "com.aliyun" % "aliyun-java-sdk-core" % aliyunCoreV
      // jaxb-api and jaxb-core and included in jaxb-impl as of 2.3.1
      // https://github.com/eclipse-ee4j/jaxb-ri/issues/1168
      exclude("javax.xml.bind", "jaxb-api")
      exclude("com.sun.xml.bind", "jaxb-core")
      // javax.activation:activation has been replaced. https://stackoverflow.com/a/46493809
      // The old version was causing an assembly merge conflict.
      exclude("javax.activation", "activation"),
    "com.sun.activation" % "javax.activation" % javaxActivationV,
    "com.sun.xml.bind" % "jaxb-impl" % jaxbV,
    "org.glassfish.jaxb" % "jaxb-runtime" % jaxbV
      // already included in com.sun.activation
      exclude("jakarta.activation", "jakarta.activation-api"),
  )

  private val aliyunCrDependencies = List(
    "com.aliyun" % "aliyun-java-sdk-cr" % aliyunCrV,
    "com.aliyun" % "aliyun-java-sdk-core" % aliyunCoreV
      exclude("javax.xml.bind", "jaxb-api")
      exclude("com.sun.xml.bind", "jaxb-core")
      exclude("javax.activation", "activation"),
    "com.typesafe.akka" %% "akka-http-spray-json" % akkaHttpV
  )

  private val dbmsDependencies = List(
    "org.hsqldb" % "hsqldb" % hsqldbV,
    "org.mariadb.jdbc" % "mariadb-java-client" % mariadbV,
    "mysql" % "mysql-connector-java" % mysqlV,
    "org.postgresql" % "postgresql" % postgresV
  )

  private val refinedTypeDependenciesList = List(
    "eu.timepit" %% "refined" % refinedV
  )

  // Sub-project dependencies, added in addition to any dependencies inherited from .dependsOn().

  val commonDependencies = List(
    "org.typelevel" %% "cats-effect" % catsEffectV,
    "org.apache.commons" % "commons-lang3" % commonsLang3V,
    "org.apache.commons" % "commons-text" % commonsTextV,
    "com.lihaoyi" %% "pprint" % "0.5.9",
  ) ++ catsDependencies ++ configDependencies ++ slf4jFacadeDependencies ++ refinedTypeDependenciesList

  val cloudSupportDependencies = googleApiClientDependencies ++ googleCloudDependencies ++ betterFilesDependencies ++ awsCloudDependencies

  val databaseSqlDependencies = List(
    "commons-io" % "commons-io" % commonsIoV,
  ) ++ configDependencies ++ catsDependencies ++ slickDependencies ++ dbmsDependencies ++ refinedTypeDependenciesList

  val statsDDependencies = List(
    "nl.grons" %% "metrics-scala" % metrics3ScalaV,
    "com.readytalk" % "metrics3-statsd" % metrics3StatsdV
  )

  val stackdriverDependencies = List(
    "com.google.cloud" % "google-cloud-monitoring" % googleCloudMonitoringV
  )

  val gcsFileSystemDependencies = akkaHttpDependencies

  val httpFileSystemDependencies = akkaHttpDependencies

  val ossFileSystemDependencies = googleCloudDependencies ++ aliyunOssDependencies ++ List(
    "com.github.pathikrit" %% "better-files" % betterFilesV
  )

  val statsDProxyDependencies = List(
    "co.fs2" %% "fs2-io" % fs2VStatsDProxy,
    "com.iheart" %% "ficus" % ficusV,
    "com.google.cloud" % "google-cloud-nio" % googleCloudNioV
  ) ++ commonDependencies

  val womDependencies = List(
    "com.typesafe.scala-logging" %% "scala-logging" % scalaLoggingV,
    "io.spray" %% "spray-json" % sprayJsonV,
    "org.scalacheck" %% "scalacheck" % scalacheckV % Test,
    "com.github.mpilquist" %% "simulacrum" % simulacrumV,
    "commons-codec" % "commons-codec" % commonsCodecV,
  ) ++ circeDependencies ++ refinedTypeDependenciesList

  val wdlDependencies = List(
    "commons-io" % "commons-io" % commonsIoV,
    "org.scala-graph" %% "graph-core" % scalaGraphV,
    "com.chuusai" %% "shapeless" % shapelessV
  ) ++ betterFilesDependencies

  val languageFactoryDependencies = List(
    "com.softwaremill.sttp" %% "core" % sttpV,
    "com.softwaremill.sttp" %% "async-http-client-backend-cats" % sttpV
  )

  val draft2LanguageFactoryDependencies = List(
    "org.mock-server" % "mockserver-netty" % mockserverNettyV % Test
  )

  /*
  The distro artifact contains the actual impl, but transitively includes OSGI bundles that conflict with assembly:
  - https://github.com/owlcs/owlapi/wiki/Documentation/45d8f63d055f820c6ac2ca6c4679a2a7b705449b#howto
  - https://github.com/owlcs/owlapi/issues/455
  - https://github.com/owlcs/owlapi/issues/603

  jcl-over-slf4j.jar is a replacement for commons-logging 1.1.1. Meanwhile our extensive transitive use of apache's
  httpclient has been including commons-logging 1.2 for a while. Now the owl api dependency jcl-over-slf4j is
  conflicting during assembly. As there have been no reported errors AFAIK with commons-logging leaving it in for now.
  However as we use slf4j for cromwell log configuration the correct thing might actually be to exclude commons-logging
  whenever importing httpclient and include jcl-over-slf4j. That way we can control all of our logging in one place.

  - https://www.slf4j.org/legacy.html#jclOverSLF4J
   */
  val owlApiDependencies = List(
    "net.sourceforge.owlapi" % "owlapi-distribution" % owlApiV
      exclude("org.apache.httpcomponents", "httpclient-osgi")
      exclude("org.apache.httpcomponents", "httpcore-osgi")
      exclude("org.slf4j", "jcl-over-slf4j"),
    "org.apache.httpcomponents" % "httpclient-cache" % apacheHttpClientV,
    "org.apache.httpcomponents" % "httpclient" % apacheHttpClientV
  )

  val cwlDependencies = List(
    "com.lihaoyi" %% "ammonite-ops" % ammoniteOpsV,
    "org.broadinstitute" % "heterodon" % heterodonV classifier "single",
    "org.scalactic" %% "scalactic" % scalacticV,
    "org.scalacheck" %% "scalacheck" % scalacheckV % Test,
    "io.circe" %% "circe-optics" % circeOpticsV,
    "org.mozilla" % "rhino" % rhinoV,
    "org.javadelight" % "delight-rhino-sandbox" % delightRhinoSandboxV,
    "org.scalamock" %% "scalamock" % scalamockV % Test,
    "commons-io" % "commons-io" % commonsIoV % Test
  ) ++ betterFilesDependencies ++ owlApiDependencies

  val womtoolDependencies = catsDependencies ++ slf4jBindingDependencies

  val centaurCwlRunnerDependencies = List(
    "com.github.scopt" %% "scopt" % scoptV,
    "io.circe" %% "circe-optics" % circeOpticsV
  ) ++ slf4jBindingDependencies

  val coreDependencies = List(
    "com.google.auth" % "google-auth-library-oauth2-http" % googleOauth2V,
    "com.chuusai" %% "shapeless" % shapelessV,
    "com.storm-enroute" %% "scalameter" % scalameterV % Test,
    "com.github.scopt" %% "scopt" % scoptV,
    "org.scalamock" %% "scalamock" % scalamockV % Test,
  ) ++ akkaStreamDependencies ++ configDependencies ++ catsDependencies ++ circeDependencies ++
    googleApiClientDependencies ++ statsDDependencies ++ betterFilesDependencies ++
    // TODO: We're not using the "F" in slf4j. Core only supports logback, specifically the WorkflowLogger.
    slf4jBindingDependencies ++ stackdriverDependencies

  val databaseMigrationDependencies = liquibaseDependencies ++ dbmsDependencies

  val dockerHashingDependencies = http4sDependencies ++ circeDependencies ++ aliyunCrDependencies

  val cromwellApiClientDependencies = List(
    "org.scalaz" %% "scalaz-core" % scalazV,
    "org.typelevel" %% "cats-effect" % catsEffectV,
    "co.fs2" %% "fs2-io" % fs2V % Test,
  ) ++ akkaHttpDependencies ++ betterFilesDependencies ++ catsDependencies

  val centaurDependencies = List(
    "org.apache.commons" % "commons-math3" % commonsMathV,
    "com.github.kxbmap" %% "configs" % configsV,
    "com.google.cloud" % "google-cloud-bigquery" % googleCloudBigQueryV % IntegrationTest,
    "org.gnieh" %% "diffson-spray-json" % "4.0.1"
  ) ++ circeDependencies ++ slf4jBindingDependencies ++ cloudSupportDependencies ++ http4sDependencies

  val engineDependencies = List(
    "commons-codec" % "commons-codec" % commonsCodecV,
    "commons-io" % "commons-io" % commonsIoV,
    "com.storm-enroute" %% "scalameter" % scalameterV
      exclude("com.fasterxml.jackson.core", "jackson-databind")
      exclude("com.fasterxml.jackson.module", "jackson-module-scala")
      exclude("org.scala-tools.testing", "test-interface"),
    "com.fasterxml.jackson.core" % "jackson-databind" % jacksonV,
    "io.github.andrebeat" %% "scala-pool" % scalaPoolV
  ) ++ swaggerUiDependencies ++ akkaHttpDependencies ++ akkaHttpCirceIntegrationDependency ++ circeDependencies

  val hybridCarboniteMetadataServiceDependencies = List(
    "net.thisptr" % "jackson-jq" % jacksonJqV % Test
  )

  val servicesDependencies = List(
    "com.google.api" % "gax-grpc" % googleGaxGrpcV
  )

  val serverDependencies = slf4jBindingDependencies

  val cromiamDependencies = List(
    "com.softwaremill.sttp" %% "core" % sttpV,
    "com.softwaremill.sttp" %% "async-http-client-backend-future" % sttpV,
    "com.typesafe.scala-logging" %% "scala-logging" % scalaLoggingV,
    "org.broadinstitute.dsde.workbench" %% "workbench-model" % workbenchModelV,
    "org.broadinstitute.dsde.workbench" %% "workbench-util" % workbenchUtilV
  ) ++ akkaHttpDependencies ++ swaggerUiDependencies ++ slf4jBindingDependencies

  val wes2cromwellDependencies = coreDependencies ++ akkaHttpDependencies

  val backendDependencies = List(
    "org.scalacheck" %% "scalacheck" % scalacheckV % Test,
    "co.fs2" %% "fs2-io" % fs2V
  )

  val bcsBackendDependencies = commonDependencies ++ refinedTypeDependenciesList ++ aliyunBatchComputeDependencies
  val tesBackendDependencies = akkaHttpDependencies
  val sparkBackendDependencies = akkaHttpDependencies
  val sfsBackendDependencies = List (
    "org.lz4" % "lz4-java" % lz4JavaV
  )

  val testDependencies = List(
    "org.scalatest" %% "scalatest" % scalatestV,
    "org.pegdown" % "pegdown" % pegdownV,
    "org.specs2" %% "specs2-mock" % specs2MockV,
    "com.dimafeng" %% "testcontainers-scala-scalatest" % testContainersScalaV,
    "com.dimafeng" %% "testcontainers-scala-mysql" % testContainersScalaV,
    "com.dimafeng" %% "testcontainers-scala-mariadb" % testContainersScalaV,
    "com.dimafeng" %% "testcontainers-scala-postgresql" % testContainersScalaV
  ) ++ slf4jBindingDependencies // During testing, add an slf4j binding for _all_ libraries.

  val kindProjectorPlugin = "org.spire-math" %% "kind-projector" % kindProjectorV
  val paradisePlugin = "org.scalamacros" % "paradise" % paradiseV cross CrossVersion.full

  // Version of the swagger UI to write into config files
  val swaggerUiVersion = swaggerUiV

  val perfDependencies = circeDependencies ++ betterFilesDependencies ++ commonDependencies ++
    googleApiClientDependencies ++ googleCloudDependencies

  val drsLocalizerDependencies = List(
    "com.google.auth" % "google-auth-library-oauth2-http" % googleOauth2V,
    "com.google.cloud" % "google-cloud-storage" % googleCloudStorageV,
    "org.typelevel" %% "cats-effect" % catsEffectV,
    "com.iheart" %% "ficus" % ficusV,
    "com.softwaremill.sttp" %% "circe" % sttpV
  ) ++ circeDependencies ++ catsDependencies ++ slf4jBindingDependencies ++ languageFactoryDependencies

  val allProjectDependencies =
    backendDependencies ++
      bcsBackendDependencies ++
      centaurCwlRunnerDependencies ++
      centaurDependencies ++
      cloudSupportDependencies ++
      commonDependencies ++
      coreDependencies ++
      cromiamDependencies ++
      cromwellApiClientDependencies ++
      cwlDependencies ++
      databaseMigrationDependencies ++
      databaseSqlDependencies ++
      dockerHashingDependencies ++
      draft2LanguageFactoryDependencies ++
      drsLocalizerDependencies ++
      engineDependencies ++
      gcsFileSystemDependencies ++
      httpFileSystemDependencies ++
      implDrsDependencies ++
      implFtpDependencies ++
      languageFactoryDependencies ++
      ossFileSystemDependencies ++
      perfDependencies ++
      serverDependencies ++
      sfsBackendDependencies ++
      sparkBackendDependencies ++
      spiDependencies ++
      spiUtilDependencies ++
      statsDProxyDependencies ++
      tesBackendDependencies ++
      wdlDependencies ++
      wes2cromwellDependencies ++
      womDependencies ++
      womtoolDependencies

  /*
  If you see warnings from SBT about evictions, insert a specific dependency version into this list.

  Do not know a good way to check when these are out of date as `sbt dependencyUpdates` does not
  report on dependency overrides.

  Any dependencies that are removed may be also removed from this list.
  However, be careful about downgrading any of these dependencies.
  Older versions have known vulnerabilities, ex: CVE-2017-7525
   */

  val googleHttpClientDependencies = List(
    /*
    Move the google-http-client versions past https://github.com/googleapis/google-http-java-client/issues/606
    This created a situation where com/google/api/client/http/apache/ApacheHttpTransport.class was in *both*
    transitive dependencies causing an assembly merge conflict.

    At the time of this comment older versions are being pulled in via
    https://mvnrepository.com/artifact/com.google.api-client/google-api-client/1.28.0
     */
    "com.google.http-client" % "google-http-client-apache" % googleHttpClientApacheV,
    "com.google.http-client" % "google-http-client" % googleHttpClientV,
  )

  val nettyDependencyOverrides = List(
    "buffer",
    "codec",
    "codec-dns",
    "codec-http",
    "codec-http2",
    "codec-socks",
    "common",
    "handler-proxy",
    "resolver",
    "resolver-dns",
    "transport",
    "transport-native-epoll",
    "transport-native-unix-common",
  ).map(m => "io.netty" % s"netty-$m" % nettyV)

  val rdf4jDependencyOverrides = List(
    /*
    Yes. All of these are required to lock in the rdf4j version.

    Feel free to update versions but do not remove these overrides unless and until an updated
    owl-api is no longer pulling in vulnerable rdf4j dependencies.

    https://cve.mitre.org/cgi-bin/cvename.cgi?name=CVE-2018-1000644

    See comment mentioning "OSGI" further above for more info on the bundling of dependencies.
     */
    "model",
    "rio-api",
    "rio-binary",
    "rio-datatypes",
    "rio-jsonld",
    "rio-languages",
    "rio-n3",
    "rio-nquads",
    "rio-ntriples",
    "rio-rdfjson",
    "rio-rdfxml",
    "rio-trig",
    "rio-trix",
    "rio-turtle",
    "util",
  ).map(m => "org.eclipse.rdf4j" % s"rdf4j-$m" % rdf4jV)

  // Some libraries are importing older version of these dependencies, causing conflicts. Hence the need to override them.
  val grpcDependencyOverrides = List(
    "alts",
    "auth",
    "context",
    "core",
    "grpclb",
    "netty-shaded",
    "protobuf-lite",
    "protobuf",
    "stub",
  ).map(m => "io.grpc" % s"grpc-$m" % grpcV)

  /*
  If we use a version in one of our projects, that's the one we want all the libraries to use
  ...plus other groups of transitive dependencies shared across multiple projects
   */
  val cromwellDependencyOverrides =
    allProjectDependencies ++
      googleHttpClientDependencies ++
      nettyDependencyOverrides ++
      rdf4jDependencyOverrides ++
      grpcDependencyOverrides
}<|MERGE_RESOLUTION|>--- conflicted
+++ resolved
@@ -49,13 +49,8 @@
   private val heterodonV = "1.0.0-beta3"
   private val hsqldbV = "2.4.1"
   private val http4sVersion = "0.20.0-M5"
-<<<<<<< HEAD
-  private val jacksonV = "2.11.2"
-  private val jacksonJqV = "1.0.0-preview.20190925"
-=======
   private val jacksonV = "2.10.5"
   private val jacksonJqV = "1.0.0-preview.20191208"
->>>>>>> ff139e80
   private val janinoV = "3.0.12"
   private val javaxActivationV = "1.2.0"
   private val jaxbV = "2.3.2"
