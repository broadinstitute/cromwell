# Cromwell Change Log

## 40 Release Notes

### Bug fixes

<<<<<<< HEAD
#### WDL 1.0 strings can contain escaped quotes

For example, the statement `String s = "\""` is now supported, whereas previously it produced a syntax error.
=======
#### Empty call blocks in WDL 1.0

Cromwell's WDL 1.0 implementation now allows empty call blocks, e.g. `call task_with_no_inputs {}`. This brings 1.0 in line with draft-2, which has always supported this syntax.
>>>>>>> dde70fbe

## 39 Release Notes

### Cromwell ID changes

When set, the configuration value of `system.cromwell_id` will now have a random suffix appended, unless the
configuration key `system.cromwell_id_random_suffix` is set to `false`.

The generated id also appears more places in the logs, including when picking up workflows from the database and during
shutdown.

### Bug fixes

#### Format fix for `write_map()` 

Fixed an issue that caused the `write_map()` function in Cromwell's WDL 1.0 implementation to produce output in the wrong format. Specifically, the output's rows and columns were swapped. WDL draft-2 was not affected.
  
Incorrect `write_map()` output in Cromwell 38 and earlier:
```
key1    key2    key3
value1  value2  value3
```
Corrected `write_map()` output in Cromwell 39 and later:
```
key1  value1
key2  value2
key3  value3
```

## 38 Release Notes

### HPC paths with Docker

The `ConfigBackendLifecycleActorFactory` path variables `script`, `out` and `err` are now consistent when running with
and without docker. Similarly, when killing a docker task the `kill-docker` configuration key is now used instead of
`kill`. For more information see the [online documentation](https://cromwell.readthedocs.io/en/stable/backends/SGE/).

### No-op Health Monitor is now the default health monitor

Previous versions of Cromwell defaulted to using a health monitor service that checked Docker Hub and engine database status.
Neither check was useful if the `status` endpoint was never consulted as is likely the case in most deployments. Cromwell 38
now defaults to a `NoopHealthMonitorServiceActor` which does nothing. The previous health service implementation is still
available as `StandardHealthMonitorServiceActor`.

### Bug fixes
- Fixed an issue that could cause Cromwell to consume disk space unnecessarily when using zipped dependencies

#### HTTP responses

- When returning errors as json the `Content-Type` header is set to `application/json`.

## 37 Release Notes

### Docker

- Adds support for retrieving docker digests of asia.gcr.io images
- Adds configuration settings for docker digest lookups. See the `docker` section of the `reference.conf` for more information 
- Attempt to automatically adjust the boot disk size on the Google Cloud Backend (version 2) if the size of the image is greater than the default disk size or the required disk size in the runtime attributes.
Only works for registries that support the version 2 of the manifest schema (https://docs.docker.com/registry/spec/manifest-v2-2/)
At this date (12/09/18) this includes GCR and Dockerhub.

### Added new call cache path+modtime hashing strategy.

Call caching hashes with this new strategy are based on the path and the last modified time of the file.

### Instance independent abort

For multi-instance Cromwell deployments sharing a single database, earlier versions of Cromwell required abort
requests to be sent specifically to the instance that was running the targeted workflow. Cromwell 37 now
allows abort commands to be sent to any Cromwell instance in the shared-database deployment. Configuration details
[here](https://cromwell.readthedocs.io/en/develop/Configuring/abort-configuration).


### Call cache blacklisting

The Google Pipelines API (PAPI) version 1 and 2 backends now offer the option of call cache blacklisting on a per-bucket basis.
More info [here](http://cromwell.readthedocs.io/en/develop/CallCaching/#call-cache-copy-authorization-failure-prefix-blacklisting).

### WDL

- All memory units in WDL are now treated as base-2.
For instance `1 KB == 1 KiB == 1024 Bytes`.

### Backend name for call caching purposes

Previous versions of Cromwell incorporated the name of the backend on which a call was run into the call cache hashes generated for that call.
Unfortunately this made it impossible to change the name of a backend without losing all previously run calls as potential cache hits.
Cromwell 37 introduces the `name-for-call-caching-purposes` backend configuration option as a means of decoupling the backend name from the
value used for the backend name for call caching purposes.

### CWL

Support `InputResourceRequirement` hint

### Changing configuration options

#### Logging Token Distribution

In cases where its not obvious why jobs are queued in Cromwell, you can enable logging for the Job Execution Token Dispenser, using
the `system.hog-safety.token-log-interval-seconds` configuration value.

The default, `0`, means that no logging will occur. 

#### HTTP Filesystem

- The HTTP filesystem is now enabled for engine use by default. To continue without an HTTP filesystem, you can add the 
following content into the appropriate stanza of your configuration file:
```
engine {
  filesystems {
    http { 
      enabled: false 
    }
  }
}
``` 
- When the value `exit-code-timeout-seconds` is set, `check-alive` command is now only called once every timeout interval instead of each poll.

### Beta preview of new Womtool `/describe` endpoint

This new endpoint brings the functionality of Womtool to the world of web services. Submit workflows for validation and receive a JSON description in response.

The endpoint is still undergoing heavy development and should not be used in production. The final version will ship in a future release of Cromwell; watch this space.   

### Bug fixes

- Fixed a regression in Cromwell 36 that could cause operations on empty arrays to fail with a spurious type error (closes [#4318](https://github.com/broadinstitute/cromwell/issues/4318))

#### Abort On Hold Workflows

On Hold workflows may now be aborted.

#### Command fixes for AWS and TES

The AWS and TES backends can now handle calls that generate longer command lines. Like the other
backends, commands scripts are first written to a file, the file is downloaded to the execution
host, and then the localized script is run.

Also fixed are AWS `command {}` blocks that use `|` at the start of a line. For example:

```
command {
  echo hello world \
  | cat
}
```

## 36 Release Notes

### Extra configuration options

The value `exit-code-timeout-seconds` can now set in a backend configuration.
Details [here](https://cromwell.readthedocs.io/en/develop/backends/HPC/#exit-code-timeout)

### [AWS S3 file transfers are now encrypted](https://github.com/broadinstitute/cromwell/pull/4264)

### Bug fixes

#### Metadata Request Coalescing

Coalesce metadata requests to eliminate expensive and redundant queries and metadata construction.

#### Eliminate redundant SFS logging and metadata 

Eliminate superfluous logging and metadata publishing in the shared filesystem backend on poll intervals where there was not a state change.

#### AWS region configuration respected throughout

Previously US-EAST-1 was hardcoded in places.

## 35 Release Notes

### Submit workflow using URL

Cromwell now allows for a user to submit the URL pointing to workflow file to run a workflow.
More details on how to use it in: 
- `Server` mode can be found [here](https://cromwell.readthedocs.io/en/develop/api/RESTAPI/).
- `Run` mode can be found [here](https://cromwell.readthedocs.io/en/develop/CommandLine/#run).

### Languages

- Added an opt-in namespace cache for the WDL Draft 2 language factory. Please see the Cromwell example configuration for details. NOTE: if upgrading from a hotfix version of Cromwell
that relied upon this cache, the cache is now opt-in and must be turned on explicitly in config.
- To maintain conformance with the OpenWDL spec, Cromwell drops support for the `version draft-3` identifier in this release. In the rare case where end users may have been using `version draft-3`, `version 1.0` is a drop-in replacement with no effect on functionality.

### HTTP Workflow Inputs for Shared File System and Google Pipelines API Version 2 Backends

`http` and `https` workflow inputs are now supported for shared filesystem and Google Pipelines API (PAPI) version 2
backends. Configuration details are described [here](http://cromwell.readthedocs.io/en/develop/filesystems/HTTP).

### Call cache hint support

More efficient cache hit copying in multi-user environments is now supported through the `call_cache_hit_path_prefixes` workflow option.
Details [here](http://cromwell.readthedocs.io/en/develop/CallCaching/#call-cache-hit-path-prefixes)

### Root workflow level file hash caching support

Cromwell now offers the ability to cache file hashes on a root workflow level basis, details [here](http://cromwell.readthedocs.io/en/develop/CallCaching/#file-hash-caching).

### Extra configuration options

The value `dockerRoot` can now be set in a backend configuration. 
This will set the execution folder in the container (default: `/cromwell-executions`).

### Bug Fixes

#### API
- The `releaseHold` endpoint will now return `404 Not Found` for an unrecognized workflow ID and `400 Bad Request` for a malformed or invalid workflow ID.

#### Languages

- Fixed a bug that allowed values to be "auto-boxed" into a single-element `Array` of that type, which is not allowed in the WDL spec (Closes [#3478](https://github.com/broadinstitute/cromwell/issues/3478)).

#### PAPI version 1

- Restored standard output and error streaming for jobs.

## 34 Release Notes

### Query API

* Fixes a bug which stopped `includeSubworkflow=false` from paging correctly and subworkflows from being discounted correctly from `totalResultsCount`.
* Query results will now be returned in reverse chronological order, with the most-recently submitted workflows returned first.

### Requester Pays on GCS

Access of Google Cloud Storage buckets with Requester Pays enabled is now supported.
Please read the [relevant documentation](http://cromwell.readthedocs.io/en/develop/filesystems/GoogleCloudStorage#requester-pays) for information on how to enable it and the consequences.

### Private Docker Support on Pipelines API v2

Support for private Docker Hub images is now included in the Google Pipelines API v2 backend. PAPI v2 private Docker support is
equivalent to that in PAPI v1 but the configuration differs, please see
[Docker configuration](http://cromwell.readthedocs.io/en/develop/filesystems/Google#Docker) for more details.

### Updated MySQL client with 8.0 support

Updated the MySQL connector client from `5.1.42` to `5.1.46` which adds support for connecting to MySQL 8.0. See the
documentation on [Changes in MySQL Connector/J](https://dev.mysql.com/doc/relnotes/connector-j/5.1/en/news-5-1.html) for
more information.

## 33 Release Notes

### Query endpoint

#### Exclude workflows based on Labels

This gives the ability to **filter out** workflows based on labels. Two new parameters called `excludeLabelAnd` and `excludeLabelOr` can be used for this purpose.
More details on how to use them can be found [here](http://cromwell.readthedocs.io/en/develop/api/RESTAPI/).

#### Include/Exclude subworkflows

Cromwell now supports excluding subworkflows from workflow query results using the `includeSubworkflows` parameter. By default they are included in the results.
More information can be found at [REST API](http://cromwell.readthedocs.io/en/develop/api/RESTAPI/).

#### Query workflows by Submission time

Cromwell now supports querying workflows by submission time. This will help find workflows that are submitted but not started yet (i.e. workflows which are
in On Hold state). More information can be found [here](http://cromwell.readthedocs.io/en/develop/api/RESTAPI/).

#### Submission time in Workflow Query Response

Submission time of a workflow is now included in WorkflowQueryResult, which is part of the response for workflow query.

### File Localization (NIO) Hint

Cromwell now allows tasks in WDL 1.0 can now specify an optimization in their `parameter_meta` that some `File` inputs do not need to be localized for the task to run successfully.
Full details are available in the [documentation page for this optimization](http://cromwell.readthedocs.io/en/develop/optimizations/FileLocalization).

### Bug Fixes

Workflows which are in 'On Hold' state can now be fetched using the query endpoint.

## 32 Release Notes

### Backends

#### Pipelines API V2
Initial support for Google [Pipelines API version 2](https://cloud.google.com/genomics/reference/rest/).
Expect feature parity except for private dockerhub images which are not supported at the moment, but will be in the near future.
Additionally, the "refresh token" authentication mode is **NOT** supported on PAPI V2.

In addition, the following changes are to be expected:
* Error messages for failed jobs might differ from V1
* The Pipelines API log file content might differ from V1

**Important (If you're running Cromwell with a Google backend, read this)**:
The `actor-factory` value for the google backend (`cromwell.backend.impl.jes.JesBackendLifecycleActorFactory`) is being deprecated.
Please update your configuration accordingly.

| PAPI Version |                                 actor-factory                                |
|--------------|:----------------------------------------------------------------------------:|
|      V1      | cromwell.backend.google.pipelines.v1alpha2.PipelinesApiLifecycleActorFactory |
|      V2      | cromwell.backend.google.pipelines.v2alpha1.PipelinesApiLifecycleActorFactory |

If you don't update the `actor-factory` value, you'll get a deprecation warning in the logs, and Cromwell will default back to **PAPI V1**

### Task Retries
Cromwell now supports retrying failed tasks up to a specified count by declaring a value for the [maxRetries](RuntimeAttributes.md#maxRetries) key through the WDL runtime attributes.

### Labels
* Cromwell has removed most of the formatting restrictions from custom labels. Please check the [README](README.md#label-format) for more detailed documentation.
* Custom labels won't be submitted to Google backend as they are now decoupled from Google's default labels.
* Cromwell now publishes the labels as soon as the workflow is submitted (whether started or on hold). If the labels are invalid, the workflow will not be submitted and request will fail.

### Scala 2.11 Removed
From version 32 onwards we will no longer be publishing build artifacts compatible with Scala 2.11. 

* If you don't import the classes into your own scala project then this should have no impact on you.
* If you **are** importing the classes into your own scala project, make sure you are using Scala 2.12.

### Input Validation
Cromwell can now validate that your inputs files do not supply inputs with no impact on the workflow. Strict validation will be disabled by default in WDL draft 2 and CWL but enabled in WDL draft 3. See the 'Language Factory Config' below for details.

### Language Factory Config
All language factories can now be configured on a per-language-version basis. All languages and versions will support the following options:
* `enabled`: Defaults to `true`. Set to `false` to disallow workflows of this language and version.
* `strict-validation`: Defaults to `true` for WDL draft 3 and `false` for WDL draft 2 and CWL. Specifies whether workflows fail if the inputs JSON (or YAML) file contains values which the workflow did not ask for (and will therefore have no effect). Additional strict checks may be added in the future.

### API

* More accurately returns 503 instead of 500 when Cromwell can not respond in a timely manner
* Cromwell now allows a user to submit a workflow but in a state where it will not automatically be picked up for execution. This new state is called 'On Hold'. To do this you need to set the parameter workflowOnHold to true while submitting the workflow.
* API end point 'releaseHold' will allow the user to send a signal to Cromwell to allow a workflow to be startable, at which point it will be picked up by normal execution schemes.

### GPU

The PAPI backend now supports specifying GPU through WDL runtime attributes:

```wdl
runtime {
    gpuType: "nvidia-tesla-k80"
    gpuCount: 2
    zones: ["us-central1-c"]
}
```

The two types of GPU supported are `nvidia-tesla-k80` and `nvidia-tesla-p100`

**Important**: Before adding a GPU, make sure it is available in the zone the job is running in: https://cloud.google.com/compute/docs/gpus/

### Job Shell

Cromwell now allows for system-wide or per-backend job shell configuration for running user commands rather than always
using the default `/bin/bash`. To set the job shell on a system-wide basis use the configuration key `system.job-shell` or on a
per-backend basis with `<config-key-for-backend>.job-shell`. For example:

```
# system-wide setting, all backends get this
-Dsystem.job-shell=/bin/sh
```

```
# override for just the Local backend
-Dbackend.providers.Local.config.job-shell=/bin/sh
```

For the Config backend the value of the job shell will be available in the `${job_shell}` variable. See Cromwell's `reference.conf` for an example
of how this is used for the default configuration of the `Local` backend.

### Bug Fixes

The imports zip no longer unpacks a single (arbitrary) internal directory if it finds one (or more). Instead, import statements should now be made relative to the base of the import zip root.

#### Reverting Custom Labels

Reverting to a prior custom label value now works.

["Retrieves the current labels for a workflow"](http://cromwell.readthedocs.io/en/develop/api/RESTAPI/#retrieves-the-current-labels-for-a-workflow)
will return the most recently summarized custom label value.

The above endpoint may still return the prior value for a short period of time after using
["Updated labels for a workflow"](http://cromwell.readthedocs.io/en/develop/api/RESTAPI/#update-labels-for-a-workflow)
until the background metadata summary process completes.

#### Deleting Duplicate Custom Label Rows

If you never used the REST API to revert a custom label back to a prior value you will not be affected. This only applies to workflows previously updated using
["Updated labels for a workflow"](http://cromwell.readthedocs.io/en/develop/api/RESTAPI/#update-labels-for-a-workflow).

The database table storing custom labels will delete duplicate rows for any workflow label key. For efficiency purposes
the values are not regenerated automatically from the potentially large metadata table.

In rare cases where one tried to revert to a prior custom label value you may continue to see different results
depending on the REST API used. After the database update
["Retrieves the current labels for a workflow"](http://cromwell.readthedocs.io/en/develop/api/RESTAPI/#retrieves-the-current-labels-for-a-workflow)
will return the most-recent-unique value while
["Get workflow and call-level metadata for a specified workflow"](http://cromwell.readthedocs.io/en/develop/api/RESTAPI/#get-workflow-and-call-level-metadata-for-a-specified-workflow)
will return the up-to-date value. For example, if one previously updated a value from `"value-1"` > `"value-2"` >
`"value-3"` > `"value-2"` then the former REST API will return `value-3` while the latter will return `value-2`.

#### Workflow options `google_project` output in metadata

Workflow metadata for jobs run on a Google Pipelines API backend will report the `google_project` specified via a
[workflow options json](http://cromwell.readthedocs.io/en/develop/wf_options/Google/#google-pipelines-api-workflow-options).

## 31 Release Notes

* **Cromwell server**  
The Cromwell server source code is now located under `server/src`. `sbt assembly` will build the runnable Cromwell JAR in 
`server/target/scala-2.12/` with a name like `cromwell-<VERSION>.jar`.

* **Robustness**
    + The rate at which jobs are being started can now be controlled using the `system.job-rate-control` configuration stanza.  
    + A load controller service has been added to allow Cromwell to self-monitor and adjust its load accordingly.
The load controller is currently a simple on/off switch controlling the job start rate. It gathers metrics from different parts of the system
to inform its decision to stop the creation of jobs.
You can find relevant configuration in the `services.LoadController` section of the `cromwell.examples.conf` file,
as well as in the `load-control` section in `reference.conf`.
The load level of the monitored sub-systems are instrumented and can be found under the `cromwell.load` statsD path.
    + The statsD metrics have been re-shuffled a bit. If you had a dashboard you might find that you need to update it.
Changes include: 
        + Removed artificially inserted "count" and "timing" the path
        + Added a `load` section
        + Metrics were prefixed twice with `cromwell` (`cromwell.cromwell.my_metric`), now they're only prefixed once
        + Added `processed` and `queue` metrics under various metrics monitoring the throughput and amount of queued work respectively
        + Added a memory metric representing an estimation of the free memory Cromwell thinks it has left

* Added a configuration option under `docker.hash-lookup.enabled` to disable docker hash lookup.
 Disabling it will also disable call caching for jobs with floating docker tags.
 
* **API**    
    + Updated the `/query` response to include the total number of query results returned. See [here](http://cromwell.readthedocs.io/en/develop/api/RESTAPI/#workflowqueryresponse) for more information.

## 30.1 Release Notes

* A set of bug fixes following the migration of Cromwell to WOM (the Workflow Object Model) in version 30.

## 30 Release Notes

### Breaking changes

* The `customLabels` form field for workflow submission has been renamed to `labels`.

### Other changes

* **New Cromwell documentation**  
Our documentation has moved from our [README](https://github.com/broadinstitute/cromwell/blob/29_hotfix/README.md) to a new website: [Cromwell Documentation](http://cromwell.readthedocs.io/en/develop/). There are new [Tutorials](http://cromwell.readthedocs.io/en/develop/tutorials/FiveMinuteIntro/) and much of the documentation has been re-written. The source files are in the [/docs](https://github.com/broadinstitute/cromwell/tree/develop/docs) directory.

* **API**  
    + Cromwell now supports input files in the yaml format (JSON format is still supported).
    + Added a [GET version for the `labels` endpoint](http://cromwell.readthedocs.io/en/develop/api/RESTAPI/#retrieves-the-current-labels-for-a-workflow) which will return current labels for a workflow.

* **Database**  
You have the option of storing the metadata in a separate SQL database than the database containing the internal engine
data. When switching connection information for an existing database containing historical data, the tables
should be manually replicated from one database instance to another using the tools appropriate for your specific
database types. Cromwell will not move any existing data automatically. This feature should be considered experimental
and likely to change in the future. See the [Database Documentation](https://cromwell.readthedocs.io/en/develop/Configuring/#database) or the `database` section in
[cromwell.examples.conf](https://github.com/broadinstitute/cromwell/blob/develop/cromwell.examples.conf) for more
information.

* **StatsD**  
Added initial support for StatsD instrumentation. See the [Instrumentation Documentation](https://cromwell.readthedocs.io/en/develop/Instrumentation) for details on how to use it.

* **User Service Account auth mode for Google**  
Added a new authentication mode for [Google Cloud Platform](https://cromwell.readthedocs.io/en/develop/backends/Google) which will allow a user to supply the JSON key file in their workflow options to allow for per-workflow authentication via service account. This is analogous to the previously existing refresh token authentication scheme. As with the refresh token scheme it is encouraged that the **user_service_account_json** workflow option field is added to the **encrypted-fields** list in the configuration.

* **Bugfixes**  
Abort of Dockerized tasks on the Local backend should now work as expected. Cromwell uses `docker kill` to kill the Docker container.

## 29 Release Notes

### Breaking Changes

* **Command line**  
In preparation for supporting CWL scripts (yes, you read that right!), we have extensively revised the Command Line in Cromwell 29. For more details about the usage changes please see the [README](https://github.com/broadinstitute/cromwell#command-line-usage). And stay tuned to the [WDL/Cromwell blog](https://software.broadinstitute.org/wdl/blog) over the next couple of months for more news about CWL.

* **Request timeouts**   
Cromwell now returns more specific `503 Service Unavailable` error codes on request timeouts, rather than the more generic `500 Internal Server Error`. The response for a request timeout will now be plain text, rather than a JSON format.

* **Metadata endpoint**  
The response from the metadata endpoint can be quite large depending on your workflow. You can now opt-in to have Cromwell gzip your metadata file, in order to reduce file size, by sending the `Accept-Encoding: gzip` header. The default behavior now does not gzip encode responses.

* **Engine endpoints**  
Previously the engine endpoints were available under `/api/engine` but now the endpoints are under `/engine` so they don't require authentication. Workflow endpoints are still available under `/api/workflows`. We also deprecated the setting `api.routeUnwrapped` as a part of this internal consistency effort.

* **Call caching diff**  
We updated the response format of the [callcaching/diff](https://github.com/broadinstitute/cromwell#get-apiworkflowsversioncallcachingdiff) endpoint.

### Other changes

* **Cromwell server**  
When running in server mode, Cromwell now attempts to gracefully shutdown after receiving a `SIGINT` (`Ctrl-C`) or `SIGTERM` (`kill`) signal. This means that Cromwell waits for all pending database writes before exiting, as long as you include `application.conf` at the top of your config file. You can find detailed information about how to configure this feature in the [Cromwell Wiki](https://github.com/broadinstitute/cromwell/wiki/DevZone#graceful-server-shutdown).

* **Concurrent jobs**  
You can now limit the number of concurrent jobs for any backend. Previously this was only possible in some backend implementations. Please see the [README](https://github.com/broadinstitute/cromwell#backend-job-limits) for details.

### WDL

* **Optional WDL variables**  
Empty optional WDL values are now rendered as the `null` JSON value instead of the JSON string `"null"` in the metadata and output endpoints. You do not need to migrate previous workflows. Workflows run on Cromwell 28 and prior will still render empty values as `"null"`.

* **Empty WDL variables**  
Cromwell now accepts `null` JSON values in the input file and coerces them as an empty WDL value. WDL variables must be declared optional in order to be supplied with a `null` JSON value.

input.json
```json
{
    "null_input_values.maybeString": null,
    "null_input_values.arrayOfMaybeInts": [1, 2, null, 4]
}
```

workflow.wdl
```
workflow null_input_values {
    String? maybeString
    Array[Int?] arrayOfMaybeInts
}
```

## 28

### Bug Fixes

#### WDL write_* functions add a final newline

The following WDL functions now add a newline after the final line of output (the previous behavior of not adding this
newline was inadvertent):
- `write_lines`
- `write_map`
- `write_object`
- `write_objects`
- `write_tsv`

For example:

```
task writer {
  Array[String] a = ["foo", "bar"]
  command {
    # used to output: "foo\nbar"
    # now outputs: "foo\nbar\n"
    cat write_lines(a)
  }
}
```

#### `ContinueWhilePossible`

A workflow utilizing the WorkflowFailureMode Workflow Option `ContinueWhilePossible` will now successfully reach a terminal state once all runnable jobs have completed.
#### `FailOnStderr` 
When `FailOnStderr` is set to false, Cromwell no longer checks for the existence of a stderr file for that task. 

### WDL Functions

#### New functions: floor, ceil and round:

Enables the `floor`, `ceil` and `round` functions in WDL to convert floating point numbers to integers.

For example we can now use the size of an input file to influence the amount of memory the task is given. In the example below a 500MB input file will result in a request for a VM with 2GB of memory:

```
task foo {
    File in_file
    command { ... }
    runtime {
      docker: "..."
      memory: ceil(size(in_file)) * 4 
    }
}
```

### Call Caching

* Hash values calculated by Cromwell for a call when call caching is enabled are now published to the metadata.
It is published even if the call failed. However if the call is attempted multiple times (because it has been preempted for example),
since hash values are strictly identical for all attempts, they will only be published in the last attempt section of the metadata for this call.
If the hashes fail to be calculated, the reason is indicated in a `hashFailures` field in the `callCaching` section of the call metadata.
*Important*: Hashes are not retroactively published to the metadata. Which means only workflows run on Cromwell 28+ will have hashes in their metadata.

See the [README](https://github.com/broadinstitute/cromwell#get-apiworkflowsversionidmetadata) for an example metadata response.

* New endpoint returning the hash differential for 2 calls. 

`GET /api/workflows/:version/callcaching/diff`

See the [README](https://github.com/broadinstitute/cromwell#get-apiworkflowsversioncallcachingdiff) for more details.

### Workflow Submission

* The workflow submission parameters `wdlSource` and `wdlDependencies` have been deprecated in favor of `workflowSource` and
`workflowDependencies` respectively.  The older names are still supported in Cromwell 28 with deprecation warnings but will
be removed in a future version of Cromwell.

### Labels
* A new `/labels` endpoint has been added to update labels for an existing workflow. See the [README](README.md#patch-apiworkflowsversionidlabels) for more information.
* Label formatting requirements have been updated, please check the [README](README.md#label-format) for more detailed documentation.


### JES Backend

The JES backend now supports a `filesystems.gcs.caching.duplication-strategy` configuration entry.
It can be set to specify the desired behavior of Cromwell regarding call outputs when a call finds a hit in the cache.
The default value is `copy` which will copy all output files to the new call directory.
A second value is allowed, `reference`, that will instead point to the original output files, without copying them.


```hocon
filesystems {
  gcs {
    auth = "application-default"
    
    caching {
      duplication-strategy = "reference"
    }
  }
}
```

A placeholder file will be placed in the execution folder of the cached call to explain the absence of output files and point to the location of the original ones.


### Metadata Write Batching

Metadata write batching works the same as in previous versions of Cromwell, but the default batch size has been changed from 1 to 200.  It's possible that 200 is too high in some environments, but 200 is more likely to be an appropriate value
than the previous default.


## 27

### Migration

* Call Caching has been improved in this version of Cromwell, specifically the time needed to determine whether or not a job can be cached
 has drastically decreased. To achieve that the database schema has been modified and a migration is required in order to preserve the pre-existing cached jobs.
 This migration is relatively fast compared to previous migrations. To get an idea of the time needed, look at the size of your `CALL_CACHING_HASH_ENTRY` table.
 As a benchmark, it takes 1 minute for a table with 6 million rows.
 The migration will only be executed on MySQL. Other databases will lose their previous cached jobs.
 In order to run properly on MySQL, **the following flag needs to be adjusted**: https://dev.mysql.com/doc/refman/5.5/en/server-system-variables.html#sysvar_group_concat_max_len
 The following query will give you a minimum to set the group_concat_max_len value to:
 
 ```sql
SELECT MAX(aggregated) as group_concat_max_len FROM
      (
            SELECT cche.CALL_CACHING_ENTRY_ID, SUM(LENGTH(CONCAT(cche.HASH_KEY, cche.HASH_VALUE))) AS aggregated
            FROM CALL_CACHING_HASH_ENTRY cche
            GROUP BY cche.CALL_CACHING_ENTRY_ID
      ) aggregation
 ```

 Here is the SQL command to run to set the group_concat_max_len flag to the proper value:
 
 ```sql
SET GLOBAL group_concat_max_len = value
 ```
 
 Where `value` is replaced with the value you want to set it to.
 
 Note that the migration will fail if the flag is not set properly.
 
### Breaking Changes

* The update to Slick 3.2 requires a database stanza to
[switch](http://slick.lightbend.com/doc/3.2.0/upgrade.html#profiles-vs-drivers) from using `driver` to `profile`.

```hocon
database {
  #driver = "slick.driver.MySQLDriver$" #old
  profile = "slick.jdbc.MySQLProfile$"  #new
  db {
    driver = "com.mysql.cj.jdbc.Driver"
    url = "jdbc:mysql://host/cromwell?rewriteBatchedStatements=true"
    user = "user"
    password = "pass"
    connectionTimeout = 5000
  }
}
```

### Call Caching

Cromwell now supports call caching with floating Docker tags (e.g. `docker: "ubuntu:latest"`). Note it is still considered
a best practice to specify Docker images as hashes where possible, especially for production usages.

Within a single workflow Cromwell will attempt to resolve all floating tags to the same Docker hash, even if Cromwell is restarted
during the execution of a workflow. In call metadata the `docker` runtime attribute is now the same as the
value that actually appeared in the WDL:

```
   "runtimeAttributes": {
     "docker": "ubuntu:latest",
     "failOnStderr": "false",
     "continueOnReturnCode": "0"
   }
```

Previous versions of Cromwell rewrote the `docker` value to the hash of the Docker image.

There is a new call-level metadata value `dockerImageUsed` which captures the hash of the Docker image actually used to
run the call:

```
   "dockerImageUsed": "library/ubuntu@sha256:382452f82a8bbd34443b2c727650af46aced0f94a44463c62a9848133ecb1aa8"
```

### Docker

* The Docker section of the configuration has been slightly reworked 
An option to specify how a Docker hash should be looked up has been added. Two methods are available.
    "local" will try to look for the image on the machine where cromwell is running. If it can't be found, Cromwell will try to `pull` the image and use the hash from the retrieved image.
    "remote" will try to look up the image hash directly on the remote repository where the image is located (Docker Hub and GCR are supported)
Note that the "local" option will require docker to be installed on the machine running cromwell, in order for it to call the docker CLI.
* Adds hash lookup support for public [quay.io](https://quay.io/) images.

### WDL Feature Support
* Added support for the new WDL `basename` function. Allows WDL authors to get just the file name from a File (i.e. removing the directory path)
* Allows coercion of `Map` objects into `Array`s of `Pair`s. This also allows WDL authors to directly scatter over WDL `Map`s.

### Miscellaneous
* Adds support for JSON file format for google service account credentials. As of Cromwell 27, PEM credentials for PAPI are deprecated and support might be removed in a future version.

```
google {

  application-name = "cromwell"

  auths = [
    {
      name = "service-account"
      scheme = "service_account"
      json-file = "/path/to/file.json"
    }
  ]
}
```

### General Changes

* The `/query` endpoint now supports querying by `label`. See the [README](README.md#get-apiworkflowsversionquery) for more information.
* The `read_X` standard library functions limit accepted filesizes.  These differ by type, e.g. read_bool has a smaller limit than read_string.  See reference.conf for default settings.

## 26

### Breaking Changes

* Failure metadata for calls and workflows was being displayed inconsistently, with different formats depending on the originating Cromwell version. Failures will now always present as an array of JSON objects each representing a failure. Each failure will have a message and a causedBy field. The causedBy field will be an array of similar failure objects. An example is given below:

```
failures: [{
  message: "failure1",
  causedBy: [{
    message: "cause1",
    causedBy: []
   }, {
    message: "cause2",
    causedBy: []
  }]
 }, {
  message: "failure2",
  causedBy: []
}]
```

### Additional Upgrade Time

* Upgrading to Cromwell 26 will take additional time due to the migration of failure metadata. Cromwell will automatically run a database query during the upgrade which appears to be roughly linear to the number of rows in the METADATA_ENTRY table. You can estimate upgrade time using the following equation: `time to migrate (in seconds) ~= (rows in METADATA_ENTRY) / 65000` Note that due to differences in hardware and database speed, this is only a rough estimate.

### Config Changes

* Added a configuration option under `system.io` to throttle the number of I/O queries that Cromwell makes, as well as configure retry parameters.
 This is mostly useful for the JES backend and should be updated to match the GCS quota available for the project.
 
```
system.io {
  # Global Throttling - This is mostly useful for GCS and can be adjusted to match
  # the quota availble on the GCS API
  number-of-requests = 100000
  per = 100 seconds
  
  # Number of times an I/O operation should be attempted before giving up and failing it.
  number-of-attempts = 5
}
```

## 25

### External Contributors
* A special thank you to @adamstruck, @antonkulaga and @delocalizer for their contributions to Cromwell.
### Breaking Changes

* Metadata keys for call caching are changed. All call caching keys are now in a `callCaching` stanza. `Call cache read result` has moved here and is now `result`. The `allowResultReuse` and `effectiveCallCachingMode` have moved here. The `hit` boolean is a simple indication of whether or not it was a hit, with no additional information. An example using the new format is:
```
"callCaching": {
  "hit": false,
  "effectiveCallCachingMode": "ReadAndWriteCache",
  "result": "Cache Miss",
  "allowResultReuse": true
}
```

### Config Changes

* Added a field `insert-batch-size` to the `database` stanza which defines how many values from a batch insert will be processed at a time. This value defaults to 2000. 
* Moved the config value `services.MetadataService.metadata-summary-refresh-interval` to `services.MetadataService.config.metadata-summary-refresh-interval`
* Added ability to override the default zone(s) used by JES via the config structure by setting `genomics.default-zones` in the JES configuration
* The cromwell server TCP binding timeout is now configurable via the config key `webservice.binding-timeout`, defaulted
  to the previous value `5s` (five seconds) via the reference.conf.
* For MySQL users, a massive scalability improvement via batched DB writing of internal metadata events. Note that one must add `rewriteBatchedStatements=true` to their JDBC URL in their config in order to take advantage of this

### General Changes

* Cromwell's WDL parser now recognizes empty array literals correctly, e.g. `Array[String] emptyArray = []`.
* Cromwell now applies default labels automatically to JES pipeline runs.
* Added support for new WDL functions:
  * `length: (Array[X]) => Integer` - report the length of the specified array
  * `prefix: (String, Array[X]) => Array[String]` - generate an array consisting of each element of the input array prefixed
     by a specified `String`.  The input array can have elements of any primitive type, the return array will always have
     type `Array[String]`.
  * `defined: (Any) => Boolean` - Will return false if the provided value is an optional that is not defined. Returns true in all other cases.
* Cromwell's Config (Shared Filesystem) backend now supports invocation of commands which run in a Docker image as a non-root user.
  The non-root user could either be the default user for a given Docker image (e.g. specified in a Dockerfile via a `USER` directive),
  or the Config backend could pass an optional `"-u username"` as part of the `submit-docker` command.
* In some cases the SFS backend, used for Local, SGE, etc., coerced `WdlFile` to `WdlString` by using `.toUri`. This
resulted in strings prepended with `file:///path/to/file`. Now absolute file paths will not contain the uri scheme.
* Launch jobs on servers that support the GA4GH Task Execution Schema using the TES backend.
* **Call caching: Cromwell will no longer try to use the cache for WDL tasks that contain a floating docker tag.** 
  Call caching will still behave the same for tasks having a docker image with a specific hash.
  See https://github.com/broadinstitute/cromwell#call-caching-docker-tags for more details. 
* Added docker hash lookup. Cromwell will try to lookup the hash for a docker image with a floating tag, and use that hash when executing the job.
  This will be reflected in the metadata where the docker runtime attribute will contains the hash that was used.
  If Cromwell is unable to lookup the docker hash, the job will be run with the original user defined floating tag.
  Cromwell is currently able to lookup public and private docker hashes for images on Docker Hub and Google Container Engine for job running on the JES backend.
  For other backends, cromwell is able to lookup public docker hashes for Docker Hub and Google Container Engine.
  See https://github.com/broadinstitute/cromwell#call-caching-docker-tags for more details. 

### Database schema changes
* Added CUSTOM_LABELS as a field of WORKFLOW_STORE_ENTRY, to store workflow store entries.

## 24

* When emitting workflow outputs to the Cromwell log only the first 1000 characters per output will be printed
* Added support for conditional (`if`) statements.
* Globs for Shared File System (SFS) backends, such as local or SGE, now use bash globbing instead of Java globbing, consistent with the JES backend.

## 23

* The `meta` and `parameter_meta` blocks are now valid within `workflow` blocks, not just `task`
* The JES backend configuration now has an option `genomics-api-queries-per-100-seconds` to help tune the rate of batch polling against the JES servers. Users with quotas larger than default should make sure to set this value.
* Added an option `call-caching.invalidate-bad-cache-results` (default: `true`). If true, Cromwell will invalidate cached results which have failed to copy as part of a cache hit.
* Timing diagrams and metadata now receive more fine grained workflow states between submission and Running.
* Support for the Pair WDL type (e.g. `Pair[Int, File] floo = (3, "gs://blar/blaz/qlux.txt")`)
* Added support for new WDL functions:
  * `zip: (Array[X], Array[Y]) => Array[Pair[X, Y]]` - align items in the two arrays by index and return them as WDL pairs 
  * `cross: (Array[X], Array[Y]) => Array[Pair[X, Y]]` - create every possible pair from the two input arrays and return them all as WDL pairs
  * `transpose: (Array[Array[X]]) => Array[Array[X]]` compute the matrix transpose for a 2D array. Assumes each inner array has the same length.
* By default, `system.abort-jobs-on-terminate` is false when running `java -jar cromwell.jar server`, and true when running `java -jar cromwell.jar run <wdl> <inputs>`.
* Enable WDL imports when running in Single Workflow Runner Mode.
* Both batch and non-batch REST workflow submissions now require a multipart/form-data encoded body.
* Support for sub workflows (see [Annex A](#annex-a---workflow-outputs))
* Enable WDL imports when running in Single Workflow Runner Mode as well as Server Mode
* Support for WDL imports through an additional imports.zip parameter
* Support for sub workflows
* Corrected file globbing in JES to correctly report all generated files. Additionally, file globbing in JES now uses bash-style glob syntax instead of python style glob syntax
* Support declarations as graph nodes
* Added the ability to override the default service account that the compute VM is started with via the configuration option `JES.config.genomics.compute-service-account` or through the workflow options parameter `google_compute_service_account`. More details can be found in the README.md
* Fix bugs related to the behavior of Cromwell in Single Workflow Runner Mode. Cromwell will now exit once a workflow completes in Single Workflow Runner Mode. Additionally, when restarting Cromwell in Single Workflow Runner Mode, Cromwell will no longer restart incomplete workflows from a previous session.

### Annex A - Workflow outputs
    
The WDL specification has changed regarding [workflow outputs](https://github.com/openwdl/wdl/blob/master/versions/draft-2/SPEC.md#outputs) to accommodate sub workflows.
This change is backward compatible in terms of runnable WDLs (WDL files using the deprecated workflow outputs syntax will still run the same). 
The only visible change lies in the metadata (as well as the console output in single workflow mode, when workflow outputs are printed out at the end of a successful workflow).

TL;DR Unless you are parsing or manipulating the "key" by which workflow outputs are referenced in the metadata (and/or the console output for single workflow mode), you can skip the following explanation.

*Metadata Response*
```
{
  ...
  outputs {
    "task_output_1": "hello",
    "task_output_2": "world"
            ^
       If you don't manipulate this part of the metadata, then skip this section
  }
}
```

In order to maintain backward compatibility, workflow outputs expressed with the deprecated syntax are "expanded" to the new syntax. Here is an example:

```
task t {
    command {
        #do something
    }
    output {
        String out1 = "hello"
        String out2 = "world"
    }
}
```

```
    workflow old_syntax {
        call t
        output {
            t.*
        }
    }
```

```
    workflow new_syntax {
        call t
        output {
            String wf_out1 = t.out1
            String wf_out2 = t.out2
        }
    }
```

The new syntax allows for type checking of the outputs as well as expressions. It also allows for explicitly naming to the outputs.
The old syntax doesn't give the ability to name workflow outputs. For consistency reasons, Cromwell will generate a "new syntax" workflow output for each task output, and name them.
Their name will be generated using their FQN, which would give 

```
output {
   String w.t.out1 = t.out1
   String w.t.out2 = t.out2
}
```
        
However as the FQN separator is `.`, the name itself cannot contain any `.`. 
For that reason, `.` are replaced with `_` :

*Old syntax expanded to new syntax*
```
output {
   String w_t_out1 = t.out1
   String w_t_out2 = t.out2
}
```

The consequence is that the workflow outputs section of the metadata for `old_syntax` would previously look like 
 
 ```
    outputs {
        "w.t.out1": "hello",
        "w.t.out2": "hello"
    }
 ```
 
but it will now look like 

```
    outputs {
        "w_t_out1": "hello",
        "w_t_out2": "hello"
    }
```

The same applies for the console output of a workflow run in single workflow mode.


## 0.22

* Improved retries for Call Caching and general bug fixes.
* Users will experience better scalability of status polling for Google JES.
* Now there are configurable caching strategies for a SharedFileSystem backend (i.e. Local, SFS) in the backend's stanza:
  See below for detailed descriptions of each configurable key.

```
backend {
  ...
  providers {
    SFS_BackendName {
      actor-factory = ...
      config {
        ...
        filesystems {
          local {
            localization: [
               ...
            ]
            caching {
              duplication-strategy: [
                "hard-link", "soft-link", "copy"
              ]
              # Possible values: file, path
              # "file" will compute an md5 hash of the file content.
              # "path" will compute an md5 hash of the file path. This strategy will only be effective if the duplication-strategy (above) is set to "soft-link",
              # in order to allow for the original file path to be hashed.
              hashing-strategy: "file"

              # When true, will check if a sibling file with the same name and the .md5 extension exists, and if it does, use the content of this file as a hash.
              # If false or the md5 does not exist, will proceed with the above-defined hashing strategy.
              check-sibling-md5: false
            }
```
* Multiple Input JSON files can now be submitted in server mode through the existing submission endpoint: /api/workflows/:version.
    This endpoint accepts a POST request with a multipart/form-data encoded body. You can now include multiple keys for workflow inputs.

        Each key below can contain an optional JSON file of the workflow inputs. A skeleton file can be generated from wdltool using the "inputs" subcommand.
        NOTE: In case of key conflicts between multiple JSON files, higher values of x in workflowInputs_x override lower values. For example, an input
        specified in workflowInputs_3 will override an input with the same name that was given in workflowInputs or workflowInputs_2. Similarly, an input
        specified in workflowInputs_5 will override an input with the same name in any other input file.

        workflowInputs
        workflowInputs_2
        workflowInputs_3
        workflowInputs_4
        workflowInputs_5

* You can now limit the number of concurrent jobs for a backend by specifying the following option in the backend's config stanza:
```
backend {
  ...
  providers {
    BackendName {
      actor-factory = ...
      config {
        concurrent-job-limit = 5
```


## 0.21

* Warning: Significant database updates when you switch from version 0.19 to 0.21 of Cromwell.
  There may be a long wait period for the migration to finish for large databases.
  Please refer to MIGRATION.md for more details.

* There are significant architectural changes related to increases in performance and scaling.

* The biggest user-facing changes from 0.19 to 0.21 are related to the application.conf file, which has been restructured significantly.
The configuration for backends now is all contained within a `backend` stanza, which specifies 1 stanza per name per backend and a default backend, as follows:

```
backend {
    default=Local
    providers {
        Local {
            actor-factory = "cromwell.backend.impl.sfs.config.ConfigBackendLifecycleActorFactory"
            config {
                ... backend specific config ...
            }
        }
        JES {
            actor-factory = "cromwell.backend.impl.jes.JesBackendLifecycleActorFactory"
            config {
                ... backend specific config ...
            }
        }
        SGE {
            actor-factory = "cromwell.backend.impl.sfs.config.ConfigBackendLifecycleActorFactory"
            config {
                ... backend specific config ...
            }r
        }
    }
}
```
* A new `/stats` endpoint has been added to get workflow and job count for a Cromwell running in server mode.

* Renamed Workflow Options:
   “workflow_log_dir” -> “final_workflow_log_dir”
    “call_logs_dir” -> “final_call_logs_dir”
    “outputs_path” -> “final_workflow_outputs_dir”
    “defaultRuntimeOptions” -> “default_runtime_attributes”

* Timing diagrams endpoint has been updated to include additional state information about jobs.

* Add support for Google Private IPs through `noAddress` runtime attribute. If set to true, the VM will NOT be provided with a public IP address.
*Important*: Your project must be whitelisted in "Google Access for Private IPs Early Access Program". If it's not whitelisted and you set this attribute to true, the task will hang.
  Defaults to `false`.
  e.g:
```
task {
    command {
        echo "I'm private !"
    }

    runtime {
        docker: "ubuntu:latest"
        noAddress: true
    }
}
```

* The Local and the SGE backend have been merged into a generic
Shared File System (SFS) backend. This updated backend can be configured
to work with various other command line dispatchers such as LSF. See the
[README](README.md#sun-gridengine-backend) for more info.

* On the JES and SFS backends, task `command` blocks are now always
passed absolute paths for input `File`s.

* On the SFS backends, the call directory now contains two sub-directories:
    * `inputs` contains all the input files that have been localized for this task (see next below for more details)
    * `execution` contains all other files (script, logs, rc, potential outputs etc...)

* Override the default database configuration by setting the keys
`database.driver`, `database.db.driver`, `database.db.url`, etc.
* Override the default database configuration by setting the keys
`database.driver`, `database.db.driver`, `database.db.url`, etc.

For example:
```
# use a mysql database
database {
  driver = "slick.driver.MySQLDriver$"
  db {
    driver = "com.mysql.cj.jdbc.Driver"
    url = "jdbc:mysql://host/cromwell"
    user = "user"
    password = "pass"
    connectionTimeout = 5000
  }
}
```

## 0.20

* The default per-upload bytes size for GCS is now the minimum 256K
instead of 64M. There is also an undocumented config key
`google.upload-buffer-bytes` that allows adjusting this internal value.

* Updated Docker Hub hash retriever to parse json with [custom media
types](https://github.com/docker/distribution/blob/05b0ab0/docs/spec/manifest-v2-1.md).

* Added a `/batch` submit endpoint that accepts a single wdl with
multiple input files.

* The `/query` endpoint now supports querying by `id`, and submitting
parameters as a HTTP POST.<|MERGE_RESOLUTION|>--- conflicted
+++ resolved
@@ -4,15 +4,13 @@
 
 ### Bug fixes
 
-<<<<<<< HEAD
 #### WDL 1.0 strings can contain escaped quotes
 
 For example, the statement `String s = "\""` is now supported, whereas previously it produced a syntax error.
-=======
+
 #### Empty call blocks in WDL 1.0
 
 Cromwell's WDL 1.0 implementation now allows empty call blocks, e.g. `call task_with_no_inputs {}`. This brings 1.0 in line with draft-2, which has always supported this syntax.
->>>>>>> dde70fbe
 
 ## 39 Release Notes
 
