package cromwell.backend.google.batch.util

import cromwell.backend.google.batch.models.{
  GcpBatchRuntimeAttributes,
  N1CustomMachineType,
  N2CustomMachineType,
  N2DCustomMachineType,
  StandardMachineType
}
import cromwell.core.logging.JobLogger
import eu.timepit.refined.api.Refined
import eu.timepit.refined.numeric.Positive
import wom.format.MemorySize

object GcpBatchMachineConstraints {
  def machineType(memory: MemorySize,
                  cpu: Int Refined Positive,
                  cpuPlatformOption: Option[String],
<<<<<<< HEAD
                  standardMachineTypeOption: Option[String],
                  googleLegacyMachineSelection: Boolean,
                  jobLogger: JobLogger
  ): String =
    if (standardMachineTypeOption.exists(_.trim.nonEmpty)) {
      StandardMachineType(standardMachineTypeOption.get).machineType
    } else if (googleLegacyMachineSelection) {
      s"predefined-$cpu-${memory.to(MemoryUnit.MB).amount.intValue()}"
    } else {
      // If someone requests Intel Cascade Lake or Intel Ice Lake as their CPU platform then switch the machine type to n2.
      // Similarly, CPU platform of AMD Rome corresponds to the machine type n2d.
      val customMachineType =
        cpuPlatformOption match {
          case Some(GcpBatchRuntimeAttributes.CpuPlatformIntelCascadeLakeValue) => N2CustomMachineType
          case Some(GcpBatchRuntimeAttributes.CpuPlatformIntelIceLakeValue) => N2CustomMachineType
          case Some(GcpBatchRuntimeAttributes.CpuPlatformAMDRomeValue) => N2DCustomMachineType
          case _ => N1CustomMachineType
        }
      customMachineType.machineType(memory, cpu, jobLogger)
    }
=======
                  jobLogger: JobLogger
  ): String = {
    // If someone requests Intel Cascade Lake or Intel Ice Lake as their CPU platform then switch the machine type to n2.
    // Similarly, CPU platform of AMD Rome corresponds to the machine type n2d.
    val customMachineType =
      cpuPlatformOption match {
        case Some(GcpBatchRuntimeAttributes.CpuPlatformIntelCascadeLakeValue) => N2CustomMachineType
        case Some(GcpBatchRuntimeAttributes.CpuPlatformIntelIceLakeValue) => N2CustomMachineType
        case Some(GcpBatchRuntimeAttributes.CpuPlatformAMDRomeValue) => N2DCustomMachineType
        case _ => N1CustomMachineType
      }
    customMachineType.machineType(memory, cpu, jobLogger)
  }
>>>>>>> 79fd68fa
}<|MERGE_RESOLUTION|>--- conflicted
+++ resolved
@@ -16,15 +16,11 @@
   def machineType(memory: MemorySize,
                   cpu: Int Refined Positive,
                   cpuPlatformOption: Option[String],
-<<<<<<< HEAD
                   standardMachineTypeOption: Option[String],
-                  googleLegacyMachineSelection: Boolean,
                   jobLogger: JobLogger
   ): String =
     if (standardMachineTypeOption.exists(_.trim.nonEmpty)) {
       StandardMachineType(standardMachineTypeOption.get).machineType
-    } else if (googleLegacyMachineSelection) {
-      s"predefined-$cpu-${memory.to(MemoryUnit.MB).amount.intValue()}"
     } else {
       // If someone requests Intel Cascade Lake or Intel Ice Lake as their CPU platform then switch the machine type to n2.
       // Similarly, CPU platform of AMD Rome corresponds to the machine type n2d.
@@ -37,19 +33,4 @@
         }
       customMachineType.machineType(memory, cpu, jobLogger)
     }
-=======
-                  jobLogger: JobLogger
-  ): String = {
-    // If someone requests Intel Cascade Lake or Intel Ice Lake as their CPU platform then switch the machine type to n2.
-    // Similarly, CPU platform of AMD Rome corresponds to the machine type n2d.
-    val customMachineType =
-      cpuPlatformOption match {
-        case Some(GcpBatchRuntimeAttributes.CpuPlatformIntelCascadeLakeValue) => N2CustomMachineType
-        case Some(GcpBatchRuntimeAttributes.CpuPlatformIntelIceLakeValue) => N2CustomMachineType
-        case Some(GcpBatchRuntimeAttributes.CpuPlatformAMDRomeValue) => N2DCustomMachineType
-        case _ => N1CustomMachineType
-      }
-    customMachineType.machineType(memory, cpu, jobLogger)
-  }
->>>>>>> 79fd68fa
 }