# Cromwell Change Log

## 63 Release Notes

<<<<<<< HEAD
## 62 Release Notes

### Downloading Access URLs

Added experimental support to download data during Google [Cloud Life Sciences](https://cloud.google.com/life-sciences)
jobs using [DRS
AccessURLs](https://ga4gh.github.io/data-repository-service-schemas/preview/release/drs-1.1.0/docs/#_accessurl).
=======
### Removed refresh token authentication mode

Google Pipelines API v1 supported authentication with refresh tokens, while v2 of the API does not.

Now that v1 has been discontinued and shut down, this version of Cromwell removes support for refresh tokens.
>>>>>>> 7608f79d

## 61 Release Notes

### No labels update for Archived workflows

If **- and ONLY if -** you have metadata archiving turned on, then for a workflow whose metadata has been archived by Cromwell 
according to the lifecycle policy, Cromwell will no longer add new labels or update existing labels for this workflow 
coming through PATCH `/labels` endpoint.

## 60 Release Notes

### Java 11

As of this version, a distribution of Java 11 is required to run Cromwell. Cromwell is developed, tested, and
containerized using [AdoptOpenJDK 11 HotSpot](https://adoptopenjdk.net/).

### Hybrid metadata storage ("carboniting") removed

Carboniting functionality has been removed from Cromwell. 
There will be no effect for customers who store metadata permanently in the relational database (most common),
and there will also be no effect for customers who use the in-memory database.

Breaking change only for customers who explicitly enabled `carbonite-metadata-service` in their configuration to split
metadata storage between a relational database and Google Cloud Storage. If you had previously enabled carboniting and 
deletion, any workflows marked as `ArchivedAndPurged` in your database will no longer be accessible via the Cromwell metadata API.

## 59 Release Notes

### Bug Fixes

* Fixed a pair of bugs that could cause workflows to fail unexpectedly with the errors "413 Request Entity Too Large"
  and "java.net.SocketTimeoutException: Read timed out" when accessing Google Cloud Storage.

## 58 Release Notes

Internal CI-related changes only.

## 57 Release Notes

### Breaking configuration change to reference disk support on PAPI v2

Beginning with Cromwell 57, reference disk manifests are now specified completely within Cromwell configuration
rather than through a level of indirection to a manifest file stored in GCS. More details can be found
[here](https://cromwell.readthedocs.io/en/develop/backends/Google#reference-disk-support).

## 56 Release Notes

### Retry with More Memory as workflow option

The experimental memory retry feature gains per-workflow customization and includes breaking changes:
* The per-backend configuration key `<backend>.config.memory-retry.error-keys` has been removed and replaced 
with global key `system.memory-retry-error-keys`
* The per-backend configuration key `<backend>.config.memory-retry.multiplier` has been replaced with **workflow option** 
`memory_retry_multiplier`

More details can be found [here](https://cromwell.readthedocs.io/en/develop/wf_options/Overview.md#retry-with-more-memory-multiplier).

### Bug Fixes

* Fixed a bug that caused Cromwell to mark workflows as failed after a single `500`, `503`, or `504` error from Google Cloud Storage.
  * Cromwell will now retry these errors as designed.
  * The default retry count is `5` and may be customized with `system.io.number-of-attempts`. 

## 55 Release Notes

### Apple Silicon support statement

Users with access to the new Mac hardware should review [important information provided here](https://cromwell.readthedocs.io/en/stable/Releases).

### Bug Fixes

* Fixed a bug that prevented `read_json()` from working with arrays and primitives. The function now works as expected for all valid JSON data inputs. 
More information on JSON Type to WDL Type conversion can be found [here](https://github.com/openwdl/wdl/blob/main/versions/1.0/SPEC.md#mixed-read_jsonstringfile).

* Now retries HTTP 408 responses as well as HTTP 429 responses during DOS/DRS resolution requests.

* Fixed a bug that prevented the call caching diff endpoint from working with scatters in workflows with archived metadata.

### New Features

#### Reference disk support on PAPI v2

Cromwell now offers support for the use of reference disks on the PAPI v2 backend as an alternative to localizing
reference inputs. More details [here](https://cromwell.readthedocs.io/en/develop/backends/Google#reference-disk-support).

#### Docker image cache support on PAPI v2 lifesciences beta

Cromwell now offers support for the use of Docker image caches on the PAPI v2 lifesciences beta backend. More details [here](https://cromwell.readthedocs.io/en/develop/backends/Google#docker-image-cache-support).

#### Preemptible Recovery via Checkpointing

* Cromwell can now help tasks recover from preemption by allowing them to specify a 'checkpoint' file which will be restored
to the worker VM on the next attempt if the task is interrupted. More details [here](https://cromwell.readthedocs.io/en/develop/optimizations/CheckpointFiles)

## 54 Release Notes

### Bug Fixes

* Fixed a bug that prevented `write_json()` from working with arrays and primitives. The function now works as expected for `Boolean`, `String`, `Integer`, `Float`,
 `Pair[_, _]`, `Object`, `Map[_, _]` and `Array[_]` (including array of objects) type inputs. More information on WDL Type to JSON Type 
 conversion can be found [here](https://github.com/openwdl/wdl/blob/main/versions/1.0/SPEC.md#mixed-read_jsonstringfile).

### Spark backend support removal

Spark backend was not widely used and it was decided to remove it from the codebase in order to narrow the scope of Cromwell code. 

### Improved DRS Localizer logging

Error logging while localizing a DRS URI should now be more clear especially when there is a Requester Pays bucket involved.

### Per-backend hog factors
Cromwell now allows overriding system-level log factors on back-end level. First, Cromwell will try to use hog-factor 
defined in the backend config, and if it is not defined, it will default to using system-wide hog factor.
```conf
backend {
  providers {
    PAPIv2 {
      config {
        hog-factor: 2
      }
    }
  }
}
```
For more information about hog factors please see [this page](https://cromwell.readthedocs.io/en/develop/cromwell_features/HogFactors/).

### `martha_v2` Support Removed

Cromwell now only supports resolving DOS or DRS URIs through [Martha](https://github.com/broadinstitute/martha)'s most
recent metadata endpoint `martha_v3`, dropping support for Martha's previous metadata endpoint `martha_v2`. To switch to
the new version of Martha's metadata endpoint, update the `martha.url` found in the [filesystems
config](https://cromwell.readthedocs.io/en/stable/filesystems/Filesystems/#overview) to point to `/martha_v3`. More
information on Martha's `martha_v3` request and response schema can be found
[here](https://github.com/broadinstitute/martha#martha-v3).

### DOS/DRS `localization_optional` Support

When running on a backend that supports `localization_optional: true` any DOS or DRS `File` values in the generated
command line will be substituted with the `gsUri` returned from Martha's `martha_v3` endpoint. More information on
`localization_optional` can be found [here](https://cromwell.readthedocs.io/en/stable/optimizations/FileLocalization/).

### DOS/DRS metadata retrieval retried by default

Attempts to retrieve DOS/DRS metadata from Martha will be retried by default. More information can be found
[here](https://cromwell.readthedocs.io/en/stable/optimizations/FileLocalization/).

## 53 Release Notes

### Martha v3 Support

Cromwell now supports resolving DRS URIs through Martha v3 (in addition to Martha v2). To switch to the new version of Martha, update the `martha.url` found in the [filesystems config](https://cromwell.readthedocs.io/en/stable/filesystems/Filesystems/#overview) to
point to `/martha_v3`. More information on Martha v3 request and response schema can be found [here](https://github.com/broadinstitute/martha#martha-v3).

### Support for custom entrypoints on Docker images

Cromwell can now support docker images which have custom entrypoints in the PAPIv2 alpha and beta backends.

### Alpha support for WDL optional outputs on PAPI v2

* Alpha support for WDL optional output files on the PAPI v2 backend has been added, please see the
[documentation](https://cromwell.readthedocs.io/en/stable/wf_options/Google#alpha-support-for-wdl-optional-outputs-on-papi-v2)
for known limitations.

### Monitoring Image Script

* Cromwell now supports an optional `monitoring_image_script` workflow option in addition to the existing
`monitoring_script` and `monitoring_image` options. For more information see the [Google Pipelines API Workflow Options
documentation](https://cromwell.readthedocs.io/en/stable/wf_options/Google#google-pipelines-api-workflow-options).

## 52 Release Notes

### Documentation

Information on how to properly use the Singularity cache with Cromwell is now
provided in the [Cromwell Singularity documentation](
https://cromwell.readthedocs.io/en/stable/tutorials/Containers/#singularity).

### Google library upgrade [(#5565)](https://github.com/broadinstitute/cromwell/pull/5565)

All previous versions of Cromwell shipped with Google Cloud Storage (GCS) libraries that are now deprecated and will [stop working in August 2020](https://developers.googleblog.com/2018/03/discontinuing-support-for-json-rpc-and.html). This release adopts updated libraries to ensure uninterrupted operation. The only user action required is upgrading Cromwell.   

### Bug fixes

* Fixed a bug that required Cromwell to be restarted in order to pick up DNS changes.
    * By default, the JVM caches DNS records with a TTL of infinity.
    * Cromwell now configures its JVM with a 3-minute TTL. This value can be customized by setting `system.dns-cache-ttl`.  
* Clarified an error message that Cromwell emits when the compute backend terminates a job of its own volition (as opposed to termination in response to an abort request from Cromwell)
    * Previously, the error read `The job was aborted from outside Cromwell`
    * The new error reads `The compute backend terminated the job. If this termination is unexpected, examine likely causes such as preemption, running out of disk or memory on the compute instance, or exceeding the backend's maximum job duration.` 

## 51 Release Notes

### Changes and Warnings

The configuration format for call cache blacklisting has been updated, please see the [call caching documentation](
https://cromwell.readthedocs.io/en/stable/Configuring/#call-caching) for details.

### Bug fixes

* Fixed a bug where the `size(...)` function did not work correctly on files 
  from a shared filesystem if `size(...)` was called in the input section on a 
  relative path.
+ Fixed a bug where the `use_relative_output_paths` option would not preserve intermediate folders.

### New functionality

#### Call caching blacklisting improvements

Cromwell previously supported blacklisting GCS buckets containing cache hits which could not be copied for permissions 
reasons. Cromwell now adds support for blacklisting individual cache hits which could not be copied for any reason,
as well as grouping blacklist caches according to a workflow option key. More information available in the [
call caching documentation]( https://cromwell.readthedocs.io/en/stable/Configuring/#call-caching). 

#### new xxh64 and fingerprint strategies for call caching

Existing call cache strategies `path` and `path+modtime` don't work when using docker on shared filesystems 
(SFS backend, i.e. not in cloud storage). The `file` (md5sum) strategy works, but uses a lot of resources.
Two faster strategies have been added for this use case: `xxh64` and 
`fingerprint`. `xxh64` is a lightweight hashing algorithm, `fingerprint` is a strategy designed to be very 
lightweight. Read more about it in the [call caching documentation](
https://cromwell.readthedocs.io/en/stable/Configuring/#call-caching).

## 50 Release Notes

### Changes and Warnings

#### Metadata Archival Config Change

**Note:** Unless you have already opted-in to GCS-archival of metadata during its development, this change will not affect you.
Cromwell's metadata archival configuration has changed in a backwards incompatible way to increase consistency,
please see
[the updated documentation](https://cromwell.readthedocs.io/en/stable/Configuring#hybrid-metadata-storage-classic-carbonite) for details.

## 49 Release Notes

### Changes and Warnings

#### Job store database refactoring

The primary keys of Cromwell's job store tables have been refactored to use a `BIGINT` datatype in place of the previous
`INT` datatype. Cromwell will not be usable during the time the Liquibase migration for this refactor is running.
In the Google Cloud SQL with SSD environment this migration runs at a rate of approximately 40,000 `JOB_STORE_SIMPLETON_ENTRY`
rows per second. In deployments with millions or billions of `JOB_STORE_SIMPLETON_ENTRY` rows the migration may require
a significant amount of downtime so please plan accordingly. The following SQL could be used to estimate the number of
rows in this table:

```
SELECT table_rows FROM INFORMATION_SCHEMA.TABLES WHERE TABLE_SCHEMA = 'cromwell' AND table_name = 'JOB_STORE_SIMPLETON_ENTRY';
```

#### Execution Directory Layout (cache copies)

When an attempt to copy a cache result is made, you'll now see a `cacheCopy` directory in the call root directory. 
This prevents them clashing with the files staged to the same directory for attempt 1 if the cache copy fails (see also: Bug Fixes).

The directory layout used to be:

```
[...]/callRoot/
  - script [from the cache copy attempt, or for execution attempt 1 if the cache copy fails]
  - stdout [from the cache copy attempt, or for execution attempt 1 if the cache copy fails]
  - output.file [from the cache copy attempt, or for execution attempt 1 if the cache copy fails]
  - attempt-2/ [if attempt 1 fails]
    - script
    - stdout
    - output.file
```

but is now:

```
[...]/callRoot/
  - cacheCopy/
    - script
    - stdout
    - output.file
  - script [for attempt 1 if the cache copy fails]
  - stdout [for attempt 1 if the cache copy fails]
  - output.file [for attempt 1 if the cache copy fails]
  - attempt-2/ [if attempt 1 fails]
    - script
    - stdout
    - output.file
```

### New Functionality

#### Disable call-caching for tasks

It is now possible to indicate in a workflow that a task should not be call-cached. See details 
[here](https://cromwell.readthedocs.io/en/stable/optimizations/VolatileTasks).

#### Delete Intermediate Outputs on PapiV2

* **Experimental:** When a new workflow option `delete_intermediate_output_files` is submitted with the workflow,
intermediate `File` objects will be deleted when the workflow completes. See the [Google Pipelines API Workflow Options
documentation](https://cromwell.readthedocs.io/en/stable/wf_options/Google#google-pipelines-api-workflow-options)
for more information.

#### Metadata Archival Support

Cromwell 49 now offers the option to archive metadata to GCS and remove the equivalent metadata from relational
database storage. Please see 
[the documentation](https://cromwell.readthedocs.io/en/stable/Configuring#hybrid-metadata-storage-classic-carbonite) for more details. 

#### Adding support for Google Cloud Life Sciences v2beta
Cromwell now supports running workflows using Google Cloud Life Sciences v2beta API in addition to Google Cloud Genomics v2alpha1. 
More information about migration to the new API from v2alpha1 
[here](https://cromwell.readthedocs.io/en/stable/backends/Google#migration-from-google-cloud-genomics-v2alpha1-to-google-cloud-life-sciences-v2beta). 
* **Note** Google Cloud Life Sciences is the new name for newer versions of Google Cloud Genomics.
* **Note** Support for Google Cloud Genomics v2alpha1 will be removed in a future version of Cromwell. Advance notice will be provided.

### New Docs

#### Installation methods

Links to the conda package and docker container are now available in 
[the install documentation](https://cromwell.readthedocs.io/en/stable/Getting/).


### Bug Fixes

+ Fix a bug where zip files with directories could not be imported. 
  For example a zip with `a.wdl` and `b.wdl` could be imported but one with `sub_workflows/a.wdl` 
  and `imports/b.wdl` could not.
+ Fix a bug which sometimes allowed execution scripts copied by a failed cache-copy to be run instead
  of the attempt-1 script for a live job execution. 
  
## 48 Release Notes

### Womtool Graph for WDL 1.0

The `womtool graph` command now supports WDL 1.0 workflows. 
* **Note:** Generated graphs - including in WDL draft 2 - may look slightly different than they did in version 47.

### Documentation

+ Documented the use of a HSQLDB file-based database so users can try call-caching without needing a database server.
  Please checkout [the database documentation](https://cromwell.readthedocs.io/en/stable/Configuring#database).

## 47 Release Notes

### Retry with more memory on Papiv2 [(#5180)](https://github.com/broadinstitute/cromwell/pull/5180)

Cromwell now allows user defined retries. With `memory-retry` config you can specify an array of strings which when encountered in the `stderr` 
file by Cromwell, allows the task to be retried with multiplier factor mentioned in the config. More information [here](https://cromwell.readthedocs.io/en/stable/backends/Google/).

### GCS Parallel Composite Upload Support

Cromwell 47 now supports GCS parallel composite uploads which can greatly improve delocalization performance.
This feature is turned off by default, it can be turned on by either a backend-level configuration setting or
on a per-workflow basis with workflow options. More details [here](https://cromwell.readthedocs.io/en/stable/backends/Google/).

### Papi V2 Localization Using GCR [(#5200)](https://github.com/broadinstitute/cromwell/pull/5200)

The Docker image for the Google Cloud SDK was previously only [published on Docker
Hub](https://hub.docker.com/r/google/cloud-sdk). Now that the image is [publicly hosted in
GCR](http://gcr.io/google.com/cloudsdktool/cloud-sdk), Papi V2 jobs will localize inputs and delocalize outputs using
the GCR image.

## 46 Release Notes

### Nvidia GPU Driver Update

The default driver for Nvidia GPU's on Google Cloud has been updated from `390` to `418.87.00`.  A user may override this option at anytime by providing the `nvidiaDriverVersion` runtime attribute.  See the [Runtime Attribute description for GPUs](https://cromwell.readthedocs.io/en/stable/RuntimeAttributes/#runtime-attribute-descriptions) for detailed information.

### Enhanced "error code 10" handling in PAPIv2

On Google Pipelines API v2, a worker VM that is preempted may emit a generic error message like
```
PAPI error code 10. The assigned worker has failed to complete the operation
```
instead of a preemption-specific message like
```
PAPI error code 14. Task was preempted for the 2nd time.
```
Cromwell 44 introduced special handling that detects both preemption indicators and re-runs the job consistent with the `preemptible` setting.

Cromwell 46 enhances this handling in response to user reports of possible continued issues.   

## 45 Release Notes

### Improved input and output transfer performance on PAPI v2

Cromwell now requires only a single PAPI "action" each for the entire localization or delocalization process, rather than two per file or directory.
This greatly increases execution speed for jobs with large numbers of input or output files.
In testing, total execution time for a call with 800 inputs improved from more than 70 minutes to less than 20 minutes.

### List dependencies flag in Womtool Command Line [(#5098)](https://github.com/broadinstitute/cromwell/pull/5098)

Womtool now outputs the list of files referenced in import statements using `-l` flag for `validate` command.
More info [here](https://cromwell.readthedocs.io/en/stable/WOMtool/)

### BCS backend new Features support

#### New docker registry
Alibaba Cloud Container Registry is now supported for the `docker` runtime attribute, and the previous `dockerTag` 
runtime attribute continues to be available for Alibaba Cloud OSS Registry.
#### Call caching
Cromwell now supports Call caching when using the BCS backend.
#### Workflow output glob
Globs can be used to define outputs for BCS backend.
#### NAS mount
Alibaba Cloud NAS is now supported for the `mounts` runtime attribute.

### Call Caching Failure Messages [(#5095)](https://github.com/broadinstitute/cromwell/pull/5095)

Call cache failures are no longer sent to the workflow metadata. Instead a limited number of call cache failure messages
will be sent to the workflow log. See [the Cromwell call caching
documentation](https://cromwell.readthedocs.io/en/stable/cromwell_features/CallCaching/) for more information on call
cache failure logging.

## 44 Release Notes

### Improved PAPI v2 Preemptible VM Support

In some cases PAPI v2 will report the preemption of a VM in a way that differs from PAPI v1. This novel means of reporting
preemption was not recognized by Cromwell's PAPI v2 backend and would result in preemptions being miscategorized as call failures.
Cromwell's PAPI v2 backend will now handle this type of preemption.

## 43 Release Notes

### Virtual Private Cloud with Subnetworks

Cromwell now allows PAPIV2 jobs to run on a specific subnetwork inside a private network by adding the subnetwork key 
`subnetwork-label-key` inside `virtual-private-cloud` in backend configuration. More info [here](https://cromwell.readthedocs.io/en/stable/backends/Google/).

### Call caching database refactoring

Cromwell's `CALL_CACHING_HASH_ENTRY` primary key has been refactored to use a `BIGINT` datatype in place of the previous
`INT` datatype. Cromwell will not be usable during the time the Liquibase migration for this refactor is running.
In the Google Cloud SQL with SSD environment this migration runs at a rate of approximately 100,000 `CALL_CACHING_HASH_ENTRY`
rows per second. In deployments with millions or billions of `CALL_CACHING_HASH_ENTRY` rows the migration may require  
a significant amount of downtime so please plan accordingly. The following SQL could be used to estimate the number of
rows in this table:

```
select max(CALL_CACHING_HASH_ENTRY_ID) from CALL_CACHING_HASH_ENTRY
```

### Stackdriver Instrumentation

Cromwell now supports sending metrics to [Google's Stackdriver API](https://cloud.google.com/monitoring/api/v3/). 
Learn more on how to configure [here](https://cromwell.readthedocs.io/en/stable/developers/Instrumentation/).

### BigQuery in PAPI

Cromwell now allows a user to specify BigQuery jobs when using the PAPIv2 backend

### Configuration Changes

#### StatsD Instrumentation

There is a small change in StatsD's configuration path. Originally, the path to the config was `services.Instrumentation.config.statsd`
which now has been updated to `services.Instrumentation.config`. More info on its configuration can be found
[here](https://cromwell.readthedocs.io/en/stable/developers/Instrumentation/).

#### cached-copy

A new experimental feature, the `cached-copy` localization strategy is available for the shared filesystem. 
More information can be found in the [documentation on localization](https://cromwell.readthedocs.io/en/stable/backends/HPC).

#### Yaml node limits

Yaml parsing now checks for cycles, and limits the maximum number of parsed nodes to a configurable value. It also
limits the nesting depth of sequences and mappings. See [the documentation on configuring
YAML](https://cromwell.readthedocs.io/en/stable/Configuring/#yaml) for more information.

### API Changes

#### Workflow Metadata

* It is now possible to use `includeKey` and `excludeKey` at the same time. If so, the metadata key must match the `includeKey` **and not** match the `excludeKey` to be included.
* It is now possible to use "`calls`" as one of your `excludeKey`s, to request that only workflow metadata gets returned.

### PostgreSQL support

Cromwell now supports PostgreSQL (version 9.6 or higher, with the Large Object
extension installed) as a database backend.
See [here](https://cromwell.readthedocs.io/en/stable/Configuring/#database) for
instructions for configuring the database connection.

## 42 Release Notes

### Womtool endpoint

The `/describe` endpoint now differentiates between an invalid workflow and a valid workflow with invalid inputs.

Specifically, the new `validWorkflow` key indicates whether the workflow file is valid by itself. If inputs are provided, they are not considered when calculating this field; if inputs are not provided, the value is identical to `valid`.

### Configuration Changes

 *  Virtual private networks can now be configured. See the section below for details.
 
#### Batch Request Timeouts

The timeout on Cromwell's requests to PAPIv2 can now be configured. See the sample PAPIv2.conf for more documentation:

```conf
backend {
  providers {
    PAPIv2 {
      config { 
        batch-requests {
          timeouts {
            read = 10 seconds
            connect = 10 seconds
          }
        }
      }
    }
  }
}
```

### Virtual Private Networks

Cromwell now allows PAPIV2 jobs to run on a private network by adding the network name inside `virtual-private-cloud` in backend configuration.
More info [here](https://cromwell.readthedocs.io/en/stable/backends/Google/).

### AWS Backend

Now includes background job status polling to hopefully reduce the incidence of 'HTTP 429' errors for large workflows.

## 41 Release Notes

### Workflow Options

* It is now possible to supply custom `google-labels` in [workflow options](https://cromwell.readthedocs.io/en/stable/wf_options/Google/).

### AWS backend

It is now possible to use WDL disk attributes with the following formats on AWS.
```
disks: "local-disk 20 SSD"
```
```
disks: "/some/mnt 20 SSD"
```
Because Cromwell's AWS backend auto-sizes disks, the size specification is simply discarded.

### Time Formatting

In previous versions of Cromwell, times were converted to strings using
[the default Java formatter](https://docs.oracle.com/javase/8/docs/api/java/time/OffsetDateTime.html#toString--) which
generates a variety of ISO-8601 formats. String conversions also retained whatever server time zone generated that
specific time instance.

Going forward, times stored in Cromwell metadata, and later returned via the HTTP endpoint, are now converted to UTC
then formatted with exactly three digits of milliseconds.

For example:
- `2017-01-19T12:34:56-04:00` will now be formatted as
- `2017-01-19T16:34:56.000Z`

This change only affects newly formatted dates. Older dates already formatted and stored by previous versions of
Cromwell will not be updated however they will still return a
[valid ISO-8601 format](https://en.wikipedia.org/wiki/ISO_8601). The older format may be in various non-UTC time zones,
and may or may not include microseconds or even nanoseconds, for example `2017-01-19T12:34:56.123456789-04:00`.

### Config Changes

#### Heartbeat failure shutdown

When a Cromwell instance is unable to write heartbeats for some period of time it will automatically shut down. For more
information see the docs on [configuring Workflow Hearbeats](https://cromwell.readthedocs.io/en/stable/Configuring/).

NOTE: In the remote chance that the `system.workflow-heartbeats.ttl` has been configured to be less than `5 minutes`
then the new configuration value `system.workflow-heartbeats.write-failure-shutdown-duration` must also be explicitly
set less than the `ttl`.

#### nVidia Driver Attribute Change

The runtime attribute `nvidia-driver-version` was previously allowed only as a default runtime attribute in configuration.
Because WDL does not allow attribute names to contain `-` characters, this has been changed to `nvidiaDriverVersion`.
This field is now accepted within WDL files as well as within the configuration file.

#### Logging long running jobs

All backends can now emit slow job warnings after a configurable time running. 
NB This example shows how to configure this setting for the PAPIv2 backend:
```conf
# Emit a warning if jobs last longer than this amount of time. This might indicate that something got stuck.
backend {
  providers {
    PAPIv2 {
      config { 
        slow-job-warning-time: 24 hours
      }
    }
  }
}
```

### Runtime Attributes

#### GPU Attributes

* The `gpuType` attribute is no longer validated against a whitelist at workflow submission time. Instead, validation now happens at runtime. This allows any valid accelerator to be used.
* The `nvidiaDriverVersion` attribute is now available in WDL `runtime` sections. The default continues to be `390.46` which applies if and only if GPUs are being used.
* A default `gpuType` ("nvidia-tesla-k80") will now be applied if `gpuCount` is specified but `gpuType` is not.
* Similarly, a default `gpuCount` (1) will be applied if `gpuType` is specified but `cpuCount` is not. 

### Bug fixes

#### Better validation of workflow heartbeats

An error will be thrown on startup when the `system.workflow-heartbeats.heartbeat-interval` is not less than the
`system.workflow-heartbeats.ttl`.


## 40 Release Notes

### Config Changes

#### Cromwell ID in instrumentation path

When set, the configuration value of `system.cromwell_id` will be prepended to StatsD metrics. More info [here](https://cromwell.readthedocs.io/en/stable/developers/Instrumentation/).

#### HealthMonitor Configuration

The HealthMonitor configuration has been refactored to provide a simpler interface:
* You no longer need to specify a monitor class in your `cromwell.conf` as this will now be inherited from the `reference.conf` value.
* You can now opt-in and opt-out of any combination of status monitors.
* The PAPI backends to monitor can now be listed in a single field.

##### Upgrading

You are no longer tied to the previous preset combinations of health checks. However if you just want to carry forward
the exact same set of health checks, you can use one of the following standard recipes:

###### From default, or `NoopHealthMonitorActor`:
If you're currently using the (default) NoopHealthMonitorActor, no action is required.

###### From `StandardHealthMonitorServiceActor`:
If you're currently using the `StandardHealthMonitorServiceActor`, replace this stanza:
```
services {
    HealthMonitor {
        class = "cromwell.services.healthmonitor.impl.standard.StandardHealthMonitorServiceActor"
    }
}
``` 
With this one:
```
services {
    HealthMonitor {
        config {
            check-dockerhub: true
            check-engine-database: true
        }
    }
}
``` 
###### From `WorkbenchHealthMonitorServiceActor`:
Replace this stanza:
```
services {
    HealthMonitor {
        class = "cromwell.services.healthmonitor.impl.workbench.WorkbenchHealthMonitorServiceActor"

        config {
            papi-backend-name = PAPIv1
            papi-v2-backend-name = PAPIv2

            google-auth-name = service-account
            gcs-bucket-to-check = "cromwell-ping-me-bucket"
        }
    }
}
``` 
With this one:
```
services {
    HealthMonitor {
        config {
            check-dockerhub: true
            check-engine-database: true
            check-gcs: true
            check-papi-backends: [PAPIv1, PAPIv2]

            google-auth-name = service-account
            gcs-bucket-to-check = "cromwell-ping-me-bucket"
    }
  }
}
``` 
### Workflow options changes

A new workflow option is added. If the `final_workflow_outputs_dir` is set 
`use_relative_output_paths` can be used. When set to `true` this will copy 
all the outputs relative to their execution directory. 
my_final_workflow_outputs_dir/~~MyWorkflow/af76876d8-6e8768fa/call-MyTask/execution/~~output_of_interest.
More information can be found in [the workflow options documentation](https://cromwell.readthedocs.io/en/stable/wf_options/Overview/#output-copying).

### Bug fixes

#### WDL 1.0 strings can contain escaped quotes

For example, the statement `String s = "\""` is now supported, whereas previously it produced a syntax error.

#### Empty call blocks in WDL 1.0

Cromwell's WDL 1.0 implementation now allows empty call blocks, e.g. `call task_with_no_inputs {}`. This brings 1.0 in line with draft-2, which has always supported this syntax.

#### Packed CWL bugfix

Fixed a bug that caused an error like `Custom type was referred to but not found` to be issued when using an imported type as a `SchemaDefRequirement` in packed CWL.

## 39 Release Notes

### Cromwell ID changes

When set, the configuration value of `system.cromwell_id` will now have a random suffix appended, unless the
configuration key `system.cromwell_id_random_suffix` is set to `false`.

The generated id also appears more places in the logs, including when picking up workflows from the database and during
shutdown.

### Bug fixes

#### Format fix for `write_map()` 

Fixed an issue that caused the `write_map()` function in Cromwell's WDL 1.0 implementation to produce output in the wrong format. Specifically, the output's rows and columns were swapped. WDL draft-2 was not affected.
  
Incorrect `write_map()` output in Cromwell 38 and earlier:
```
key1    key2    key3
value1  value2  value3
```
Corrected `write_map()` output in Cromwell 39 and later:
```
key1  value1
key2  value2
key3  value3
```

## 38 Release Notes

### HPC paths with Docker

The `ConfigBackendLifecycleActorFactory` path variables `script`, `out` and `err` are now consistent when running with
and without docker. Similarly, when killing a docker task the `kill-docker` configuration key is now used instead of
`kill`. For more information see the [online documentation](https://cromwell.readthedocs.io/en/stable/backends/SGE/).

### No-op Health Monitor is now the default health monitor

Previous versions of Cromwell defaulted to using a health monitor service that checked Docker Hub and engine database status.
Neither check was useful if the `status` endpoint was never consulted as is likely the case in most deployments. Cromwell 38
now defaults to a `NoopHealthMonitorServiceActor` which does nothing. The previous health service implementation is still
available as `StandardHealthMonitorServiceActor`.

### Bug fixes
- Fixed an issue that could cause Cromwell to consume disk space unnecessarily when using zipped dependencies

#### HTTP responses

- When returning errors as json the `Content-Type` header is set to `application/json`.

## 37 Release Notes

### Docker

- Adds support for retrieving docker digests of asia.gcr.io images
- Adds configuration settings for docker digest lookups. See the `docker` section of the `reference.conf` for more information 
- Attempt to automatically adjust the boot disk size on the Google Cloud Backend (version 2) if the size of the image is greater than the default disk size or the required disk size in the runtime attributes.
Only works for registries that support the version 2 of the manifest schema (https://docs.docker.com/registry/spec/manifest-v2-2/)
At this date (12/09/18) this includes GCR and Dockerhub.

### Added new call cache path+modtime hashing strategy.

Call caching hashes with this new strategy are based on the path and the last modified time of the file.

### Instance independent abort

For multi-instance Cromwell deployments sharing a single database, earlier versions of Cromwell required abort
requests to be sent specifically to the instance that was running the targeted workflow. Cromwell 37 now
allows abort commands to be sent to any Cromwell instance in the shared-database deployment. Configuration details
[here](https://cromwell.readthedocs.io/en/develop/Configuring/abort-configuration).


### Call cache blacklisting

The Google Pipelines API (PAPI) version 1 and 2 backends now offer the option of call cache blacklisting on a per-bucket basis.
More info [here](http://cromwell.readthedocs.io/en/develop/CallCaching/#call-cache-copy-authorization-failure-prefix-blacklisting).

### WDL

- All memory units in WDL are now treated as base-2.
For instance `1 KB == 1 KiB == 1024 Bytes`.

### Backend name for call caching purposes

Previous versions of Cromwell incorporated the name of the backend on which a call was run into the call cache hashes generated for that call.
Unfortunately this made it impossible to change the name of a backend without losing all previously run calls as potential cache hits.
Cromwell 37 introduces the `name-for-call-caching-purposes` backend configuration option as a means of decoupling the backend name from the
value used for the backend name for call caching purposes.

### CWL

Support `InputResourceRequirement` hint

### Changing configuration options

#### Logging Token Distribution

In cases where its not obvious why jobs are queued in Cromwell, you can enable logging for the Job Execution Token Dispenser, using
the `system.hog-safety.token-log-interval-seconds` configuration value.

The default, `0`, means that no logging will occur. 

#### HTTP Filesystem

- The HTTP filesystem is now enabled for engine use by default. To continue without an HTTP filesystem, you can add the 
following content into the appropriate stanza of your configuration file:
```
engine {
  filesystems {
    http { 
      enabled: false 
    }
  }
}
``` 
- When the value `exit-code-timeout-seconds` is set, `check-alive` command is now only called once every timeout interval instead of each poll.

### Beta preview of new Womtool `/describe` endpoint

This new endpoint brings the functionality of Womtool to the world of web services. Submit workflows for validation and receive a JSON description in response.

The endpoint is still undergoing heavy development and should not be used in production. The final version will ship in a future release of Cromwell; watch this space.   

### Bug fixes

- Fixed a regression in Cromwell 36 that could cause operations on empty arrays to fail with a spurious type error (closes [#4318](https://github.com/broadinstitute/cromwell/issues/4318))

#### Abort On Hold Workflows

On Hold workflows may now be aborted.

#### Command fixes for AWS and TES

The AWS and TES backends can now handle calls that generate longer command lines. Like the other
backends, commands scripts are first written to a file, the file is downloaded to the execution
host, and then the localized script is run.

Also fixed are AWS `command {}` blocks that use `|` at the start of a line. For example:

```
command {
  echo hello world \
  | cat
}
```

## 36 Release Notes

### Extra configuration options

The value `exit-code-timeout-seconds` can now set in a backend configuration.
Details [here](https://cromwell.readthedocs.io/en/develop/backends/HPC/#exit-code-timeout)

### [AWS S3 file transfers are now encrypted](https://github.com/broadinstitute/cromwell/pull/4264)

### Bug fixes

#### Metadata Request Coalescing

Coalesce metadata requests to eliminate expensive and redundant queries and metadata construction.

#### Eliminate redundant SFS logging and metadata 

Eliminate superfluous logging and metadata publishing in the shared filesystem backend on poll intervals where there was not a state change.

#### AWS region configuration respected throughout

Previously US-EAST-1 was hardcoded in places.

## 35 Release Notes

### Submit workflow using URL

Cromwell now allows for a user to submit the URL pointing to workflow file to run a workflow.
More details on how to use it in: 
- `Server` mode can be found [here](https://cromwell.readthedocs.io/en/develop/api/RESTAPI/).
- `Run` mode can be found [here](https://cromwell.readthedocs.io/en/develop/CommandLine/#run).

### Languages

- Added an opt-in namespace cache for the WDL Draft 2 language factory. Please see the Cromwell example configuration for details. NOTE: if upgrading from a hotfix version of Cromwell
that relied upon this cache, the cache is now opt-in and must be turned on explicitly in config.
- To maintain conformance with the OpenWDL spec, Cromwell drops support for the `version draft-3` identifier in this release. In the rare case where end users may have been using `version draft-3`, `version 1.0` is a drop-in replacement with no effect on functionality.

### HTTP Workflow Inputs for Shared File System and Google Pipelines API Version 2 Backends

`http` and `https` workflow inputs are now supported for shared filesystem and Google Pipelines API (PAPI) version 2
backends. Configuration details are described [here](http://cromwell.readthedocs.io/en/develop/filesystems/HTTP).

### Call cache hint support

More efficient cache hit copying in multi-user environments is now supported through the `call_cache_hit_path_prefixes` workflow option.
Details [here](http://cromwell.readthedocs.io/en/develop/CallCaching/#call-cache-hit-path-prefixes)

### Root workflow level file hash caching support

Cromwell now offers the ability to cache file hashes on a root workflow level basis, details [here](http://cromwell.readthedocs.io/en/develop/CallCaching/#file-hash-caching).

### Extra configuration options

The value `dockerRoot` can now be set in a backend configuration. 
This will set the execution folder in the container (default: `/cromwell-executions`).

### Bug Fixes

#### API
- The `releaseHold` endpoint will now return `404 Not Found` for an unrecognized workflow ID and `400 Bad Request` for a malformed or invalid workflow ID.

#### Languages

- Fixed a bug that allowed values to be "auto-boxed" into a single-element `Array` of that type, which is not allowed in the WDL spec (Closes [#3478](https://github.com/broadinstitute/cromwell/issues/3478)).

#### PAPI version 1

- Restored standard output and error streaming for jobs.

## 34 Release Notes

### Query API

* Fixes a bug which stopped `includeSubworkflow=false` from paging correctly and subworkflows from being discounted correctly from `totalResultsCount`.
* Query results will now be returned in reverse chronological order, with the most-recently submitted workflows returned first.

### Requester Pays on GCS

Access of Google Cloud Storage buckets with Requester Pays enabled is now supported.
Please read the [relevant documentation](http://cromwell.readthedocs.io/en/develop/filesystems/GoogleCloudStorage#requester-pays) for information on how to enable it and the consequences.

### Private Docker Support on Pipelines API v2

Support for private Docker Hub images is now included in the Google Pipelines API v2 backend. PAPI v2 private Docker support is
equivalent to that in PAPI v1 but the configuration differs, please see
[Docker configuration](http://cromwell.readthedocs.io/en/develop/filesystems/Google#Docker) for more details.

### Updated MySQL client with 8.0 support

Updated the MySQL connector client from `5.1.42` to `5.1.46` which adds support for connecting to MySQL 8.0. See the
documentation on [Changes in MySQL Connector/J](https://dev.mysql.com/doc/relnotes/connector-j/5.1/en/news-5-1.html) for
more information.

## 33 Release Notes

### Query endpoint

#### Exclude workflows based on Labels

This gives the ability to **filter out** workflows based on labels. Two new parameters called `excludeLabelAnd` and `excludeLabelOr` can be used for this purpose.
More details on how to use them can be found [here](http://cromwell.readthedocs.io/en/develop/api/RESTAPI/).

#### Include/Exclude subworkflows

Cromwell now supports excluding subworkflows from workflow query results using the `includeSubworkflows` parameter. By default they are included in the results.
More information can be found at [REST API](http://cromwell.readthedocs.io/en/develop/api/RESTAPI/).

#### Query workflows by Submission time

Cromwell now supports querying workflows by submission time. This will help find workflows that are submitted but not started yet (i.e. workflows which are
in On Hold state). More information can be found [here](http://cromwell.readthedocs.io/en/develop/api/RESTAPI/).

#### Submission time in Workflow Query Response

Submission time of a workflow is now included in WorkflowQueryResult, which is part of the response for workflow query.

### File Localization (NIO) Hint

Cromwell now allows tasks in WDL 1.0 can now specify an optimization in their `parameter_meta` that some `File` inputs do not need to be localized for the task to run successfully.
Full details are available in the [documentation page for this optimization](http://cromwell.readthedocs.io/en/develop/optimizations/FileLocalization).

### Bug Fixes

Workflows which are in 'On Hold' state can now be fetched using the query endpoint.

## 32 Release Notes

### Backends

#### Pipelines API V2
Initial support for Google [Pipelines API version 2](https://cloud.google.com/genomics/reference/rest/).
Expect feature parity except for private dockerhub images which are not supported at the moment, but will be in the near future.
Additionally, the "refresh token" authentication mode is **NOT** supported on PAPI V2.

In addition, the following changes are to be expected:
* Error messages for failed jobs might differ from V1
* The Pipelines API log file content might differ from V1

**Important (If you're running Cromwell with a Google backend, read this)**:
The `actor-factory` value for the google backend (`cromwell.backend.impl.jes.JesBackendLifecycleActorFactory`) is being deprecated.
Please update your configuration accordingly.

| PAPI Version  |                                 actor-factory                                |
|---------------|:----------------------------------------------------------------------------:|
|      V1       | cromwell.backend.google.pipelines.v1alpha2.PipelinesApiLifecycleActorFactory |
|      V2alpha1 | cromwell.backend.google.pipelines.v2alpha1.PipelinesApiLifecycleActorFactory |
|      V2beta   | cromwell.backend.google.pipelines.v2beta.PipelinesApiLifecycleActorFactory   |

If you don't update the `actor-factory` value, you'll get a deprecation warning in the logs, and Cromwell will default back to **PAPI V1**

### Task Retries
Cromwell now supports retrying failed tasks up to a specified count by declaring a value for the [maxRetries](RuntimeAttributes.md#maxRetries) key through the WDL runtime attributes.

### Labels
* Cromwell has removed most of the formatting restrictions from custom labels. Please check the [README](README.md#label-format) for more detailed documentation.
* Custom labels won't be submitted to Google backend as they are now decoupled from Google's default labels.
* Cromwell now publishes the labels as soon as the workflow is submitted (whether started or on hold). If the labels are invalid, the workflow will not be submitted and request will fail.

### Scala 2.11 Removed
From version 32 onwards we will no longer be publishing build artifacts compatible with Scala 2.11. 

* If you don't import the classes into your own scala project then this should have no impact on you.
* If you **are** importing the classes into your own scala project, make sure you are using Scala 2.12.

### Input Validation
Cromwell can now validate that your inputs files do not supply inputs with no impact on the workflow. Strict validation will be disabled by default in WDL draft 2 and CWL but enabled in WDL draft 3. See the 'Language Factory Config' below for details.

### Language Factory Config
All language factories can now be configured on a per-language-version basis. All languages and versions will support the following options:
* `enabled`: Defaults to `true`. Set to `false` to disallow workflows of this language and version.
* `strict-validation`: Defaults to `true` for WDL draft 3 and `false` for WDL draft 2 and CWL. Specifies whether workflows fail if the inputs JSON (or YAML) file contains values which the workflow did not ask for (and will therefore have no effect). Additional strict checks may be added in the future.

### API

* More accurately returns 503 instead of 500 when Cromwell can not respond in a timely manner
* Cromwell now allows a user to submit a workflow but in a state where it will not automatically be picked up for execution. This new state is called 'On Hold'. To do this you need to set the parameter workflowOnHold to true while submitting the workflow.
* API end point 'releaseHold' will allow the user to send a signal to Cromwell to allow a workflow to be startable, at which point it will be picked up by normal execution schemes.

### GPU

The PAPI backend now supports specifying GPU through WDL runtime attributes:

```wdl
runtime {
    gpuType: "nvidia-tesla-k80"
    gpuCount: 2
    zones: ["us-central1-c"]
}
```

The two types of GPU supported are `nvidia-tesla-k80` and `nvidia-tesla-p100`

**Important**: Before adding a GPU, make sure it is available in the zone the job is running in: https://cloud.google.com/compute/docs/gpus/

### Job Shell

Cromwell now allows for system-wide or per-backend job shell configuration for running user commands rather than always
using the default `/bin/bash`. To set the job shell on a system-wide basis use the configuration key `system.job-shell` or on a
per-backend basis with `<config-key-for-backend>.job-shell`. For example:

```
# system-wide setting, all backends get this
-Dsystem.job-shell=/bin/sh
```

```
# override for just the Local backend
-Dbackend.providers.Local.config.job-shell=/bin/sh
```

For the Config backend the value of the job shell will be available in the `${job_shell}` variable. See Cromwell's `reference.conf` for an example
of how this is used for the default configuration of the `Local` backend.

### Bug Fixes

The imports zip no longer unpacks a single (arbitrary) internal directory if it finds one (or more). Instead, import statements should now be made relative to the base of the import zip root.

#### Reverting Custom Labels

Reverting to a prior custom label value now works.

["Retrieves the current labels for a workflow"](http://cromwell.readthedocs.io/en/develop/api/RESTAPI/#retrieves-the-current-labels-for-a-workflow)
will return the most recently summarized custom label value.

The above endpoint may still return the prior value for a short period of time after using
["Updated labels for a workflow"](http://cromwell.readthedocs.io/en/develop/api/RESTAPI/#update-labels-for-a-workflow)
until the background metadata summary process completes.

#### Deleting Duplicate Custom Label Rows

If you never used the REST API to revert a custom label back to a prior value you will not be affected. This only applies to workflows previously updated using
["Updated labels for a workflow"](http://cromwell.readthedocs.io/en/develop/api/RESTAPI/#update-labels-for-a-workflow).

The database table storing custom labels will delete duplicate rows for any workflow label key. For efficiency purposes
the values are not regenerated automatically from the potentially large metadata table.

In rare cases where one tried to revert to a prior custom label value you may continue to see different results
depending on the REST API used. After the database update
["Retrieves the current labels for a workflow"](http://cromwell.readthedocs.io/en/develop/api/RESTAPI/#retrieves-the-current-labels-for-a-workflow)
will return the most-recent-unique value while
["Get workflow and call-level metadata for a specified workflow"](http://cromwell.readthedocs.io/en/develop/api/RESTAPI/#get-workflow-and-call-level-metadata-for-a-specified-workflow)
will return the up-to-date value. For example, if one previously updated a value from `"value-1"` > `"value-2"` >
`"value-3"` > `"value-2"` then the former REST API will return `value-3` while the latter will return `value-2`.

#### Workflow options `google_project` output in metadata

Workflow metadata for jobs run on a Google Pipelines API backend will report the `google_project` specified via a
[workflow options json](http://cromwell.readthedocs.io/en/develop/wf_options/Google/#google-pipelines-api-workflow-options).

## 31 Release Notes

* **Cromwell server**  
The Cromwell server source code is now located under `server/src`. `sbt assembly` will build the runnable Cromwell JAR in 
`server/target/scala-2.12/` with a name like `cromwell-<VERSION>.jar`.

* **Robustness**
    + The rate at which jobs are being started can now be controlled using the `system.job-rate-control` configuration stanza.  
    + A load controller service has been added to allow Cromwell to self-monitor and adjust its load accordingly.
The load controller is currently a simple on/off switch controlling the job start rate. It gathers metrics from different parts of the system
to inform its decision to stop the creation of jobs.
You can find relevant configuration in the `services.LoadController` section of the `cromwell.examples.conf` file,
as well as in the `load-control` section in `reference.conf`.
The load level of the monitored sub-systems are instrumented and can be found under the `cromwell.load` statsD path.
    + The statsD metrics have been re-shuffled a bit. If you had a dashboard you might find that you need to update it.
Changes include: 
        + Removed artificially inserted "count" and "timing" the path
        + Added a `load` section
        + Metrics were prefixed twice with `cromwell` (`cromwell.cromwell.my_metric`), now they're only prefixed once
        + Added `processed` and `queue` metrics under various metrics monitoring the throughput and amount of queued work respectively
        + Added a memory metric representing an estimation of the free memory Cromwell thinks it has left

* Added a configuration option under `docker.hash-lookup.enabled` to disable docker hash lookup.
 Disabling it will also disable call caching for jobs with floating docker tags.
 
* **API**    
    + Updated the `/query` response to include the total number of query results returned. See [here](http://cromwell.readthedocs.io/en/develop/api/RESTAPI/#workflowqueryresponse) for more information.

## 30.1 Release Notes

* A set of bug fixes following the migration of Cromwell to WOM (the Workflow Object Model) in version 30.

## 30 Release Notes

### Breaking changes

* The `customLabels` form field for workflow submission has been renamed to `labels`.

### Other changes

* **New Cromwell documentation**  
Our documentation has moved from our [README](https://github.com/broadinstitute/cromwell/blob/29_hotfix/README.md) to a new website: [Cromwell Documentation](http://cromwell.readthedocs.io/en/develop/). There are new [Tutorials](http://cromwell.readthedocs.io/en/develop/tutorials/FiveMinuteIntro/) and much of the documentation has been re-written. The source files are in the [/docs](https://github.com/broadinstitute/cromwell/tree/develop/docs) directory.

* **API**  
    + Cromwell now supports input files in the yaml format (JSON format is still supported).
    + Added a [GET version for the `labels` endpoint](http://cromwell.readthedocs.io/en/develop/api/RESTAPI/#retrieves-the-current-labels-for-a-workflow) which will return current labels for a workflow.

* **Database**  
You have the option of storing the metadata in a separate SQL database than the database containing the internal engine
data. When switching connection information for an existing database containing historical data, the tables
should be manually replicated from one database instance to another using the tools appropriate for your specific
database types. Cromwell will not move any existing data automatically. This feature should be considered experimental
and likely to change in the future. See the [Database Documentation](https://cromwell.readthedocs.io/en/develop/Configuring/#database) or the `database` section in
[cromwell.examples.conf](https://www.github.com/broadinstitute/cromwell/tree/develop/cromwell.example.backends/cromwell.examples.conf) for more
information.

* **StatsD**  
Added initial support for StatsD instrumentation. See the [Instrumentation Documentation](https://cromwell.readthedocs.io/en/develop/Instrumentation) for details on how to use it.

* **User Service Account auth mode for Google**  
Added a new authentication mode for [Google Cloud Platform](https://cromwell.readthedocs.io/en/develop/backends/Google) which will allow a user to supply the JSON key file in their workflow options to allow for per-workflow authentication via service account. This is analogous to the previously existing refresh token authentication scheme. As with the refresh token scheme it is encouraged that the **user_service_account_json** workflow option field is added to the **encrypted-fields** list in the configuration.

* **Bugfixes**  
Abort of Dockerized tasks on the Local backend should now work as expected. Cromwell uses `docker kill` to kill the Docker container.

## 29 Release Notes

### Breaking Changes

* **Command line**  
In preparation for supporting CWL scripts (yes, you read that right!), we have extensively revised the Command Line in Cromwell 29. For more details about the usage changes please see the [README](https://github.com/broadinstitute/cromwell#command-line-usage). And stay tuned to the [WDL/Cromwell blog](https://software.broadinstitute.org/wdl/blog) over the next couple of months for more news about CWL.

* **Request timeouts**   
Cromwell now returns more specific `503 Service Unavailable` error codes on request timeouts, rather than the more generic `500 Internal Server Error`. The response for a request timeout will now be plain text, rather than a JSON format.

* **Metadata endpoint**  
The response from the metadata endpoint can be quite large depending on your workflow. You can now opt-in to have Cromwell gzip your metadata file, in order to reduce file size, by sending the `Accept-Encoding: gzip` header. The default behavior now does not gzip encode responses.

* **Engine endpoints**  
Previously the engine endpoints were available under `/api/engine` but now the endpoints are under `/engine` so they don't require authentication. Workflow endpoints are still available under `/api/workflows`. We also deprecated the setting `api.routeUnwrapped` as a part of this internal consistency effort.

* **Call caching diff**  
We updated the response format of the [callcaching/diff](https://github.com/broadinstitute/cromwell#get-apiworkflowsversioncallcachingdiff) endpoint.

### Other changes

* **Cromwell server**  
When running in server mode, Cromwell now attempts to gracefully shutdown after receiving a `SIGINT` (`Ctrl-C`) or `SIGTERM` (`kill`) signal. This means that Cromwell waits for all pending database writes before exiting, as long as you include `application.conf` at the top of your config file. You can find detailed information about how to configure this feature in the [Cromwell Wiki](https://github.com/broadinstitute/cromwell/wiki/DevZone#graceful-server-shutdown).

* **Concurrent jobs**  
You can now limit the number of concurrent jobs for any backend. Previously this was only possible in some backend implementations. Please see the [README](https://github.com/broadinstitute/cromwell#backend-job-limits) for details.

### WDL

* **Optional WDL variables**  
Empty optional WDL values are now rendered as the `null` JSON value instead of the JSON string `"null"` in the metadata and output endpoints. You do not need to migrate previous workflows. Workflows run on Cromwell 28 and prior will still render empty values as `"null"`.

* **Empty WDL variables**  
Cromwell now accepts `null` JSON values in the input file and coerces them as an empty WDL value. WDL variables must be declared optional in order to be supplied with a `null` JSON value.

input.json
```json
{
    "null_input_values.maybeString": null,
    "null_input_values.arrayOfMaybeInts": [1, 2, null, 4]
}
```

workflow.wdl
```
workflow null_input_values {
    String? maybeString
    Array[Int?] arrayOfMaybeInts
}
```

## 28

### Bug Fixes

#### WDL write_* functions add a final newline

The following WDL functions now add a newline after the final line of output (the previous behavior of not adding this
newline was inadvertent):
- `write_lines`
- `write_map`
- `write_object`
- `write_objects`
- `write_tsv`

For example:

```
task writer {
  Array[String] a = ["foo", "bar"]
  command {
    # used to output: "foo\nbar"
    # now outputs: "foo\nbar\n"
    cat write_lines(a)
  }
}
```

#### `ContinueWhilePossible`

A workflow utilizing the WorkflowFailureMode Workflow Option `ContinueWhilePossible` will now successfully reach a terminal state once all runnable jobs have completed.
#### `FailOnStderr` 
When `FailOnStderr` is set to false, Cromwell no longer checks for the existence of a stderr file for that task. 

### WDL Functions

#### New functions: floor, ceil and round:

Enables the `floor`, `ceil` and `round` functions in WDL to convert floating point numbers to integers.

For example we can now use the size of an input file to influence the amount of memory the task is given. In the example below a 500MB input file will result in a request for a VM with 2GB of memory:

```
task foo {
    File in_file
    command { ... }
    runtime {
      docker: "..."
      memory: ceil(size(in_file)) * 4 
    }
}
```

### Call Caching

* Hash values calculated by Cromwell for a call when call caching is enabled are now published to the metadata.
It is published even if the call failed. However if the call is attempted multiple times (because it has been preempted for example),
since hash values are strictly identical for all attempts, they will only be published in the last attempt section of the metadata for this call.
If the hashes fail to be calculated, the reason is indicated in a `hashFailures` field in the `callCaching` section of the call metadata.
*Important*: Hashes are not retroactively published to the metadata. Which means only workflows run on Cromwell 28+ will have hashes in their metadata.

See the [README](https://github.com/broadinstitute/cromwell#get-apiworkflowsversionidmetadata) for an example metadata response.

* New endpoint returning the hash differential for 2 calls. 

`GET /api/workflows/:version/callcaching/diff`

See the [README](https://github.com/broadinstitute/cromwell#get-apiworkflowsversioncallcachingdiff) for more details.

### Workflow Submission

* The workflow submission parameters `wdlSource` and `wdlDependencies` have been deprecated in favor of `workflowSource` and
`workflowDependencies` respectively.  The older names are still supported in Cromwell 28 with deprecation warnings but will
be removed in a future version of Cromwell.

### Labels
* A new `/labels` endpoint has been added to update labels for an existing workflow. See the [README](README.md#patch-apiworkflowsversionidlabels) for more information.
* Label formatting requirements have been updated, please check the [README](README.md#label-format) for more detailed documentation.


### JES Backend

The JES backend now supports a `filesystems.gcs.caching.duplication-strategy` configuration entry.
It can be set to specify the desired behavior of Cromwell regarding call outputs when a call finds a hit in the cache.
The default value is `copy` which will copy all output files to the new call directory.
A second value is allowed, `reference`, that will instead point to the original output files, without copying them.


```hocon
filesystems {
  gcs {
    auth = "application-default"
    
    caching {
      duplication-strategy = "reference"
    }
  }
}
```

A placeholder file will be placed in the execution folder of the cached call to explain the absence of output files and point to the location of the original ones.


### Metadata Write Batching

Metadata write batching works the same as in previous versions of Cromwell, but the default batch size has been changed from 1 to 200.  It's possible that 200 is too high in some environments, but 200 is more likely to be an appropriate value
than the previous default.


## 27

### Migration

* Call Caching has been improved in this version of Cromwell, specifically the time needed to determine whether or not a job can be cached
 has drastically decreased. To achieve that the database schema has been modified and a migration is required in order to preserve the pre-existing cached jobs.
 This migration is relatively fast compared to previous migrations. To get an idea of the time needed, look at the size of your `CALL_CACHING_HASH_ENTRY` table.
 As a benchmark, it takes 1 minute for a table with 6 million rows.
 The migration will only be executed on MySQL. Other databases will lose their previous cached jobs.
 In order to run properly on MySQL, **the following flag needs to be adjusted**: https://dev.mysql.com/doc/refman/5.5/en/server-system-variables.html#sysvar_group_concat_max_len
 The following query will give you a minimum to set the group_concat_max_len value to:
 
 ```sql
SELECT MAX(aggregated) as group_concat_max_len FROM
      (
            SELECT cche.CALL_CACHING_ENTRY_ID, SUM(LENGTH(CONCAT(cche.HASH_KEY, cche.HASH_VALUE))) AS aggregated
            FROM CALL_CACHING_HASH_ENTRY cche
            GROUP BY cche.CALL_CACHING_ENTRY_ID
      ) aggregation
 ```

 Here is the SQL command to run to set the group_concat_max_len flag to the proper value:
 
 ```sql
SET GLOBAL group_concat_max_len = value
 ```
 
 Where `value` is replaced with the value you want to set it to.
 
 Note that the migration will fail if the flag is not set properly.
 
### Breaking Changes

* The update to Slick 3.2 requires a database stanza to
[switch](http://slick.lightbend.com/doc/3.2.0/upgrade.html#profiles-vs-drivers) from using `driver` to `profile`.

```hocon
database {
  #driver = "slick.driver.MySQLDriver$" #old
  profile = "slick.jdbc.MySQLProfile$"  #new
  db {
    driver = "com.mysql.cj.jdbc.Driver"
    url = "jdbc:mysql://host/cromwell?rewriteBatchedStatements=true"
    user = "user"
    password = "pass"
    connectionTimeout = 5000
  }
}
```

### Call Caching

Cromwell now supports call caching with floating Docker tags (e.g. `docker: "ubuntu:latest"`). Note it is still considered
a best practice to specify Docker images as hashes where possible, especially for production usages.

Within a single workflow Cromwell will attempt to resolve all floating tags to the same Docker hash, even if Cromwell is restarted
during the execution of a workflow. In call metadata the `docker` runtime attribute is now the same as the
value that actually appeared in the WDL:

```
   "runtimeAttributes": {
     "docker": "ubuntu:latest",
     "failOnStderr": "false",
     "continueOnReturnCode": "0"
   }
```

Previous versions of Cromwell rewrote the `docker` value to the hash of the Docker image.

There is a new call-level metadata value `dockerImageUsed` which captures the hash of the Docker image actually used to
run the call:

```
   "dockerImageUsed": "library/ubuntu@sha256:382452f82a8bbd34443b2c727650af46aced0f94a44463c62a9848133ecb1aa8"
```

### Docker

* The Docker section of the configuration has been slightly reworked 
An option to specify how a Docker hash should be looked up has been added. Two methods are available.
    "local" will try to look for the image on the machine where cromwell is running. If it can't be found, Cromwell will try to `pull` the image and use the hash from the retrieved image.
    "remote" will try to look up the image hash directly on the remote repository where the image is located (Docker Hub and GCR are supported)
Note that the "local" option will require docker to be installed on the machine running cromwell, in order for it to call the docker CLI.
* Adds hash lookup support for public [quay.io](https://quay.io/) images.

### WDL Feature Support
* Added support for the new WDL `basename` function. Allows WDL authors to get just the file name from a File (i.e. removing the directory path)
* Allows coercion of `Map` objects into `Array`s of `Pair`s. This also allows WDL authors to directly scatter over WDL `Map`s.

### Miscellaneous
* Adds support for JSON file format for google service account credentials. As of Cromwell 27, PEM credentials for PAPI are deprecated and support might be removed in a future version.

```
google {

  application-name = "cromwell"

  auths = [
    {
      name = "service-account"
      scheme = "service_account"
      json-file = "/path/to/file.json"
    }
  ]
}
```

### General Changes

* The `/query` endpoint now supports querying by `label`. See the [README](README.md#get-apiworkflowsversionquery) for more information.
* The `read_X` standard library functions limit accepted filesizes.  These differ by type, e.g. read_bool has a smaller limit than read_string.  See reference.conf for default settings.

## 26

### Breaking Changes

* Failure metadata for calls and workflows was being displayed inconsistently, with different formats depending on the originating Cromwell version. Failures will now always present as an array of JSON objects each representing a failure. Each failure will have a message and a causedBy field. The causedBy field will be an array of similar failure objects. An example is given below:

```
failures: [{
  message: "failure1",
  causedBy: [{
    message: "cause1",
    causedBy: []
   }, {
    message: "cause2",
    causedBy: []
  }]
 }, {
  message: "failure2",
  causedBy: []
}]
```

### Additional Upgrade Time

* Upgrading to Cromwell 26 will take additional time due to the migration of failure metadata. Cromwell will automatically run a database query during the upgrade which appears to be roughly linear to the number of rows in the METADATA_ENTRY table. You can estimate upgrade time using the following equation: `time to migrate (in seconds) ~= (rows in METADATA_ENTRY) / 65000` Note that due to differences in hardware and database speed, this is only a rough estimate.

### Config Changes

* Added a configuration option under `system.io` to throttle the number of I/O queries that Cromwell makes, as well as configure retry parameters.
 This is mostly useful for the JES backend and should be updated to match the GCS quota available for the project.
 
```
system.io {
  # Global Throttling - This is mostly useful for GCS and can be adjusted to match
  # the quota availble on the GCS API
  number-of-requests = 100000
  per = 100 seconds
  
  # Number of times an I/O operation should be attempted before giving up and failing it.
  number-of-attempts = 5
}
```

## 25

### External Contributors
* A special thank you to @adamstruck, @antonkulaga and @delocalizer for their contributions to Cromwell.
### Breaking Changes

* Metadata keys for call caching are changed. All call caching keys are now in a `callCaching` stanza. `Call cache read result` has moved here and is now `result`. The `allowResultReuse` and `effectiveCallCachingMode` have moved here. The `hit` boolean is a simple indication of whether or not it was a hit, with no additional information. An example using the new format is:
```
"callCaching": {
  "hit": false,
  "effectiveCallCachingMode": "ReadAndWriteCache",
  "result": "Cache Miss",
  "allowResultReuse": true
}
```

### Config Changes

* Added a field `insert-batch-size` to the `database` stanza which defines how many values from a batch insert will be processed at a time. This value defaults to 2000. 
* Moved the config value `services.MetadataService.metadata-summary-refresh-interval` to `services.MetadataService.config.metadata-summary-refresh-interval`
* Added ability to override the default zone(s) used by JES via the config structure by setting `genomics.default-zones` in the JES configuration
* The cromwell server TCP binding timeout is now configurable via the config key `webservice.binding-timeout`, defaulted
  to the previous value `5s` (five seconds) via the reference.conf.
* For MySQL users, a massive scalability improvement via batched DB writing of internal metadata events. Note that one must add `rewriteBatchedStatements=true` to their JDBC URL in their config in order to take advantage of this

### General Changes

* Cromwell's WDL parser now recognizes empty array literals correctly, e.g. `Array[String] emptyArray = []`.
* Cromwell now applies default labels automatically to JES pipeline runs.
* Added support for new WDL functions:
  * `length: (Array[X]) => Integer` - report the length of the specified array
  * `prefix: (String, Array[X]) => Array[String]` - generate an array consisting of each element of the input array prefixed
     by a specified `String`.  The input array can have elements of any primitive type, the return array will always have
     type `Array[String]`.
  * `defined: (Any) => Boolean` - Will return false if the provided value is an optional that is not defined. Returns true in all other cases.
* Cromwell's Config (Shared Filesystem) backend now supports invocation of commands which run in a Docker image as a non-root user.
  The non-root user could either be the default user for a given Docker image (e.g. specified in a Dockerfile via a `USER` directive),
  or the Config backend could pass an optional `"-u username"` as part of the `submit-docker` command.
* In some cases the SFS backend, used for Local, SGE, etc., coerced `WdlFile` to `WdlString` by using `.toUri`. This
resulted in strings prepended with `file:///path/to/file`. Now absolute file paths will not contain the uri scheme.
* Launch jobs on servers that support the GA4GH Task Execution Schema using the TES backend.
* **Call caching: Cromwell will no longer try to use the cache for WDL tasks that contain a floating docker tag.** 
  Call caching will still behave the same for tasks having a docker image with a specific hash.
  See https://github.com/broadinstitute/cromwell#call-caching-docker-tags for more details. 
* Added docker hash lookup. Cromwell will try to lookup the hash for a docker image with a floating tag, and use that hash when executing the job.
  This will be reflected in the metadata where the docker runtime attribute will contains the hash that was used.
  If Cromwell is unable to lookup the docker hash, the job will be run with the original user defined floating tag.
  Cromwell is currently able to lookup public and private docker hashes for images on Docker Hub and Google Container Engine for job running on the JES backend.
  For other backends, cromwell is able to lookup public docker hashes for Docker Hub and Google Container Engine.
  See https://github.com/broadinstitute/cromwell#call-caching-docker-tags for more details. 

### Database schema changes
* Added CUSTOM_LABELS as a field of WORKFLOW_STORE_ENTRY, to store workflow store entries.

## 24

* When emitting workflow outputs to the Cromwell log only the first 1000 characters per output will be printed
* Added support for conditional (`if`) statements.
* Globs for Shared File System (SFS) backends, such as local or SGE, now use bash globbing instead of Java globbing, consistent with the JES backend.

## 23

* The `meta` and `parameter_meta` blocks are now valid within `workflow` blocks, not just `task`
* The JES backend configuration now has an option `genomics-api-queries-per-100-seconds` to help tune the rate of batch polling against the JES servers. Users with quotas larger than default should make sure to set this value.
* Added an option `call-caching.invalidate-bad-cache-results` (default: `true`). If true, Cromwell will invalidate cached results which have failed to copy as part of a cache hit.
* Timing diagrams and metadata now receive more fine grained workflow states between submission and Running.
* Support for the Pair WDL type (e.g. `Pair[Int, File] floo = (3, "gs://blar/blaz/qlux.txt")`)
* Added support for new WDL functions:
  * `zip: (Array[X], Array[Y]) => Array[Pair[X, Y]]` - align items in the two arrays by index and return them as WDL pairs 
  * `cross: (Array[X], Array[Y]) => Array[Pair[X, Y]]` - create every possible pair from the two input arrays and return them all as WDL pairs
  * `transpose: (Array[Array[X]]) => Array[Array[X]]` compute the matrix transpose for a 2D array. Assumes each inner array has the same length.
* By default, `system.abort-jobs-on-terminate` is false when running `java -jar cromwell.jar server`, and true when running `java -jar cromwell.jar run <wdl> <inputs>`.
* Enable WDL imports when running in Single Workflow Runner Mode.
* Both batch and non-batch REST workflow submissions now require a multipart/form-data encoded body.
* Support for sub workflows (see [Annex A](#annex-a---workflow-outputs))
* Enable WDL imports when running in Single Workflow Runner Mode as well as Server Mode
* Support for WDL imports through an additional imports.zip parameter
* Support for sub workflows
* Corrected file globbing in JES to correctly report all generated files. Additionally, file globbing in JES now uses bash-style glob syntax instead of python style glob syntax
* Support declarations as graph nodes
* Added the ability to override the default service account that the compute VM is started with via the configuration option `JES.config.genomics.compute-service-account` or through the workflow options parameter `google_compute_service_account`. More details can be found in the README.md
* Fix bugs related to the behavior of Cromwell in Single Workflow Runner Mode. Cromwell will now exit once a workflow completes in Single Workflow Runner Mode. Additionally, when restarting Cromwell in Single Workflow Runner Mode, Cromwell will no longer restart incomplete workflows from a previous session.

### Annex A - Workflow outputs
    
The WDL specification has changed regarding [workflow outputs](https://github.com/openwdl/wdl/blob/master/versions/draft-2/SPEC.md#outputs) to accommodate sub workflows.
This change is backward compatible in terms of runnable WDLs (WDL files using the deprecated workflow outputs syntax will still run the same). 
The only visible change lies in the metadata (as well as the console output in single workflow mode, when workflow outputs are printed out at the end of a successful workflow).

TL;DR Unless you are parsing or manipulating the "key" by which workflow outputs are referenced in the metadata (and/or the console output for single workflow mode), you can skip the following explanation.

*Metadata Response*
```
{
  ...
  outputs {
    "task_output_1": "hello",
    "task_output_2": "world"
            ^
       If you don't manipulate this part of the metadata, then skip this section
  }
}
```

In order to maintain backward compatibility, workflow outputs expressed with the deprecated syntax are "expanded" to the new syntax. Here is an example:

```
task t {
    command {
        #do something
    }
    output {
        String out1 = "hello"
        String out2 = "world"
    }
}
```

```
    workflow old_syntax {
        call t
        output {
            t.*
        }
    }
```

```
    workflow new_syntax {
        call t
        output {
            String wf_out1 = t.out1
            String wf_out2 = t.out2
        }
    }
```

The new syntax allows for type checking of the outputs as well as expressions. It also allows for explicitly naming to the outputs.
The old syntax doesn't give the ability to name workflow outputs. For consistency reasons, Cromwell will generate a "new syntax" workflow output for each task output, and name them.
Their name will be generated using their FQN, which would give 

```
output {
   String w.t.out1 = t.out1
   String w.t.out2 = t.out2
}
```
        
However as the FQN separator is `.`, the name itself cannot contain any `.`. 
For that reason, `.` are replaced with `_` :

*Old syntax expanded to new syntax*
```
output {
   String w_t_out1 = t.out1
   String w_t_out2 = t.out2
}
```

The consequence is that the workflow outputs section of the metadata for `old_syntax` would previously look like 
 
 ```
    outputs {
        "w.t.out1": "hello",
        "w.t.out2": "hello"
    }
 ```
 
but it will now look like 

```
    outputs {
        "w_t_out1": "hello",
        "w_t_out2": "hello"
    }
```

The same applies for the console output of a workflow run in single workflow mode.


## 0.22

* Improved retries for Call Caching and general bug fixes.
* Users will experience better scalability of status polling for Google JES.
* Now there are configurable caching strategies for a SharedFileSystem backend (i.e. Local, SFS) in the backend's stanza:
  See below for detailed descriptions of each configurable key.

```
backend {
  ...
  providers {
    SFS_BackendName {
      actor-factory = ...
      config {
        ...
        filesystems {
          local {
            localization: [
               ...
            ]
            caching {
              duplication-strategy: [
                "hard-link", "soft-link", "copy"
              ]
              # Possible values: file, path
              # "file" will compute an md5 hash of the file content.
              # "path" will compute an md5 hash of the file path. This strategy will only be effective if the duplication-strategy (above) is set to "soft-link",
              # in order to allow for the original file path to be hashed.
              hashing-strategy: "file"

              # When true, will check if a sibling file with the same name and the .md5 extension exists, and if it does, use the content of this file as a hash.
              # If false or the md5 does not exist, will proceed with the above-defined hashing strategy.
              check-sibling-md5: false
            }
```
* Multiple Input JSON files can now be submitted in server mode through the existing submission endpoint: /api/workflows/:version.
    This endpoint accepts a POST request with a multipart/form-data encoded body. You can now include multiple keys for workflow inputs.

        Each key below can contain an optional JSON file of the workflow inputs. A skeleton file can be generated from wdltool using the "inputs" subcommand.
        NOTE: In case of key conflicts between multiple JSON files, higher values of x in workflowInputs_x override lower values. For example, an input
        specified in workflowInputs_3 will override an input with the same name that was given in workflowInputs or workflowInputs_2. Similarly, an input
        specified in workflowInputs_5 will override an input with the same name in any other input file.

        workflowInputs
        workflowInputs_2
        workflowInputs_3
        workflowInputs_4
        workflowInputs_5

* You can now limit the number of concurrent jobs for a backend by specifying the following option in the backend's config stanza:
```
backend {
  ...
  providers {
    BackendName {
      actor-factory = ...
      config {
        concurrent-job-limit = 5
```


## 0.21

* Warning: Significant database updates when you switch from version 0.19 to 0.21 of Cromwell.
  There may be a long wait period for the migration to finish for large databases.
  Please refer to MIGRATION.md for more details.

* There are significant architectural changes related to increases in performance and scaling.

* The biggest user-facing changes from 0.19 to 0.21 are related to the application.conf file, which has been restructured significantly.
The configuration for backends now is all contained within a `backend` stanza, which specifies 1 stanza per name per backend and a default backend, as follows:

```
backend {
    default=Local
    providers {
        Local {
            actor-factory = "cromwell.backend.impl.sfs.config.ConfigBackendLifecycleActorFactory"
            config {
                ... backend specific config ...
            }
        }
        JES {
            actor-factory = "cromwell.backend.impl.jes.JesBackendLifecycleActorFactory"
            config {
                ... backend specific config ...
            }
        }
        SGE {
            actor-factory = "cromwell.backend.impl.sfs.config.ConfigBackendLifecycleActorFactory"
            config {
                ... backend specific config ...
            }r
        }
    }
}
```
* A new `/stats` endpoint has been added to get workflow and job count for a Cromwell running in server mode.

* Renamed Workflow Options:
   “workflow_log_dir” -> “final_workflow_log_dir”
    “call_logs_dir” -> “final_call_logs_dir”
    “outputs_path” -> “final_workflow_outputs_dir”
    “defaultRuntimeOptions” -> “default_runtime_attributes”

* Timing diagrams endpoint has been updated to include additional state information about jobs.

* Add support for Google Private IPs through `noAddress` runtime attribute. If set to true, the VM will NOT be provided with a public IP address.
*Important*: Your project must be whitelisted in "Google Access for Private IPs Early Access Program". If it's not whitelisted and you set this attribute to true, the task will hang.
  Defaults to `false`.
  e.g:
```
task {
    command {
        echo "I'm private !"
    }

    runtime {
        docker: "ubuntu:latest"
        noAddress: true
    }
}
```

* The Local and the SGE backend have been merged into a generic
Shared File System (SFS) backend. This updated backend can be configured
to work with various other command line dispatchers such as LSF. See the
[README](README.md#sun-gridengine-backend) for more info.

* On the JES and SFS backends, task `command` blocks are now always
passed absolute paths for input `File`s.

* On the SFS backends, the call directory now contains two sub-directories:
    * `inputs` contains all the input files that have been localized for this task (see next below for more details)
    * `execution` contains all other files (script, logs, rc, potential outputs etc...)

* Override the default database configuration by setting the keys
`database.driver`, `database.db.driver`, `database.db.url`, etc.
* Override the default database configuration by setting the keys
`database.driver`, `database.db.driver`, `database.db.url`, etc.

For example:
```
# use a mysql database
database {
  driver = "slick.driver.MySQLDriver$"
  db {
    driver = "com.mysql.cj.jdbc.Driver"
    url = "jdbc:mysql://host/cromwell"
    user = "user"
    password = "pass"
    connectionTimeout = 5000
  }
}
```

## 0.20

* The default per-upload bytes size for GCS is now the minimum 256K
instead of 64M. There is also an undocumented config key
`google.upload-buffer-bytes` that allows adjusting this internal value.

* Updated Docker Hub hash retriever to parse json with [custom media
types](https://github.com/docker/distribution/blob/05b0ab0/docs/spec/manifest-v2-1.md).

* Added a `/batch` submit endpoint that accepts a single wdl with
multiple input files.

* The `/query` endpoint now supports querying by `id`, and submitting
parameters as a HTTP POST.<|MERGE_RESOLUTION|>--- conflicted
+++ resolved
@@ -2,7 +2,12 @@
 
 ## 63 Release Notes
 
-<<<<<<< HEAD
+### Removed refresh token authentication mode
+
+Google Pipelines API v1 supported authentication with refresh tokens, while v2 of the API does not.
+
+Now that v1 has been discontinued and shut down, this version of Cromwell removes support for refresh tokens.
+
 ## 62 Release Notes
 
 ### Downloading Access URLs
@@ -10,13 +15,6 @@
 Added experimental support to download data during Google [Cloud Life Sciences](https://cloud.google.com/life-sciences)
 jobs using [DRS
 AccessURLs](https://ga4gh.github.io/data-repository-service-schemas/preview/release/drs-1.1.0/docs/#_accessurl).
-=======
-### Removed refresh token authentication mode
-
-Google Pipelines API v1 supported authentication with refresh tokens, while v2 of the API does not.
-
-Now that v1 has been discontinued and shut down, this version of Cromwell removes support for refresh tokens.
->>>>>>> 7608f79d
 
 ## 61 Release Notes
 
