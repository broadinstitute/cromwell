--- conflicted
+++ resolved
@@ -6,11 +6,8 @@
 import cromwell.core.Dispatcher.ApiDispatcher
 import cromwell.services.MetadataJsonResponse
 import cromwell.services.metadata.MetadataService
-<<<<<<< HEAD
-import cromwell.services.metadata.MetadataService.{BuildMetadataJsonAction, BuildWorkflowMetadataJsonAction, GetMetadataStreamAction, MetadataLookupStreamResponse, MetadataQueryResponse, MetadataServiceAction, MetadataServiceResponse, RootAndSubworkflowLabelsLookupResponse}
-=======
+
 import cromwell.services.metadata.MetadataService.{BuildMetadataJsonAction, BuildWorkflowMetadataJsonAction, GetMetadataStreamAction, MetadataLookupStreamSuccess, MetadataQueryResponse, MetadataServiceAction, MetadataServiceResponse, RootAndSubworkflowLabelsLookupResponse}
->>>>>>> e4ddf4a6
 import cromwell.services.metadata.impl.ReadMetadataRegulatorActor.PropsMaker
 import cromwell.services.metadata.impl.builder.MetadataBuilderActor
 
@@ -51,10 +48,6 @@
           }
       }
     case streamRequest: GetMetadataStreamAction =>
-<<<<<<< HEAD
-      log.info(s"${self.path.name}: Forwarding metadata stream request $streamRequest to a new metadata query worker")
-=======
->>>>>>> e4ddf4a6
       val currentRequesters = apiRequests.getOrElse(streamRequest, Set.empty)
       apiRequests.put(streamRequest, currentRequesters + sender())
       if(currentRequesters.isEmpty) {
@@ -64,11 +57,7 @@
       }
     case serviceResponse: MetadataServiceResponse =>
       serviceResponse match {
-<<<<<<< HEAD
-        case response @ (_: MetadataJsonResponse | _: MetadataQueryResponse | _: RootAndSubworkflowLabelsLookupResponse | _: MetadataLookupStreamResponse) =>
-=======
         case response @ (_: MetadataJsonResponse | _: MetadataQueryResponse | _: RootAndSubworkflowLabelsLookupResponse | _: MetadataLookupStreamSuccess) =>
->>>>>>> e4ddf4a6
           handleResponseFromMetadataWorker(response)
       }
     case other => log.error(s"Programmer Error: Unexpected message $other received from $sender")
