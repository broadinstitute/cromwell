package cromwell.backend.impl.tes

import akka.actor.{Actor, ActorLogging, ActorSystem, Props}
import cromwell.backend.BackendJobExecutionActor.BackendJobExecutionResponse
import cromwell.backend.async.AsyncBackendJobExecutionActor.ExecutionMode
import cromwell.backend.async.{AsyncBackendJobExecutionActor, ExecutionHandle, FailedNonRetryableExecutionHandle, NonRetryableExecution, SuccessfulExecutionHandle}
import cromwell.backend.{BackendConfigurationDescriptor, BackendJobDescriptor}
import cromwell.core.logging.JobLogging
import cromwell.core.retry.SimpleExponentialBackoff
import TesResponseJsonFormatter._
<<<<<<< HEAD
import cromwell.core.WorkflowId
=======
import cromwell.core._
>>>>>>> 0aff4391
import spray.httpx.SprayJsonSupport._
import spray.client.pipelining._
import spray.http.HttpRequest
import spray.httpx.unmarshalling._
import net.ceedubs.ficus.Ficus._

import scala.util.{Failure, Success}
import scala.concurrent.duration._
import scala.concurrent.{ExecutionContext, Future, Promise}
import scala.language.postfixOps
import scala.util.{Failure, Success, Try}

final case class TesAsyncBackendJobExecutionActor(override val workflowId: WorkflowId,
                                                  override val jobDescriptor: BackendJobDescriptor,
                                                  override val completionPromise: Promise[BackendJobExecutionResponse],
                                                  configurationDescriptor: BackendConfigurationDescriptor)
  extends Actor with ActorLogging with AsyncBackendJobExecutionActor with JobLogging {

  import TesAsyncBackendJobExecutionActor._

  private val tesEndpoint = configurationDescriptor.backendConfig.as[String]("endpoint")

  override lazy val jobTag = jobDescriptor.key.tag

  private implicit val actorSystem: ActorSystem = context.system

  override lazy val pollBackOff = SimpleExponentialBackoff(
    initialInterval = 1 seconds,
    maxInterval = 10 seconds,
    multiplier = 1.1
  )
  override lazy val executeOrRecoverBackOff = SimpleExponentialBackoff(
    initialInterval = 1 seconds,
    maxInterval = 20 seconds,
    multiplier = 1.1
  )
  override lazy val retryable = false

  private def pipeline[T: FromResponseUnmarshaller]: HttpRequest => Future[T] = sendReceive ~> unmarshal[T]

  override def poll(previous: ExecutionHandle)(implicit ec: ExecutionContext): Future[ExecutionHandle] = {
    previous match {
      case handle: TesPendingExecutionHandle =>
        jobLogger.debug(s"Polling TES Job ${handle.job.jobId}")
        updateExecutionHandle(handle)
      case f: FailedNonRetryableExecutionHandle => f.future
      case s: SuccessfulExecutionHandle => s.future
      case badHandle => Future.failed(new IllegalArgumentException(s"Unexpected execution handle: $badHandle"))
    }
  }

  private def updateExecutionHandle(oldHandle: TesPendingExecutionHandle): Future[ExecutionHandle] = {
<<<<<<< HEAD

=======
>>>>>>> 0aff4391
    def successfulResponse(response: TesGetResponse): ExecutionHandle = {
      if (response.state contains "Complete") {
        jobLogger.info(s"Job ${oldHandle.job.jobId} is complete")
        // FIXME: blah
        SuccessfulExecutionHandle(
          Map.empty,
          0,
          Map.empty,
          Seq.empty,
          None
        )
      } else {
        oldHandle
      }
    }

<<<<<<< HEAD
    pipeline[TesGetResponse]
      .apply(Get(s"$tesEndpoint/${oldHandle.job.jobId}"))
      .map(successfulResponse)
      .recover(failedTesResponse)
=======
    pipeline[TesGetResponse].apply(Get(s"$tesEndpoint/${oldHandle.job.jobId}")) map successfulResponse recover failedTesResponse
>>>>>>> 0aff4391
  }

  def executeOrRecover(mode: ExecutionMode)(implicit ec: ExecutionContext): Future[ExecutionHandle] = {

    def successfulResponse(response: TesPostResponse): ExecutionHandle = {
      response.value match {
        case Some(jobId) =>
          jobLogger.info(s"Launched $workflowId as TES job $jobId")
          TesPendingExecutionHandle(jobDescriptor, TesJob(jobId))
        case None =>
          FailedNonRetryableExecutionHandle(new Exception(s"Unable to retrieve TES job ID for $workflowId"))
      }
    }

    val task = TesTask(jobDescriptor, configurationDescriptor)
    val taskMessage = for {
      docker <- task.dockerExecutor
    } yield TesTaskMessage(
      task.name,
      task.project,
      task.desc,
      Some(task.inputs),
      Some(task.outputs),
      task.resources,
      task.taskId,
      Seq(docker)
    )

    // FIXME: Only executing now, no recover
<<<<<<< HEAD
    val task = TesTask(jobDescriptor)

    val message = for {
      resources <- task.resources
      executors <- task.dockerExecutor
    } yield TesTaskMessage(
      task.name,
      task.description,
      task.projectId,
      task.taskId,
      Some(task.inputs),
      task.outputs,
      task.resources,
      executors
    )

    message match {
      case Success(task) => pipeline[TesPostResponse]
        .apply(Post(tesEndpoint, task))
        .map(successfulResponse)
        .recover(failedTesResponse)

      case Failure(e) => Future.successful(FailedNonRetryableExecutionHandle(e, None))
=======
    taskMessage match {
      case Success(message) => {
        pipeline[TesPostResponse].apply(Post(tesEndpoint, message)) map successfulResponse recover failedTesResponse
      }
      case Failure(e) => {
        Future.successful(FailedNonRetryableExecutionHandle(e, None))
      }
>>>>>>> 0aff4391
    }
  }

  override protected implicit def ec: ExecutionContext = context.dispatcher
}

object TesAsyncBackendJobExecutionActor {

  def failedTesResponse: PartialFunction[Throwable, ExecutionHandle] = {
    case e => FailedNonRetryableExecutionHandle(e)
  }

  def props(workflowId: WorkflowId,
            jobDescriptor: BackendJobDescriptor,
            completionPromise: Promise[BackendJobExecutionResponse],
            configurationDescriptor: BackendConfigurationDescriptor): Props = {
    Props(TesAsyncBackendJobExecutionActor(workflowId, jobDescriptor, completionPromise, configurationDescriptor))
  }

  final case class TesPendingExecutionHandle(jobDescriptor: BackendJobDescriptor, job: TesJob) extends ExecutionHandle {
    override val isDone = false
    override val result = NonRetryableExecution(new IllegalStateException("TesPendingExecutionHandle cannot yield a result"))
  }

  final case class TesJob(jobId: String)
<<<<<<< HEAD
=======

>>>>>>> 0aff4391
}<|MERGE_RESOLUTION|>--- conflicted
+++ resolved
@@ -8,11 +8,7 @@
 import cromwell.core.logging.JobLogging
 import cromwell.core.retry.SimpleExponentialBackoff
 import TesResponseJsonFormatter._
-<<<<<<< HEAD
-import cromwell.core.WorkflowId
-=======
 import cromwell.core._
->>>>>>> 0aff4391
 import spray.httpx.SprayJsonSupport._
 import spray.client.pipelining._
 import spray.http.HttpRequest
@@ -65,10 +61,7 @@
   }
 
   private def updateExecutionHandle(oldHandle: TesPendingExecutionHandle): Future[ExecutionHandle] = {
-<<<<<<< HEAD
 
-=======
->>>>>>> 0aff4391
     def successfulResponse(response: TesGetResponse): ExecutionHandle = {
       if (response.state contains "Complete") {
         jobLogger.info(s"Job ${oldHandle.job.jobId} is complete")
@@ -85,14 +78,10 @@
       }
     }
 
-<<<<<<< HEAD
     pipeline[TesGetResponse]
       .apply(Get(s"$tesEndpoint/${oldHandle.job.jobId}"))
       .map(successfulResponse)
       .recover(failedTesResponse)
-=======
-    pipeline[TesGetResponse].apply(Get(s"$tesEndpoint/${oldHandle.job.jobId}")) map successfulResponse recover failedTesResponse
->>>>>>> 0aff4391
   }
 
   def executeOrRecover(mode: ExecutionMode)(implicit ec: ExecutionContext): Future[ExecutionHandle] = {
@@ -122,39 +111,15 @@
     )
 
     // FIXME: Only executing now, no recover
-<<<<<<< HEAD
-    val task = TesTask(jobDescriptor)
-
-    val message = for {
-      resources <- task.resources
-      executors <- task.dockerExecutor
-    } yield TesTaskMessage(
-      task.name,
-      task.description,
-      task.projectId,
-      task.taskId,
-      Some(task.inputs),
-      task.outputs,
-      task.resources,
-      executors
-    )
-
-    message match {
+    taskMessage match {
       case Success(task) => pipeline[TesPostResponse]
         .apply(Post(tesEndpoint, task))
         .map(successfulResponse)
         .recover(failedTesResponse)
 
-      case Failure(e) => Future.successful(FailedNonRetryableExecutionHandle(e, None))
-=======
-    taskMessage match {
-      case Success(message) => {
-        pipeline[TesPostResponse].apply(Post(tesEndpoint, message)) map successfulResponse recover failedTesResponse
-      }
       case Failure(e) => {
         Future.successful(FailedNonRetryableExecutionHandle(e, None))
       }
->>>>>>> 0aff4391
     }
   }
 
@@ -180,8 +145,4 @@
   }
 
   final case class TesJob(jobId: String)
-<<<<<<< HEAD
-=======
-
->>>>>>> 0aff4391
 }