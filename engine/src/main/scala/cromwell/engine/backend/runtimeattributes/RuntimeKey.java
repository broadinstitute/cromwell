package cromwell.engine.backend.runtimeattributes;

import cromwell.engine.backend.BackendType;
import static cromwell.engine.backend.BackendType.JES;
import static cromwell.engine.backend.BackendType.LOCAL;
import static cromwell.engine.backend.BackendType.PBS;
import static cromwell.engine.backend.BackendType.SGE;
import static cromwell.engine.backend.BackendType.LSF;
/**
 * Backend runtime keys and the backends which are known to support them.
 */
public enum RuntimeKey {
<<<<<<< HEAD
    CONTINUE_ON_RETURN_CODE("continueOnReturnCode", LOCAL, SGE, JES, PBS),
    CPU("cpu", JES, PBS),
    DISKS("disks", JES),
    ZONES("zones", JES),
    DOCKER("docker", new BackendType[]{JES}, LOCAL), // Alternate constructor due to both optional and mandatory backends
    FAIL_ON_STDERR("failOnStderr", JES, LOCAL, PBS, SGE),
    MEMORY("memory", JES, PBS),
=======
    CONTINUE_ON_RETURN_CODE("continueOnReturnCode", LOCAL, SGE, JES, LSF),
    CPU("cpu", JES),
    DISKS("disks", JES),
    ZONES("zones", JES),
    DOCKER("docker", new BackendType[]{JES}, LOCAL), // Alternate constructor due to both optional and mandatory backends
    FAIL_ON_STDERR("failOnStderr", JES, LOCAL, SGE, LSF),
    MEMORY("memory", JES),
>>>>>>> c221a1be
    PREEMPTIBLE("preemptible", JES),
    QUEUE("queue", PBS),
    WALLTIME("walltime", PBS),
    BOOT_DISK("bootDiskSizeGb", JES);

    public final String key;

    /**
     * BackendTypes on which this key is mandatory.
     */
    public final BackendType[] mandatory;

    /**
     * BackendTypes optionally supporting this key.  A BackendType need only appear in one
     * of the mandatory or optional arrays.
     */
    public final BackendType[] optional;

    RuntimeKey(String key, BackendType... optional) {
        this(key, new BackendType[0], optional);
    }

    RuntimeKey(String key, BackendType [] mandatory, BackendType... optional) {
        this.key = key;
        this.mandatory = mandatory;
        this.optional = optional;
    }

    public boolean isMandatory(BackendType backendType) {
        for (BackendType type : mandatory) {
            if (type == backendType) {
                return true;
            }
        }
        return false;
    }

    public boolean isOptional(BackendType backendType) {
        for (BackendType type : optional) {
            if (type == backendType) {
                return true;
            }
        }
        return false;
    }

    public static RuntimeKey from(String str) {
        for (RuntimeKey k : RuntimeKey.values()) {
            if (str.equalsIgnoreCase(k.key)) return k;
        }
        throw new UnsupportedOperationException("Runtime key " + str + " is not valid");
    }
    /**
     * Returns true if the specified key is mandatory or optional on this backend.
     */
    public boolean supports(BackendType backendType) {
        return isOptional(backendType) || isMandatory(backendType);
    }
}<|MERGE_RESOLUTION|>--- conflicted
+++ resolved
@@ -3,34 +3,24 @@
 import cromwell.engine.backend.BackendType;
 import static cromwell.engine.backend.BackendType.JES;
 import static cromwell.engine.backend.BackendType.LOCAL;
-import static cromwell.engine.backend.BackendType.PBS;
 import static cromwell.engine.backend.BackendType.SGE;
 import static cromwell.engine.backend.BackendType.LSF;
+import static cromwell.engine.backend.BackendType.PBS;
 /**
  * Backend runtime keys and the backends which are known to support them.
  */
 public enum RuntimeKey {
-<<<<<<< HEAD
-    CONTINUE_ON_RETURN_CODE("continueOnReturnCode", LOCAL, SGE, JES, PBS),
+    CONTINUE_ON_RETURN_CODE("continueOnReturnCode", LOCAL, SGE, JES, LSF, PBS),
     CPU("cpu", JES, PBS),
     DISKS("disks", JES),
     ZONES("zones", JES),
     DOCKER("docker", new BackendType[]{JES}, LOCAL), // Alternate constructor due to both optional and mandatory backends
-    FAIL_ON_STDERR("failOnStderr", JES, LOCAL, PBS, SGE),
+    FAIL_ON_STDERR("failOnStderr", JES, LOCAL, SGE, LSF, PBS),
     MEMORY("memory", JES, PBS),
-=======
-    CONTINUE_ON_RETURN_CODE("continueOnReturnCode", LOCAL, SGE, JES, LSF),
-    CPU("cpu", JES),
-    DISKS("disks", JES),
-    ZONES("zones", JES),
-    DOCKER("docker", new BackendType[]{JES}, LOCAL), // Alternate constructor due to both optional and mandatory backends
-    FAIL_ON_STDERR("failOnStderr", JES, LOCAL, SGE, LSF),
-    MEMORY("memory", JES),
->>>>>>> c221a1be
     PREEMPTIBLE("preemptible", JES),
+    BOOT_DISK("bootDiskSizeGb", JES),
     QUEUE("queue", PBS),
-    WALLTIME("walltime", PBS),
-    BOOT_DISK("bootDiskSizeGb", JES);
+    WALLTIME("walltime", PBS);
 
     public final String key;
 
